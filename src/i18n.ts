import fallbackLangData from "./locales/en.json";
import percentages from "./locales/percentages.json";
import { ENV } from "./constants";
import { jotaiScope, jotaiStore } from "./jotai";
import { atom, useAtomValue } from "jotai";

const COMPLETION_THRESHOLD = 85;

export interface Language {
  code: string;
  label: string;
  rtl?: boolean;
}

export const defaultLang = { code: "en", label: "English" };

export const languages: Language[] = [
  defaultLang,
  ...[
    { code: "ar-SA", label: "العربية", rtl: true },
    { code: "bg-BG", label: "Български" },
    { code: "ca-ES", label: "Català" },
    { code: "cs-CZ", label: "Česky" },
    { code: "de-DE", label: "Deutsch" },
    { code: "el-GR", label: "Ελληνικά" },
    { code: "es-ES", label: "Español" },
    { code: "eu-ES", label: "Euskara" },
    { code: "fa-IR", label: "فارسی", rtl: true },
    { code: "fi-FI", label: "Suomi" },
    { code: "fr-FR", label: "Français" },
    { code: "gl-ES", label: "Galego" },
    { code: "he-IL", label: "עברית", rtl: true },
    { code: "hi-IN", label: "हिन्दी" },
    { code: "hu-HU", label: "Magyar" },
    { code: "id-ID", label: "Bahasa Indonesia" },
    { code: "it-IT", label: "Italiano" },
    { code: "ja-JP", label: "日本語" },
    { code: "kab-KAB", label: "Taqbaylit" },
    { code: "kk-KZ", label: "Қазақ тілі" },
    { code: "ko-KR", label: "한국어" },
    { code: "ku-TR", label: "Kurdî" },
    { code: "lt-LT", label: "Lietuvių" },
    { code: "lv-LV", label: "Latviešu" },
    { code: "my-MM", label: "Burmese" },
    { code: "nb-NO", label: "Norsk bokmål" },
    { code: "nl-NL", label: "Nederlands" },
    { code: "nn-NO", label: "Norsk nynorsk" },
    { code: "oc-FR", label: "Occitan" },
    { code: "pa-IN", label: "ਪੰਜਾਬੀ" },
    { code: "pl-PL", label: "Polski" },
    { code: "pt-BR", label: "Português Brasileiro" },
    { code: "pt-PT", label: "Português" },
    { code: "ro-RO", label: "Română" },
    { code: "ru-RU", label: "Русский" },
    { code: "sk-SK", label: "Slovenčina" },
    { code: "sv-SE", label: "Svenska" },
    { code: "sl-SI", label: "Slovenščina" },
    { code: "tr-TR", label: "Türkçe" },
    { code: "uk-UA", label: "Українська" },
    { code: "zh-CN", label: "简体中文" },
    { code: "zh-TW", label: "繁體中文" },
    { code: "vi-VN", label: "Tiếng Việt" },
    { code: "mr-IN", label: "मराठी" },
  ]
    .filter(
      (lang) =>
        (percentages as Record<string, number>)[lang.code] >=
        COMPLETION_THRESHOLD,
    )
    .sort((left, right) => (left.label > right.label ? 1 : -1)),
];

const TEST_LANG_CODE = "__test__";
if (process.env.NODE_ENV === ENV.DEVELOPMENT) {
  languages.unshift(
    { code: TEST_LANG_CODE, label: "test language" },
    {
      code: `${TEST_LANG_CODE}.rtl`,
      label: "\u{202a}test language (rtl)\u{202c}",
      rtl: true,
    },
  );
}

let currentLang: Language = defaultLang;
let currentLangData = {};

const auxCurrentLangData = Array<Object>();
const auxFallbackLangData = Array<Object>();
const auxSetLanguageFuncs =
  Array<(langCode: string) => Promise<Object | undefined>>();

export const registerAuxLangData = (
  fallbackLangData: Object,
  setLanguageAux: (langCode: string) => Promise<Object | undefined>,
) => {
  if (auxFallbackLangData.includes(fallbackLangData)) {
    return;
  }
  auxFallbackLangData.push(fallbackLangData);
  auxSetLanguageFuncs.push(setLanguageAux);
};

export const setLanguage = async (lang: Language) => {
  currentLang = lang;
  document.documentElement.dir = currentLang.rtl ? "rtl" : "ltr";
  document.documentElement.lang = currentLang.code;

  if (lang.code.startsWith(TEST_LANG_CODE)) {
    currentLangData = {};
  } else {
    try {
      currentLangData = await import(
        /* webpackChunkName: "locales/[request]" */ `./locales/${currentLang.code}.json`
      );
      // Empty the auxCurrentLangData array
      while (auxCurrentLangData.length > 0) {
        auxCurrentLangData.pop();
      }
      // Fill the auxCurrentLangData array with each locale file found in auxLangDataRoots for this language
      auxSetLanguageFuncs.forEach(async (setLanguageFn) => {
        const condData = await setLanguageFn(currentLang.code);
        if (condData) {
          auxCurrentLangData.push(condData);
        }
      });
    } catch (error: any) {
      console.error(`Failed to load language ${lang.code}:`, error.message);
      currentLangData = fallbackLangData;
    }
  }

  jotaiStore.set(editorLangCodeAtom, lang.code);
};

export const getLanguage = () => currentLang;

const findPartsForData = (data: any, parts: string[]) => {
  for (let index = 0; index < parts.length; ++index) {
    const part = parts[index];
    if (data[part] === undefined) {
      return undefined;
    }
    data = data[part];
  }
  if (typeof data !== "string") {
    return undefined;
  }
  return data;
};

export const t = (
  path: string,
  replacement?: { [key: string]: string | number } | null,
  fallback?: string,
) => {
  if (currentLang.code.startsWith(TEST_LANG_CODE)) {
    const name = replacement
      ? `${path}(${JSON.stringify(replacement).slice(1, -1)})`
      : path;
    return `\u{202a}[[${name}]]\u{202c}`;
  }

  const parts = path.split(".");
  let translation =
    findPartsForData(currentLangData, parts) ||
<<<<<<< HEAD
    findPartsForData(fallbackLangData, parts);
  const auxData = Array<Object>().concat(
    auxCurrentLangData,
    auxFallbackLangData,
  );
  for (let i = 0; i < auxData.length; i++) {
    translation = translation || findPartsForData(auxData[i], parts);
  }
=======
    findPartsForData(fallbackLangData, parts) ||
    fallback;
>>>>>>> 81ebf829
  if (translation === undefined) {
    const errorMessage = `Can't find translation for ${path}`;
    // in production, don't blow up the app on a missing translation key
    if (process.env.NODE_ENV === "production") {
      console.warn(errorMessage);
      return "";
    }
    throw new Error(errorMessage);
  }

  if (replacement) {
    for (const key in replacement) {
      translation = translation.replace(`{{${key}}}`, String(replacement[key]));
    }
  }
  return translation;
};

/** @private atom used solely to rerender components using `useI18n` hook */
const editorLangCodeAtom = atom(defaultLang.code);

// Should be used in components that fall under these cases:
// - component is rendered as an <Excalidraw> child
// - component is rendered internally by <Excalidraw>, but the component
//   is memoized w/o being updated on `langCode`, `AppState`, or `UIAppState`
export const useI18n = () => {
  const langCode = useAtomValue(editorLangCodeAtom, jotaiScope);
  return { t, langCode };
};<|MERGE_RESOLUTION|>--- conflicted
+++ resolved
@@ -164,8 +164,8 @@
   const parts = path.split(".");
   let translation =
     findPartsForData(currentLangData, parts) ||
-<<<<<<< HEAD
-    findPartsForData(fallbackLangData, parts);
+    findPartsForData(fallbackLangData, parts) ||
+    fallback;
   const auxData = Array<Object>().concat(
     auxCurrentLangData,
     auxFallbackLangData,
@@ -173,10 +173,6 @@
   for (let i = 0; i < auxData.length; i++) {
     translation = translation || findPartsForData(auxData[i], parts);
   }
-=======
-    findPartsForData(fallbackLangData, parts) ||
-    fallback;
->>>>>>> 81ebf829
   if (translation === undefined) {
     const errorMessage = `Can't find translation for ${path}`;
     // in production, don't blow up the app on a missing translation key
