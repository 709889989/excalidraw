--- conflicted
+++ resolved
@@ -120,11 +120,7 @@
 
   (isBindingEnabled(appState)
     ? bindOrUnbindSelectedElements
-<<<<<<< HEAD
-    : unbindLinearElements)(selectedElements, app);
-=======
-    : unbindLinearElements)(selectedElements, elementsMap);
->>>>>>> 47f87f4e
+    : unbindLinearElements)(selectedElements, elementsMap, app);
 
   return selectedElements;
 };