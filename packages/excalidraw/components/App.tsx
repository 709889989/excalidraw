import React, { useContext } from "react";
import { flushSync } from "react-dom";

import { RoughCanvas } from "roughjs/bin/canvas";
import rough from "roughjs/bin/rough";
import clsx from "clsx";
import { nanoid } from "nanoid";
import {
  actionAddToLibrary,
  actionBringForward,
  actionBringToFront,
  actionCopy,
  actionCopyAsPng,
  actionCopyAsSvg,
  copyText,
  actionCopyStyles,
  actionCut,
  actionDeleteSelected,
  actionDuplicateSelection,
  actionFinalize,
  actionFlipHorizontal,
  actionFlipVertical,
  actionGroup,
  actionPasteStyles,
  actionSelectAll,
  actionSendBackward,
  actionSendToBack,
  actionToggleGridMode,
  actionToggleStats,
  actionToggleZenMode,
  actionUnbindText,
  actionBindText,
  actionUngroup,
  actionLink,
  actionToggleElementLock,
  actionToggleLinearEditor,
  actionToggleObjectsSnapMode,
} from "../actions";
import { createRedoAction, createUndoAction } from "../actions/actionHistory";
import { ActionManager } from "../actions/manager";
import { actions } from "../actions/register";
import { Action, ActionResult } from "../actions/types";
import { trackEvent } from "../analytics";
import {
  getDefaultAppState,
  isEraserActive,
  isHandToolActive,
} from "../appState";
import {
  PastedMixedContent,
  copyTextToSystemClipboard,
  parseClipboard,
} from "../clipboard";
import {
  APP_NAME,
  CURSOR_TYPE,
  DEFAULT_MAX_IMAGE_WIDTH_OR_HEIGHT,
  DEFAULT_VERTICAL_ALIGN,
  DRAGGING_THRESHOLD,
  ELEMENT_SHIFT_TRANSLATE_AMOUNT,
  ELEMENT_TRANSLATE_AMOUNT,
  ENV,
  EVENT,
  FRAME_STYLE,
  EXPORT_IMAGE_TYPES,
  GRID_SIZE,
  IMAGE_MIME_TYPES,
  IMAGE_RENDER_TIMEOUT,
  isBrave,
  LINE_CONFIRM_THRESHOLD,
  MAX_ALLOWED_FILE_BYTES,
  MIME_TYPES,
  MQ_MAX_HEIGHT_LANDSCAPE,
  MQ_MAX_WIDTH_LANDSCAPE,
  MQ_MAX_WIDTH_PORTRAIT,
  MQ_RIGHT_SIDEBAR_MIN_WIDTH,
  POINTER_BUTTON,
  ROUNDNESS,
  SCROLL_TIMEOUT,
  TAP_TWICE_TIMEOUT,
  TEXT_TO_CENTER_SNAP_THRESHOLD,
  THEME,
  THEME_FILTER,
  TOUCH_CTX_MENU_TIMEOUT,
  VERTICAL_ALIGN,
  YOUTUBE_STATES,
  ZOOM_STEP,
  POINTER_EVENTS,
  TOOL_TYPE,
  EDITOR_LS_KEYS,
  isIOS,
} from "../constants";
import { ExportedElements, exportCanvas, loadFromBlob } from "../data";
import Library, { distributeLibraryItemsOnSquareGrid } from "../data/library";
import { restore, restoreElements } from "../data/restore";
import {
  dragNewElement,
  dragSelectedElements,
  duplicateElement,
  getCommonBounds,
  getCursorForResizingElement,
  getDragOffsetXY,
  getElementWithTransformHandleType,
  getNormalizedDimensions,
  getResizeArrowDirection,
  getResizeOffsetXY,
  getLockedLinearCursorAlignSize,
  getTransformHandleTypeFromCoords,
  isInvisiblySmallElement,
  isNonDeletedElement,
  isTextElement,
  newElement,
  newLinearElement,
  newTextElement,
  newImageElement,
  transformElements,
  updateTextElement,
  redrawTextBoundingBox,
  getElementAbsoluteCoords,
} from "../element";
import {
  bindOrUnbindLinearElement,
  bindOrUnbindSelectedElements,
  fixBindingsAfterDeletion,
  fixBindingsAfterDuplication,
  getEligibleElementsForBinding,
  getHoveredElementForBinding,
  isBindingEnabled,
  isLinearElementSimpleAndAlreadyBound,
  maybeBindLinearElement,
  shouldEnableBindingForPointerEvent,
  unbindLinearElements,
  updateBoundElements,
} from "../element/binding";
import { LinearElementEditor } from "../element/linearElementEditor";
import { mutateElement, newElementWith } from "../element/mutateElement";
import {
  deepCopyElement,
  duplicateElements,
  newFrameElement,
  newFreeDrawElement,
  newEmbeddableElement,
  newMagicFrameElement,
  newIframeElement,
} from "../element/newElement";
import {
  hasBoundTextElement,
  isArrowElement,
  isBindingElement,
  isBindingElementType,
  isBoundToContainer,
  isFrameLikeElement,
  isImageElement,
  isEmbeddableElement,
  isInitializedImageElement,
  isLinearElement,
  isLinearElementType,
  isUsingAdaptiveRadius,
  isFrameElement,
  isIframeElement,
  isIframeLikeElement,
  isMagicFrameElement,
  isTextBindableContainer,
} from "../element/typeChecks";
import {
  ExcalidrawBindableElement,
  ExcalidrawElement,
  ExcalidrawFreeDrawElement,
  ExcalidrawGenericElement,
  ExcalidrawLinearElement,
  ExcalidrawTextElement,
  NonDeleted,
  InitializedExcalidrawImageElement,
  ExcalidrawImageElement,
  FileId,
  NonDeletedExcalidrawElement,
  ExcalidrawTextContainer,
  ExcalidrawFrameLikeElement,
  ExcalidrawMagicFrameElement,
  ExcalidrawIframeLikeElement,
  IframeData,
  ExcalidrawIframeElement,
  ExcalidrawEmbeddableElement,
} from "../element/types";
import { getCenter, getDistance } from "../gesture";
import {
  editGroupForSelectedElement,
  getElementsInGroup,
  getSelectedGroupIdForElement,
  getSelectedGroupIds,
  isElementInGroup,
  isSelectedViaGroup,
  selectGroupsForSelectedElements,
} from "../groups";
import History from "../history";
import { defaultLang, getLanguage, languages, setLanguage, t } from "../i18n";
import {
  CODES,
  shouldResizeFromCenter,
  shouldMaintainAspectRatio,
  shouldRotateWithDiscreteAngle,
  isArrowKey,
  KEYS,
} from "../keys";
import { isElementInViewport } from "../element/sizeHelpers";
import {
  distance2d,
  getCornerRadius,
  getGridPoint,
  isPathALoop,
} from "../math";
import {
  calculateScrollCenter,
  getElementsWithinSelection,
  getNormalizedZoom,
  getSelectedElements,
  hasBackground,
  isSomeElementSelected,
} from "../scene";
import Scene from "../scene/Scene";
import { RenderInteractiveSceneCallback, ScrollBars } from "../scene/types";
import { getStateForZoom } from "../scene/zoom";
import { findShapeByKey } from "../shapes";
import {
  GeometricShape,
  getClosedCurveShape,
  getCurveShape,
  getEllipseShape,
  getFreedrawShape,
  getPolygonShape,
} from "../../utils/geometry/shape";
import { isPointInShape } from "../../utils/collision";
import {
  AppClassProperties,
  AppProps,
  AppState,
  BinaryFileData,
  DataURL,
  ExcalidrawImperativeAPI,
  BinaryFiles,
  Gesture,
  GestureEvent,
  LibraryItems,
  PointerDownState,
  SceneData,
  Device,
  FrameNameBoundsCache,
  SidebarName,
  SidebarTabName,
  KeyboardModifiersObject,
  CollaboratorPointer,
  ToolType,
  OnUserFollowedPayload,
  UnsubscribeCallback,
  EmbedsValidationStatus,
  ElementsPendingErasure,
} from "../types";
import {
  debounce,
  distance,
  getFontString,
  getNearestScrollableContainer,
  isInputLike,
  isToolIcon,
  isWritableElement,
  sceneCoordsToViewportCoords,
  tupleToCoors,
  viewportCoordsToSceneCoords,
  wrapEvent,
  updateObject,
  updateActiveTool,
  getShortcutKey,
  isTransparent,
  easeToValuesRAF,
  muteFSAbortError,
  isTestEnv,
  easeOut,
  updateStable,
  addEventListener,
  normalizeEOL,
  getDateTime,
} from "../utils";
import {
  createSrcDoc,
  embeddableURLValidator,
  maybeParseEmbedSrc,
  getEmbedLink,
} from "../element/embeddable";
import {
  ContextMenu,
  ContextMenuItems,
  CONTEXT_MENU_SEPARATOR,
} from "./ContextMenu";
import LayerUI from "./LayerUI";
import { Toast } from "./Toast";
import { actionToggleViewMode } from "../actions/actionToggleViewMode";
import {
  dataURLToFile,
  generateIdFromFile,
  getDataURL,
  getFileFromEvent,
  ImageURLToFile,
  isImageFileHandle,
  isSupportedImageFile,
  loadSceneOrLibraryFromBlob,
  normalizeFile,
  parseLibraryJSON,
  resizeImageFile,
  SVGStringToFile,
} from "../data/blob";
import {
  getInitializedImageElements,
  loadHTMLImageElement,
  normalizeSVG,
  updateImageCache as _updateImageCache,
} from "../element/image";
import throttle from "lodash.throttle";
import { fileOpen, FileSystemHandle } from "../data/filesystem";
import {
  bindTextToShapeAfterDuplication,
  getApproxMinLineHeight,
  getApproxMinLineWidth,
  getBoundTextElement,
  getContainerCenter,
  getContainerElement,
  getDefaultLineHeight,
  getLineHeightInPx,
  isMeasureTextSupported,
  isValidTextContainer,
} from "../element/textElement";
import {
  showHyperlinkTooltip,
  hideHyperlinkToolip,
  Hyperlink,
} from "../components/hyperlink/Hyperlink";
import { isLocalLink, normalizeLink, toValidURL } from "../data/url";
import { shouldShowBoundingBox } from "../element/transformHandles";
import { actionUnlockAllElements } from "../actions/actionElementLock";
import { Fonts } from "../scene/Fonts";
import {
  getFrameChildren,
  isCursorInFrame,
  bindElementsToFramesAfterDuplication,
  addElementsToFrame,
  replaceAllElementsInFrame,
  removeElementsFromFrame,
  getElementsInResizingFrame,
  getElementsInNewFrame,
  getContainingFrame,
  elementOverlapsWithFrame,
  updateFrameMembershipOfSelectedElements,
  isElementInFrame,
  getFrameLikeTitle,
  getElementsOverlappingFrame,
  filterElementsEligibleAsFrameChildren,
} from "../frame";
import {
  excludeElementsInFramesFromSelection,
  makeNextSelectedElementIds,
} from "../scene/selection";
import { actionPaste } from "../actions/actionClipboard";
import {
  actionRemoveAllElementsFromFrame,
  actionSelectAllElementsInFrame,
} from "../actions/actionFrame";
import { actionToggleHandTool, zoomToFit } from "../actions/actionCanvas";
import { jotaiStore } from "../jotai";
import { activeConfirmDialogAtom } from "./ActiveConfirmDialog";
import { ImageSceneDataError } from "../errors";
import {
  getSnapLinesAtPointer,
  snapDraggedElements,
  isActiveToolNonLinearSnappable,
  snapNewElement,
  snapResizingElements,
  isSnappingEnabled,
  getVisibleGaps,
  getReferenceSnapPoints,
  SnapCache,
} from "../snapping";
import { actionWrapTextInContainer } from "../actions/actionBoundText";
import BraveMeasureTextError from "./BraveMeasureTextError";
import { activeEyeDropperAtom } from "./EyeDropper";
import {
  ExcalidrawElementSkeleton,
  convertToExcalidrawElements,
} from "../data/transform";
import { ValueOf } from "../utility-types";
import { isSidebarDockedAtom } from "./Sidebar/Sidebar";
import { StaticCanvas, InteractiveCanvas } from "./canvases";
import { Renderer } from "../scene/Renderer";
import { ShapeCache } from "../scene/ShapeCache";
import { SVGLayer } from "./SVGLayer";
import {
  setEraserCursor,
  setCursor,
  resetCursor,
  setCursorForShape,
} from "../cursor";
import { Emitter } from "../emitter";
import { ElementCanvasButtons } from "../element/ElementCanvasButtons";
import { MagicCacheData, diagramToHTML } from "../data/magic";
import { exportToBlob } from "../../utils/export";
import { COLOR_PALETTE } from "../colors";
import { ElementCanvasButton } from "./MagicButton";
import { MagicIcon, copyIcon, fullscreenIcon } from "./icons";
import { EditorLocalStorage } from "../data/EditorLocalStorage";
import FollowMode from "./FollowMode/FollowMode";

import { AnimationFrameHandler } from "../animation-frame-handler";
import { AnimatedTrail } from "../animated-trail";
import { LaserTrails } from "../laser-trails";
import { withBatchedUpdates, withBatchedUpdatesThrottled } from "../reactUtils";
import { getRenderOpacity } from "../renderer/renderElement";
import {
  hitElementBoundText,
  hitElementBoundingBox,
  hitElementBoundingBoxOnly,
  hitElementItself,
  shouldTestInside,
} from "../element/collision";
import { textWysiwyg } from "../element/textWysiwyg";
import { isOverScrollBars } from "../scene/scrollbars";
import {
  isPointHittingLink,
  isPointHittingLinkIcon,
} from "./hyperlink/helpers";

const AppContext = React.createContext<AppClassProperties>(null!);
const AppPropsContext = React.createContext<AppProps>(null!);

const deviceContextInitialValue = {
  viewport: {
    isMobile: false,
    isLandscape: false,
  },
  editor: {
    isMobile: false,
    canFitSidebar: false,
  },
  isTouchScreen: false,
};
const DeviceContext = React.createContext<Device>(deviceContextInitialValue);
DeviceContext.displayName = "DeviceContext";

export const ExcalidrawContainerContext = React.createContext<{
  container: HTMLDivElement | null;
  id: string | null;
}>({ container: null, id: null });
ExcalidrawContainerContext.displayName = "ExcalidrawContainerContext";

const ExcalidrawElementsContext = React.createContext<
  readonly NonDeletedExcalidrawElement[]
>([]);
ExcalidrawElementsContext.displayName = "ExcalidrawElementsContext";

const ExcalidrawAppStateContext = React.createContext<AppState>({
  ...getDefaultAppState(),
  width: 0,
  height: 0,
  offsetLeft: 0,
  offsetTop: 0,
});
ExcalidrawAppStateContext.displayName = "ExcalidrawAppStateContext";

const ExcalidrawSetAppStateContext = React.createContext<
  React.Component<any, AppState>["setState"]
>(() => {
  console.warn("Uninitialized ExcalidrawSetAppStateContext context!");
});
ExcalidrawSetAppStateContext.displayName = "ExcalidrawSetAppStateContext";

const ExcalidrawActionManagerContext = React.createContext<ActionManager>(
  null!,
);
ExcalidrawActionManagerContext.displayName = "ExcalidrawActionManagerContext";

export const useApp = () => useContext(AppContext);
export const useAppProps = () => useContext(AppPropsContext);
export const useDevice = () => useContext<Device>(DeviceContext);
export const useExcalidrawContainer = () =>
  useContext(ExcalidrawContainerContext);
export const useExcalidrawElements = () =>
  useContext(ExcalidrawElementsContext);
export const useExcalidrawAppState = () =>
  useContext(ExcalidrawAppStateContext);
export const useExcalidrawSetAppState = () =>
  useContext(ExcalidrawSetAppStateContext);
export const useExcalidrawActionManager = () =>
  useContext(ExcalidrawActionManagerContext);

const supportsResizeObserver =
  typeof window !== "undefined" && "ResizeObserver" in window;

let didTapTwice: boolean = false;
let tappedTwiceTimer = 0;
let isHoldingSpace: boolean = false;
let isPanning: boolean = false;
let isDraggingScrollBar: boolean = false;
let currentScrollBars: ScrollBars = { horizontal: null, vertical: null };
let touchTimeout = 0;
let invalidateContextMenu = false;

/**
 * Map of youtube embed video states
 */
const YOUTUBE_VIDEO_STATES = new Map<
  ExcalidrawElement["id"],
  ValueOf<typeof YOUTUBE_STATES>
>();

let IS_PLAIN_PASTE = false;
let IS_PLAIN_PASTE_TIMER = 0;
let PLAIN_PASTE_TOAST_SHOWN = false;

let lastPointerUp: (() => void) | null = null;
const gesture: Gesture = {
  pointers: new Map(),
  lastCenter: null,
  initialDistance: null,
  initialScale: null,
};

class App extends React.Component<AppProps, AppState> {
  canvas: AppClassProperties["canvas"];
  interactiveCanvas: AppClassProperties["interactiveCanvas"] = null;
  rc: RoughCanvas;
  unmounted: boolean = false;
  actionManager: ActionManager;
  device: Device = deviceContextInitialValue;

  private excalidrawContainerRef = React.createRef<HTMLDivElement>();

  public scene: Scene;
  public renderer: Renderer;
  private fonts: Fonts;
  private resizeObserver: ResizeObserver | undefined;
  private nearestScrollableContainer: HTMLElement | Document | undefined;
  public library: AppClassProperties["library"];
  public libraryItemsFromStorage: LibraryItems | undefined;
  public id: string;
  private history: History;
  private excalidrawContainerValue: {
    container: HTMLDivElement | null;
    id: string;
  };

  public files: BinaryFiles = {};
  public imageCache: AppClassProperties["imageCache"] = new Map();
  private iFrameRefs = new Map<ExcalidrawElement["id"], HTMLIFrameElement>();
  /**
   * Indicates whether the embeddable's url has been validated for rendering.
   * If value not set, indicates that the validation is pending.
   * Initially or on url change the flag is not reset so that we can guarantee
   * the validation came from a trusted source (the editor).
   **/
  private embedsValidationStatus: EmbedsValidationStatus = new Map();
  /** embeds that have been inserted to DOM (as a perf optim, we don't want to
   * insert to DOM before user initially scrolls to them) */
  private initializedEmbeds = new Set<ExcalidrawIframeLikeElement["id"]>();

  private elementsPendingErasure: ElementsPendingErasure = new Set();

  hitLinkElement?: NonDeletedExcalidrawElement;
  lastPointerDownEvent: React.PointerEvent<HTMLElement> | null = null;
  lastPointerUpEvent: React.PointerEvent<HTMLElement> | PointerEvent | null =
    null;
  lastPointerMoveEvent: PointerEvent | null = null;
  lastViewportPosition = { x: 0, y: 0 };

  animationFrameHandler = new AnimationFrameHandler();

  laserTrails = new LaserTrails(this.animationFrameHandler, this);
  eraserTrail = new AnimatedTrail(this.animationFrameHandler, this, {
    streamline: 0.2,
    size: 5,
    keepHead: true,
    sizeMapping: (c) => {
      const DECAY_TIME = 200;
      const DECAY_LENGTH = 10;
      const t = Math.max(0, 1 - (performance.now() - c.pressure) / DECAY_TIME);
      const l =
        (DECAY_LENGTH -
          Math.min(DECAY_LENGTH, c.totalLength - c.currentIndex)) /
        DECAY_LENGTH;

      return Math.min(easeOut(l), easeOut(t));
    },
    fill: () =>
      this.state.theme === THEME.LIGHT
        ? "rgba(0, 0, 0, 0.2)"
        : "rgba(255, 255, 255, 0.2)",
  });

  onChangeEmitter = new Emitter<
    [
      elements: readonly ExcalidrawElement[],
      appState: AppState,
      files: BinaryFiles,
    ]
  >();

  onPointerDownEmitter = new Emitter<
    [
      activeTool: AppState["activeTool"],
      pointerDownState: PointerDownState,
      event: React.PointerEvent<HTMLElement>,
    ]
  >();

  onPointerUpEmitter = new Emitter<
    [
      activeTool: AppState["activeTool"],
      pointerDownState: PointerDownState,
      event: PointerEvent,
    ]
  >();
  onUserFollowEmitter = new Emitter<[payload: OnUserFollowedPayload]>();
  onScrollChangeEmitter = new Emitter<
    [scrollX: number, scrollY: number, zoom: AppState["zoom"]]
  >();

  missingPointerEventCleanupEmitter = new Emitter<
    [event: PointerEvent | null]
  >();
  onRemoveEventListenersEmitter = new Emitter<[]>();

  constructor(props: AppProps) {
    super(props);
    const defaultAppState = getDefaultAppState();
    const {
      excalidrawAPI,
      viewModeEnabled = false,
      zenModeEnabled = false,
      gridModeEnabled = false,
      objectsSnapModeEnabled = false,
      theme = defaultAppState.theme,
      name = `${t("labels.untitled")}-${getDateTime()}`,
    } = props;
    this.state = {
      ...defaultAppState,
      theme,
      isLoading: true,
      ...this.getCanvasOffsets(),
      viewModeEnabled,
      zenModeEnabled,
      objectsSnapModeEnabled,
      gridSize: gridModeEnabled ? GRID_SIZE : null,
      name,
      width: window.innerWidth,
      height: window.innerHeight,
    };

    this.id = nanoid();
    this.library = new Library(this);
    this.actionManager = new ActionManager(
      this.syncActionResult,
      () => this.state,
      () => this.scene.getElementsIncludingDeleted(),
      this,
    );
    this.scene = new Scene();

    this.canvas = document.createElement("canvas");
    this.rc = rough.canvas(this.canvas);
    this.renderer = new Renderer(this.scene);
    if (excalidrawAPI) {
      const api: ExcalidrawImperativeAPI = {
        updateScene: this.updateScene,
        updateLibrary: this.library.updateLibrary,
        addFiles: this.addFiles,
        resetScene: this.resetScene,
        getSceneElementsIncludingDeleted: this.getSceneElementsIncludingDeleted,
        history: {
          clear: this.resetHistory,
        },
        scrollToContent: this.scrollToContent,
        getSceneElements: this.getSceneElements,
        getAppState: () => this.state,
        getFiles: () => this.files,
        getName: this.getName,
        registerAction: (action: Action) => {
          this.actionManager.registerAction(action);
        },
        refresh: this.refresh,
        setToast: this.setToast,
        id: this.id,
        setActiveTool: this.setActiveTool,
        setCursor: this.setCursor,
        resetCursor: this.resetCursor,
        updateFrameRendering: this.updateFrameRendering,
        toggleSidebar: this.toggleSidebar,
        onChange: (cb) => this.onChangeEmitter.on(cb),
        onPointerDown: (cb) => this.onPointerDownEmitter.on(cb),
        onPointerUp: (cb) => this.onPointerUpEmitter.on(cb),
        onScrollChange: (cb) => this.onScrollChangeEmitter.on(cb),
        onUserFollow: (cb) => this.onUserFollowEmitter.on(cb),
      } as const;
      if (typeof excalidrawAPI === "function") {
        excalidrawAPI(api);
      } else {
        console.error("excalidrawAPI should be a function!");
      }
    }

    this.excalidrawContainerValue = {
      container: this.excalidrawContainerRef.current,
      id: this.id,
    };

    this.fonts = new Fonts({
      scene: this.scene,
      onSceneUpdated: this.onSceneUpdated,
    });
    this.history = new History();
    this.actionManager.registerAll(actions);

    this.actionManager.registerAction(createUndoAction(this.history));
    this.actionManager.registerAction(createRedoAction(this.history));
  }

  private onWindowMessage(event: MessageEvent) {
    if (
      event.origin !== "https://player.vimeo.com" &&
      event.origin !== "https://www.youtube.com"
    ) {
      return;
    }

    let data = null;
    try {
      data = JSON.parse(event.data);
    } catch (e) {}
    if (!data) {
      return;
    }

    switch (event.origin) {
      case "https://player.vimeo.com":
        //Allowing for multiple instances of Excalidraw running in the window
        if (data.method === "paused") {
          let source: Window | null = null;
          const iframes = document.body.querySelectorAll(
            "iframe.excalidraw__embeddable",
          );
          if (!iframes) {
            break;
          }
          for (const iframe of iframes as NodeListOf<HTMLIFrameElement>) {
            if (iframe.contentWindow === event.source) {
              source = iframe.contentWindow;
            }
          }
          source?.postMessage(
            JSON.stringify({
              method: data.value ? "play" : "pause",
              value: true,
            }),
            "*",
          );
        }
        break;
      case "https://www.youtube.com":
        if (
          data.event === "infoDelivery" &&
          data.info &&
          data.id &&
          typeof data.info.playerState === "number"
        ) {
          const id = data.id;
          const playerState = data.info.playerState as number;
          if (
            (Object.values(YOUTUBE_STATES) as number[]).includes(playerState)
          ) {
            YOUTUBE_VIDEO_STATES.set(
              id,
              playerState as ValueOf<typeof YOUTUBE_STATES>,
            );
          }
        }
        break;
    }
  }

  private cacheEmbeddableRef(
    element: ExcalidrawIframeLikeElement,
    ref: HTMLIFrameElement | null,
  ) {
    if (ref) {
      this.iFrameRefs.set(element.id, ref);
    }
  }

  private getHTMLIFrameElement(
    element: ExcalidrawIframeLikeElement,
  ): HTMLIFrameElement | undefined {
    return this.iFrameRefs.get(element.id);
  }

  private handleEmbeddableCenterClick(element: ExcalidrawIframeLikeElement) {
    if (
      this.state.activeEmbeddable?.element === element &&
      this.state.activeEmbeddable?.state === "active"
    ) {
      return;
    }

    // The delay serves two purposes
    // 1. To prevent first click propagating to iframe on mobile,
    //    else the click will immediately start and stop the video
    // 2. If the user double clicks the frame center to activate it
    //    without the delay youtube will immediately open the video
    //    in fullscreen mode
    setTimeout(() => {
      this.setState({
        activeEmbeddable: { element, state: "active" },
        selectedElementIds: { [element.id]: true },
        draggingElement: null,
        selectionElement: null,
      });
    }, 100);

    if (isIframeElement(element)) {
      return;
    }

    const iframe = this.getHTMLIFrameElement(element);

    if (!iframe?.contentWindow) {
      return;
    }

    if (iframe.src.includes("youtube")) {
      const state = YOUTUBE_VIDEO_STATES.get(element.id);
      if (!state) {
        YOUTUBE_VIDEO_STATES.set(element.id, YOUTUBE_STATES.UNSTARTED);
        iframe.contentWindow.postMessage(
          JSON.stringify({
            event: "listening",
            id: element.id,
          }),
          "*",
        );
      }
      switch (state) {
        case YOUTUBE_STATES.PLAYING:
        case YOUTUBE_STATES.BUFFERING:
          iframe.contentWindow?.postMessage(
            JSON.stringify({
              event: "command",
              func: "pauseVideo",
              args: "",
            }),
            "*",
          );
          break;
        default:
          iframe.contentWindow?.postMessage(
            JSON.stringify({
              event: "command",
              func: "playVideo",
              args: "",
            }),
            "*",
          );
      }
    }

    if (iframe.src.includes("player.vimeo.com")) {
      iframe.contentWindow.postMessage(
        JSON.stringify({
          method: "paused", //video play/pause in onWindowMessage handler
        }),
        "*",
      );
    }
  }

  private isIframeLikeElementCenter(
    el: ExcalidrawIframeLikeElement | null,
    event: React.PointerEvent<HTMLElement> | PointerEvent,
    sceneX: number,
    sceneY: number,
  ) {
    return (
      el &&
      !event.altKey &&
      !event.shiftKey &&
      !event.metaKey &&
      !event.ctrlKey &&
      (this.state.activeEmbeddable?.element !== el ||
        this.state.activeEmbeddable?.state === "hover" ||
        !this.state.activeEmbeddable) &&
      sceneX >= el.x + el.width / 3 &&
      sceneX <= el.x + (2 * el.width) / 3 &&
      sceneY >= el.y + el.height / 3 &&
      sceneY <= el.y + (2 * el.height) / 3
    );
  }

  private updateEmbedValidationStatus = (
    element: ExcalidrawEmbeddableElement,
    status: boolean,
  ) => {
    this.embedsValidationStatus.set(element.id, status);
    ShapeCache.delete(element);
  };

  private updateEmbeddables = () => {
    const iframeLikes = new Set<ExcalidrawIframeLikeElement["id"]>();

    let updated = false;
    this.scene.getNonDeletedElements().filter((element) => {
      if (isEmbeddableElement(element)) {
        iframeLikes.add(element.id);
        if (!this.embedsValidationStatus.has(element.id)) {
          updated = true;

          const validated = embeddableURLValidator(
            element.link,
            this.props.validateEmbeddable,
          );

          this.updateEmbedValidationStatus(element, validated);
        }
      } else if (isIframeElement(element)) {
        iframeLikes.add(element.id);
      }
      return false;
    });

    if (updated) {
      this.scene.informMutation();
    }

    // GC
    this.iFrameRefs.forEach((ref, id) => {
      if (!iframeLikes.has(id)) {
        this.iFrameRefs.delete(id);
      }
    });
  };

  private renderEmbeddables() {
    const scale = this.state.zoom.value;
    const normalizedWidth = this.state.width;
    const normalizedHeight = this.state.height;

    const embeddableElements = this.scene
      .getNonDeletedElements()
      .filter(
        (el): el is NonDeleted<ExcalidrawIframeLikeElement> =>
          (isEmbeddableElement(el) &&
            this.embedsValidationStatus.get(el.id) === true) ||
          isIframeElement(el),
      );

    return (
      <>
        {embeddableElements.map((el) => {
          const { x, y } = sceneCoordsToViewportCoords(
            { sceneX: el.x, sceneY: el.y },
            this.state,
          );

          const isVisible = isElementInViewport(
            el,
            normalizedWidth,
            normalizedHeight,
            this.state,
            this.scene.getNonDeletedElementsMap(),
          );
          const hasBeenInitialized = this.initializedEmbeds.has(el.id);

          if (isVisible && !hasBeenInitialized) {
            this.initializedEmbeds.add(el.id);
          }
          const shouldRender = isVisible || hasBeenInitialized;

          if (!shouldRender) {
            return null;
          }

          let src: IframeData | null;

          if (isIframeElement(el)) {
            src = null;

            const data: MagicCacheData = (el.customData?.generationData ??
              this.magicGenerations.get(el.id)) || {
              status: "error",
              message: "No generation data",
              code: "ERR_NO_GENERATION_DATA",
            };

            if (data.status === "done") {
              const html = data.html;
              src = {
                intrinsicSize: { w: el.width, h: el.height },
                type: "document",
                srcdoc: () => {
                  return html;
                },
              } as const;
            } else if (data.status === "pending") {
              src = {
                intrinsicSize: { w: el.width, h: el.height },
                type: "document",
                srcdoc: () => {
                  return createSrcDoc(`
                    <style>
                      html, body {
                        width: 100%;
                        height: 100%;
                        color: ${
                          this.state.theme === "dark" ? "white" : "black"
                        };
                      }
                      body {
                        display: flex;
                        align-items: center;
                        justify-content: center;
                        flex-direction: column;
                        gap: 1rem;
                      }

                      .Spinner {
                        display: flex;
                        align-items: center;
                        justify-content: center;
                        margin-left: auto;
                        margin-right: auto;
                      }

                      .Spinner svg {
                        animation: rotate 1.6s linear infinite;
                        transform-origin: center center;
                        width: 40px;
                        height: 40px;
                      }

                      .Spinner circle {
                        stroke: currentColor;
                        animation: dash 1.6s linear 0s infinite;
                        stroke-linecap: round;
                      }

                      @keyframes rotate {
                        100% {
                          transform: rotate(360deg);
                        }
                      }

                      @keyframes dash {
                        0% {
                          stroke-dasharray: 1, 300;
                          stroke-dashoffset: 0;
                        }
                        50% {
                          stroke-dasharray: 150, 300;
                          stroke-dashoffset: -200;
                        }
                        100% {
                          stroke-dasharray: 1, 300;
                          stroke-dashoffset: -280;
                        }
                      }
                    </style>
                    <div class="Spinner">
                      <svg
                        viewBox="0 0 100 100"
                      >
                        <circle
                          cx="50"
                          cy="50"
                          r="46"
                          stroke-width="8"
                          fill="none"
                          stroke-miter-limit="10"
                        />
                      </svg>
                    </div>
                    <div>Generating...</div>
                  `);
                },
              } as const;
            } else {
              let message: string;
              if (data.code === "ERR_GENERATION_INTERRUPTED") {
                message = "Generation was interrupted...";
              } else {
                message = data.message || "Generation failed";
              }
              src = {
                intrinsicSize: { w: el.width, h: el.height },
                type: "document",
                srcdoc: () => {
                  return createSrcDoc(`
                    <style>
                    html, body {
                      height: 100%;
                    }
                      body {
                        display: flex;
                        flex-direction: column;
                        align-items: center;
                        justify-content: center;
                        color: ${COLOR_PALETTE.red[3]};
                      }
                      h1, h3 {
                        margin-top: 0;
                        margin-bottom: 0.5rem;
                      }
                    </style>
                    <h1>Error!</h1>
                    <h3>${message}</h3>
                  `);
                },
              } as const;
            }
          } else {
            src = getEmbedLink(toValidURL(el.link || ""));
          }

          const isActive =
            this.state.activeEmbeddable?.element === el &&
            this.state.activeEmbeddable?.state === "active";
          const isHovered =
            this.state.activeEmbeddable?.element === el &&
            this.state.activeEmbeddable?.state === "hover";

          return (
            <div
              key={el.id}
              className={clsx("excalidraw__embeddable-container", {
                "is-hovered": isHovered,
              })}
              style={{
                transform: isVisible
                  ? `translate(${x - this.state.offsetLeft}px, ${
                      y - this.state.offsetTop
                    }px) scale(${scale})`
                  : "none",
                display: isVisible ? "block" : "none",
                opacity: getRenderOpacity(
                  el,
                  getContainingFrame(el, this.scene.getNonDeletedElementsMap()),
                  this.elementsPendingErasure,
                ),
                ["--embeddable-radius" as string]: `${getCornerRadius(
                  Math.min(el.width, el.height),
                  el,
                )}px`,
              }}
            >
              <div
                //this is a hack that addresses isse with embedded excalidraw.com embeddable
                //https://github.com/excalidraw/excalidraw/pull/6691#issuecomment-1607383938
                /*ref={(ref) => {
                  if (!this.excalidrawContainerRef.current) {
                    return;
                  }
                  const container = this.excalidrawContainerRef.current;
                  const sh = container.scrollHeight;
                  const ch = container.clientHeight;
                  if (sh !== ch) {
                    container.style.height = `${sh}px`;
                    setTimeout(() => {
                      container.style.height = `100%`;
                    });
                  }
                }}*/
                className="excalidraw__embeddable-container__inner"
                style={{
                  width: isVisible ? `${el.width}px` : 0,
                  height: isVisible ? `${el.height}px` : 0,
                  transform: isVisible ? `rotate(${el.angle}rad)` : "none",
                  pointerEvents: isActive
                    ? POINTER_EVENTS.enabled
                    : POINTER_EVENTS.disabled,
                }}
              >
                {isHovered && (
                  <div className="excalidraw__embeddable-hint">
                    {t("buttons.embeddableInteractionButton")}
                  </div>
                )}
                <div
                  className="excalidraw__embeddable__outer"
                  style={{
                    padding: `${el.strokeWidth}px`,
                  }}
                >
                  {(isEmbeddableElement(el)
                    ? this.props.renderEmbeddable?.(el, this.state)
                    : null) ?? (
                    <iframe
                      ref={(ref) => this.cacheEmbeddableRef(el, ref)}
                      className="excalidraw__embeddable"
                      srcDoc={
                        src?.type === "document"
                          ? src.srcdoc(this.state.theme)
                          : undefined
                      }
                      src={
                        src?.type !== "document" ? src?.link ?? "" : undefined
                      }
                      // https://stackoverflow.com/q/18470015
                      scrolling="no"
                      referrerPolicy="no-referrer-when-downgrade"
                      title="Excalidraw Embedded Content"
                      allow="accelerometer; autoplay; clipboard-write; encrypted-media; gyroscope; picture-in-picture"
                      allowFullScreen={true}
                      sandbox="allow-same-origin allow-scripts allow-forms allow-popups allow-popups-to-escape-sandbox allow-presentation allow-downloads"
                    />
                  )}
                </div>
              </div>
            </div>
          );
        })}
      </>
    );
  }

  private getFrameNameDOMId = (frameElement: ExcalidrawElement) => {
    return `${this.id}-frame-name-${frameElement.id}`;
  };

  frameNameBoundsCache: FrameNameBoundsCache = {
    get: (frameElement) => {
      let bounds = this.frameNameBoundsCache._cache.get(frameElement.id);
      if (
        !bounds ||
        bounds.zoom !== this.state.zoom.value ||
        bounds.versionNonce !== frameElement.versionNonce
      ) {
        const frameNameDiv = document.getElementById(
          this.getFrameNameDOMId(frameElement),
        );

        if (frameNameDiv) {
          const box = frameNameDiv.getBoundingClientRect();
          const boxSceneTopLeft = viewportCoordsToSceneCoords(
            { clientX: box.x, clientY: box.y },
            this.state,
          );
          const boxSceneBottomRight = viewportCoordsToSceneCoords(
            { clientX: box.right, clientY: box.bottom },
            this.state,
          );

          bounds = {
            x: boxSceneTopLeft.x,
            y: boxSceneTopLeft.y,
            width: boxSceneBottomRight.x - boxSceneTopLeft.x,
            height: boxSceneBottomRight.y - boxSceneTopLeft.y,
            angle: 0,
            zoom: this.state.zoom.value,
            versionNonce: frameElement.versionNonce,
          };

          this.frameNameBoundsCache._cache.set(frameElement.id, bounds);

          return bounds;
        }
        return null;
      }

      return bounds;
    },
    /**
     * @private
     */
    _cache: new Map(),
  };

  private renderFrameNames = () => {
    if (!this.state.frameRendering.enabled || !this.state.frameRendering.name) {
      return null;
    }

    const isDarkTheme = this.state.theme === "dark";

    let frameIndex = 0;
    let magicFrameIndex = 0;

    return this.scene.getNonDeletedFramesLikes().map((f) => {
      if (isFrameElement(f)) {
        frameIndex++;
      } else {
        magicFrameIndex++;
      }
      if (
        !isElementInViewport(
          f,
          this.canvas.width / window.devicePixelRatio,
          this.canvas.height / window.devicePixelRatio,
          {
            offsetLeft: this.state.offsetLeft,
            offsetTop: this.state.offsetTop,
            scrollX: this.state.scrollX,
            scrollY: this.state.scrollY,
            zoom: this.state.zoom,
          },
          this.scene.getNonDeletedElementsMap(),
        )
      ) {
        // if frame not visible, don't render its name
        return null;
      }

      const { x: x1, y: y1 } = sceneCoordsToViewportCoords(
        { sceneX: f.x, sceneY: f.y },
        this.state,
      );

      const FRAME_NAME_EDIT_PADDING = 6;

      const reset = () => {
        mutateElement(f, { name: f.name?.trim() || null });
        this.setState({ editingFrame: null });
      };

      let frameNameJSX;

      const frameName = getFrameLikeTitle(
        f,
        isFrameElement(f) ? frameIndex : magicFrameIndex,
      );

      if (f.id === this.state.editingFrame) {
        const frameNameInEdit = frameName;

        frameNameJSX = (
          <input
            autoFocus
            value={frameNameInEdit}
            onChange={(e) => {
              mutateElement(f, {
                name: e.target.value,
              });
            }}
            onFocus={(e) => e.target.select()}
            onBlur={() => reset()}
            onKeyDown={(event) => {
              // for some inexplicable reason, `onBlur` triggered on ESC
              // does not reset `state.editingFrame` despite being called,
              // and we need to reset it here as well
              if (event.key === KEYS.ESCAPE || event.key === KEYS.ENTER) {
                reset();
              }
            }}
            style={{
              background: this.state.viewBackgroundColor,
              filter: isDarkTheme ? THEME_FILTER : "none",
              zIndex: 2,
              border: "none",
              display: "block",
              padding: `${FRAME_NAME_EDIT_PADDING}px`,
              borderRadius: 4,
              boxShadow: "inset 0 0 0 1px var(--color-primary)",
              fontFamily: "Assistant",
              fontSize: "14px",
              transform: `translate(-${FRAME_NAME_EDIT_PADDING}px, ${FRAME_NAME_EDIT_PADDING}px)`,
              color: "var(--color-gray-80)",
              overflow: "hidden",
              maxWidth: `${
                document.body.clientWidth - x1 - FRAME_NAME_EDIT_PADDING
              }px`,
            }}
            size={frameNameInEdit.length + 1 || 1}
            dir="auto"
            autoComplete="off"
            autoCapitalize="off"
            autoCorrect="off"
          />
        );
      } else {
        frameNameJSX = frameName;
      }

      return (
        <div
          id={this.getFrameNameDOMId(f)}
          key={f.id}
          style={{
            position: "absolute",
            // Positioning from bottom so that we don't to either
            // calculate text height or adjust using transform (which)
            // messes up input position when editing the frame name.
            // This makes the positioning deterministic and we can calculate
            // the same position when rendering to canvas / svg.
            bottom: `${
              this.state.height +
              FRAME_STYLE.nameOffsetY -
              y1 +
              this.state.offsetTop
            }px`,
            left: `${x1 - this.state.offsetLeft}px`,
            zIndex: 2,
            fontSize: FRAME_STYLE.nameFontSize,
            color: isDarkTheme
              ? FRAME_STYLE.nameColorDarkTheme
              : FRAME_STYLE.nameColorLightTheme,
            lineHeight: FRAME_STYLE.nameLineHeight,
            width: "max-content",
            maxWidth: `${f.width}px`,
            overflow: f.id === this.state.editingFrame ? "visible" : "hidden",
            whiteSpace: "nowrap",
            textOverflow: "ellipsis",
            cursor: CURSOR_TYPE.MOVE,
            pointerEvents: this.state.viewModeEnabled
              ? POINTER_EVENTS.disabled
              : POINTER_EVENTS.enabled,
          }}
          onPointerDown={(event) => this.handleCanvasPointerDown(event)}
          onWheel={(event) => this.handleWheel(event)}
          onContextMenu={this.handleCanvasContextMenu}
          onDoubleClick={() => {
            this.setState({
              editingFrame: f.id,
            });
          }}
        >
          {frameNameJSX}
        </div>
      );
    });
  };

  private toggleOverscrollBehavior(event: React.PointerEvent) {
    // when pointer inside editor, disable overscroll behavior to prevent
    // panning to trigger history back/forward on MacOS Chrome
    document.documentElement.style.overscrollBehaviorX =
      event.type === "pointerenter" ? "none" : "auto";
  }

  public render() {
    const selectedElements = this.scene.getSelectedElements(this.state);
    const { renderTopRightUI, renderCustomStats } = this.props;

    const versionNonce = this.scene.getVersionNonce();
    const { elementsMap, visibleElements } =
      this.renderer.getRenderableElements({
        versionNonce,
        zoom: this.state.zoom,
        offsetLeft: this.state.offsetLeft,
        offsetTop: this.state.offsetTop,
        scrollX: this.state.scrollX,
        scrollY: this.state.scrollY,
        height: this.state.height,
        width: this.state.width,
        editingElement: this.state.editingElement,
        pendingImageElementId: this.state.pendingImageElementId,
      });

    const allElementsMap = this.scene.getNonDeletedElementsMap();

    const shouldBlockPointerEvents =
      !(
        this.state.editingElement && isLinearElement(this.state.editingElement)
      ) &&
      (this.state.selectionElement ||
        this.state.draggingElement ||
        this.state.resizingElement ||
        (this.state.activeTool.type === "laser" &&
          // technically we can just test on this once we make it more safe
          this.state.cursorButton === "down") ||
        (this.state.editingElement &&
          !isTextElement(this.state.editingElement)));

    const firstSelectedElement = selectedElements[0];

    return (
      <div
        className={clsx("excalidraw excalidraw-container", {
          "excalidraw--view-mode": this.state.viewModeEnabled,
          "excalidraw--mobile": this.device.editor.isMobile,
        })}
        style={{
          ["--ui-pointerEvents" as any]: shouldBlockPointerEvents
            ? POINTER_EVENTS.disabled
            : POINTER_EVENTS.enabled,
        }}
        ref={this.excalidrawContainerRef}
        onDrop={this.handleAppOnDrop}
        tabIndex={0}
        onKeyDown={
          this.props.handleKeyboardGlobally ? undefined : this.onKeyDown
        }
        onPointerEnter={this.toggleOverscrollBehavior}
        onPointerLeave={this.toggleOverscrollBehavior}
      >
        <AppContext.Provider value={this}>
          <AppPropsContext.Provider value={this.props}>
            <ExcalidrawContainerContext.Provider
              value={this.excalidrawContainerValue}
            >
              <DeviceContext.Provider value={this.device}>
                <ExcalidrawSetAppStateContext.Provider value={this.setAppState}>
                  <ExcalidrawAppStateContext.Provider value={this.state}>
                    <ExcalidrawElementsContext.Provider
                      value={this.scene.getNonDeletedElements()}
                    >
                      <ExcalidrawActionManagerContext.Provider
                        value={this.actionManager}
                      >
                        <LayerUI
                          canvas={this.canvas}
                          appState={this.state}
                          files={this.files}
                          setAppState={this.setAppState}
                          actionManager={this.actionManager}
                          elements={this.scene.getNonDeletedElements()}
                          onLockToggle={this.toggleLock}
                          onPenModeToggle={this.togglePenMode}
                          onHandToolToggle={this.onHandToolToggle}
                          langCode={getLanguage().code}
                          renderTopRightUI={renderTopRightUI}
                          renderCustomStats={renderCustomStats}
                          showExitZenModeBtn={
                            typeof this.props?.zenModeEnabled === "undefined" &&
                            this.state.zenModeEnabled
                          }
                          UIOptions={this.props.UIOptions}
                          onExportImage={this.onExportImage}
                          renderWelcomeScreen={
                            !this.state.isLoading &&
                            this.state.showWelcomeScreen &&
                            this.state.activeTool.type === "selection" &&
                            !this.state.zenModeEnabled &&
                            !this.scene.getElementsIncludingDeleted().length
                          }
                          app={this}
                          isCollaborating={this.props.isCollaborating}
                          openAIKey={this.OPENAI_KEY}
                          isOpenAIKeyPersisted={this.OPENAI_KEY_IS_PERSISTED}
                          onOpenAIAPIKeyChange={this.onOpenAIKeyChange}
                          onMagicSettingsConfirm={this.onMagicSettingsConfirm}
                        >
                          {this.props.children}
                        </LayerUI>

                        <div className="excalidraw-textEditorContainer" />
                        <div className="excalidraw-contextMenuContainer" />
                        <div className="excalidraw-eye-dropper-container" />
                        <SVGLayer
                          trails={[this.laserTrails, this.eraserTrail]}
                        />
                        {selectedElements.length === 1 &&
                          this.state.showHyperlinkPopup && (
                            <Hyperlink
                              key={firstSelectedElement.id}
                              element={firstSelectedElement}
                              elementsMap={allElementsMap}
                              setAppState={this.setAppState}
                              onLinkOpen={this.props.onLinkOpen}
                              setToast={this.setToast}
                              updateEmbedValidationStatus={
                                this.updateEmbedValidationStatus
                              }
                            />
                          )}
                        {this.props.aiEnabled !== false &&
                          selectedElements.length === 1 &&
                          isMagicFrameElement(firstSelectedElement) && (
                            <ElementCanvasButtons
                              element={firstSelectedElement}
                              elementsMap={elementsMap}
                            >
                              <ElementCanvasButton
                                title={t("labels.convertToCode")}
                                icon={MagicIcon}
                                checked={false}
                                onChange={() =>
                                  this.onMagicFrameGenerate(
                                    firstSelectedElement,
                                    "button",
                                  )
                                }
                              />
                            </ElementCanvasButtons>
                          )}
                        {selectedElements.length === 1 &&
                          isIframeElement(firstSelectedElement) &&
                          firstSelectedElement.customData?.generationData
                            ?.status === "done" && (
                            <ElementCanvasButtons
                              element={firstSelectedElement}
                              elementsMap={elementsMap}
                            >
                              <ElementCanvasButton
                                title={t("labels.copySource")}
                                icon={copyIcon}
                                checked={false}
                                onChange={() =>
                                  this.onIframeSrcCopy(firstSelectedElement)
                                }
                              />
                              <ElementCanvasButton
                                title="Enter fullscreen"
                                icon={fullscreenIcon}
                                checked={false}
                                onChange={() => {
                                  const iframe =
                                    this.getHTMLIFrameElement(
                                      firstSelectedElement,
                                    );
                                  if (iframe) {
                                    try {
                                      iframe.requestFullscreen();
                                      this.setState({
                                        activeEmbeddable: {
                                          element: firstSelectedElement,
                                          state: "active",
                                        },
                                        selectedElementIds: {
                                          [firstSelectedElement.id]: true,
                                        },
                                        draggingElement: null,
                                        selectionElement: null,
                                      });
                                    } catch (err: any) {
                                      console.warn(err);
                                      this.setState({
                                        errorMessage:
                                          "Couldn't enter fullscreen",
                                      });
                                    }
                                  }
                                }}
                              />
                            </ElementCanvasButtons>
                          )}
                        {this.state.toast !== null && (
                          <Toast
                            message={this.state.toast.message}
                            onClose={() => this.setToast(null)}
                            duration={this.state.toast.duration}
                            closable={this.state.toast.closable}
                          />
                        )}
                        {this.state.contextMenu && (
                          <ContextMenu
                            items={this.state.contextMenu.items}
                            top={this.state.contextMenu.top}
                            left={this.state.contextMenu.left}
                            actionManager={this.actionManager}
                            onClose={(callback) => {
                              this.setState({ contextMenu: null }, () => {
                                this.focusContainer();
                                callback?.();
                              });
                            }}
                          />
                        )}
                        <StaticCanvas
                          canvas={this.canvas}
                          rc={this.rc}
                          elementsMap={elementsMap}
                          allElementsMap={allElementsMap}
                          visibleElements={visibleElements}
                          versionNonce={versionNonce}
                          selectionNonce={
                            this.state.selectionElement?.versionNonce
                          }
                          scale={window.devicePixelRatio}
                          appState={this.state}
                          renderConfig={{
                            imageCache: this.imageCache,
                            isExporting: false,
                            renderGrid: true,
                            canvasBackgroundColor:
                              this.state.viewBackgroundColor,
                            embedsValidationStatus: this.embedsValidationStatus,
                            elementsPendingErasure: this.elementsPendingErasure,
                          }}
                        />
                        <InteractiveCanvas
                          containerRef={this.excalidrawContainerRef}
                          canvas={this.interactiveCanvas}
                          elementsMap={elementsMap}
                          visibleElements={visibleElements}
                          selectedElements={selectedElements}
                          versionNonce={versionNonce}
                          selectionNonce={
                            this.state.selectionElement?.versionNonce
                          }
                          scale={window.devicePixelRatio}
                          appState={this.state}
                          renderInteractiveSceneCallback={
                            this.renderInteractiveSceneCallback
                          }
                          handleCanvasRef={this.handleInteractiveCanvasRef}
                          onContextMenu={this.handleCanvasContextMenu}
                          onPointerMove={this.handleCanvasPointerMove}
                          onPointerUp={this.handleCanvasPointerUp}
                          onPointerCancel={this.removePointer}
                          onTouchMove={this.handleTouchMove}
                          onPointerDown={this.handleCanvasPointerDown}
                          onDoubleClick={this.handleCanvasDoubleClick}
                        />
                        {this.state.userToFollow && (
                          <FollowMode
                            width={this.state.width}
                            height={this.state.height}
                            userToFollow={this.state.userToFollow}
                            onDisconnect={this.maybeUnfollowRemoteUser}
                          />
                        )}
                        {this.renderFrameNames()}
                      </ExcalidrawActionManagerContext.Provider>
                      {this.renderEmbeddables()}
                    </ExcalidrawElementsContext.Provider>
                  </ExcalidrawAppStateContext.Provider>
                </ExcalidrawSetAppStateContext.Provider>
              </DeviceContext.Provider>
            </ExcalidrawContainerContext.Provider>
          </AppPropsContext.Provider>
        </AppContext.Provider>
      </div>
    );
  }

  public focusContainer: AppClassProperties["focusContainer"] = () => {
    this.excalidrawContainerRef.current?.focus();
  };

  public getSceneElementsIncludingDeleted = () => {
    return this.scene.getElementsIncludingDeleted();
  };

  public getSceneElements = () => {
    return this.scene.getNonDeletedElements();
  };

  public onInsertElements = (elements: readonly ExcalidrawElement[]) => {
    this.addElementsFromPasteOrLibrary({
      elements,
      position: "center",
      files: null,
    });
  };

  public onExportImage = async (
    type: keyof typeof EXPORT_IMAGE_TYPES,
    elements: ExportedElements,
    opts: { exportingFrame: ExcalidrawFrameLikeElement | null },
  ) => {
    trackEvent("export", type, "ui");
    const fileHandle = await exportCanvas(
      type,
      elements,
      this.state,
      this.files,
      {
        exportBackground: this.state.exportBackground,
        name: this.getName(),
        viewBackgroundColor: this.state.viewBackgroundColor,
        exportingFrame: opts.exportingFrame,
      },
    )
      .catch(muteFSAbortError)
      .catch((error) => {
        console.error(error);
        this.setState({ errorMessage: error.message });
      });

    if (
      this.state.exportEmbedScene &&
      fileHandle &&
      isImageFileHandle(fileHandle)
    ) {
      this.setState({ fileHandle });
    }
  };

  private magicGenerations = new Map<
    ExcalidrawIframeElement["id"],
    MagicCacheData
  >();

  private updateMagicGeneration = ({
    frameElement,
    data,
  }: {
    frameElement: ExcalidrawIframeElement;
    data: MagicCacheData;
  }) => {
    if (data.status === "pending") {
      // We don't wanna persist pending state to storage. It should be in-app
      // state only.
      // Thus reset so that we prefer local cache (if there was some
      // generationData set previously)
      mutateElement(
        frameElement,
        { customData: { generationData: undefined } },
        false,
      );
    } else {
      mutateElement(
        frameElement,
        { customData: { generationData: data } },
        false,
      );
    }
    this.magicGenerations.set(frameElement.id, data);
    this.onSceneUpdated();
  };

  private getTextFromElements(elements: readonly ExcalidrawElement[]) {
    const text = elements
      .reduce((acc: string[], element) => {
        if (isTextElement(element)) {
          acc.push(element.text);
        }
        return acc;
      }, [])
      .join("\n\n");
    return text;
  }

  private async onMagicFrameGenerate(
    magicFrame: ExcalidrawMagicFrameElement,
    source: "button" | "upstream",
  ) {
    if (!this.OPENAI_KEY) {
      this.setState({
        openDialog: {
          name: "settings",
          tab: "diagram-to-code",
          source: "generation",
        },
      });
      trackEvent("ai", "generate (missing key)", "d2c");
      return;
    }

    const magicFrameChildren = getElementsOverlappingFrame(
      this.scene.getNonDeletedElements(),
      magicFrame,
    ).filter((el) => !isMagicFrameElement(el));

    if (!magicFrameChildren.length) {
      if (source === "button") {
        this.setState({ errorMessage: "Cannot generate from an empty frame" });
        trackEvent("ai", "generate (no-children)", "d2c");
      } else {
        this.setActiveTool({ type: "magicframe" });
      }
      return;
    }

    const frameElement = this.insertIframeElement({
      sceneX: magicFrame.x + magicFrame.width + 30,
      sceneY: magicFrame.y,
      width: magicFrame.width,
      height: magicFrame.height,
    });

    if (!frameElement) {
      return;
    }

    this.updateMagicGeneration({
      frameElement,
      data: { status: "pending" },
    });

    this.setState({
      selectedElementIds: { [frameElement.id]: true },
    });

    const blob = await exportToBlob({
      elements: this.scene.getNonDeletedElements(),
      appState: {
        ...this.state,
        exportBackground: true,
        viewBackgroundColor: this.state.viewBackgroundColor,
      },
      exportingFrame: magicFrame,
      files: this.files,
    });

    const dataURL = await getDataURL(blob);

    const textFromFrameChildren = this.getTextFromElements(magicFrameChildren);

    trackEvent("ai", "generate (start)", "d2c");

    const result = await diagramToHTML({
      image: dataURL,
      apiKey: this.OPENAI_KEY,
      text: textFromFrameChildren,
      theme: this.state.theme,
    });

    if (!result.ok) {
      trackEvent("ai", "generate (failed)", "d2c");
      console.error(result.error);
      this.updateMagicGeneration({
        frameElement,
        data: {
          status: "error",
          code: "ERR_OAI",
          message: result.error?.message || "Unknown error during generation",
        },
      });
      return;
    }
    trackEvent("ai", "generate (success)", "d2c");

    if (result.choices[0].message.content == null) {
      this.updateMagicGeneration({
        frameElement,
        data: {
          status: "error",
          code: "ERR_OAI",
          message: "Nothing genereated :(",
        },
      });
      return;
    }

    const message = result.choices[0].message.content;

    const html = message.slice(
      message.indexOf("<!DOCTYPE html>"),
      message.indexOf("</html>") + "</html>".length,
    );

    this.updateMagicGeneration({
      frameElement,
      data: { status: "done", html },
    });
  }

  private onIframeSrcCopy(element: ExcalidrawIframeElement) {
    if (element.customData?.generationData?.status === "done") {
      copyTextToSystemClipboard(element.customData.generationData.html);
      this.setToast({
        message: "copied to clipboard",
        closable: false,
        duration: 1500,
      });
    }
  }

  private OPENAI_KEY: string | null = EditorLocalStorage.get(
    EDITOR_LS_KEYS.OAI_API_KEY,
  );
  private OPENAI_KEY_IS_PERSISTED: boolean =
    EditorLocalStorage.has(EDITOR_LS_KEYS.OAI_API_KEY) || false;

  private onOpenAIKeyChange = (
    openAIKey: string | null,
    shouldPersist: boolean,
  ) => {
    this.OPENAI_KEY = openAIKey || null;
    if (shouldPersist) {
      const didPersist = EditorLocalStorage.set(
        EDITOR_LS_KEYS.OAI_API_KEY,
        openAIKey,
      );
      this.OPENAI_KEY_IS_PERSISTED = didPersist;
    } else {
      this.OPENAI_KEY_IS_PERSISTED = false;
    }
  };

  private onMagicSettingsConfirm = (
    apiKey: string,
    shouldPersist: boolean,
    source: "tool" | "generation" | "settings",
  ) => {
    this.OPENAI_KEY = apiKey || null;
    this.onOpenAIKeyChange(this.OPENAI_KEY, shouldPersist);

    if (source === "settings") {
      return;
    }

    const selectedElements = this.scene.getSelectedElements({
      selectedElementIds: this.state.selectedElementIds,
    });

    if (apiKey) {
      if (selectedElements.length) {
        this.onMagicframeToolSelect();
      } else {
        this.setActiveTool({ type: "magicframe" });
      }
    } else if (!isMagicFrameElement(selectedElements[0])) {
      // even if user didn't end up setting api key, let's pick the tool
      // so they can draw up a frame and move forward
      this.setActiveTool({ type: "magicframe" });
    }
  };

  public onMagicframeToolSelect = () => {
    if (!this.OPENAI_KEY) {
      this.setState({
        openDialog: {
          name: "settings",
          tab: "diagram-to-code",
          source: "tool",
        },
      });
      trackEvent("ai", "tool-select (missing key)", "d2c");
      return;
    }

    const selectedElements = this.scene.getSelectedElements({
      selectedElementIds: this.state.selectedElementIds,
    });

    if (selectedElements.length === 0) {
      this.setActiveTool({ type: TOOL_TYPE.magicframe });
      trackEvent("ai", "tool-select (empty-selection)", "d2c");
    } else {
      const selectedMagicFrame: ExcalidrawMagicFrameElement | false =
        selectedElements.length === 1 &&
        isMagicFrameElement(selectedElements[0]) &&
        selectedElements[0];

      // case: user selected elements containing frame-like(s) or are frame
      // members, we don't want to wrap into another magicframe
      // (unless the only selected element is a magic frame which we reuse)
      if (
        !selectedMagicFrame &&
        selectedElements.some((el) => isFrameLikeElement(el) || el.frameId)
      ) {
        this.setActiveTool({ type: TOOL_TYPE.magicframe });
        return;
      }

      trackEvent("ai", "tool-select (existing selection)", "d2c");

      let frame: ExcalidrawMagicFrameElement;
      if (selectedMagicFrame) {
        // a single magicframe already selected -> use it
        frame = selectedMagicFrame;
      } else {
        // selected elements aren't wrapped in magic frame yet -> wrap now

        const [minX, minY, maxX, maxY] = getCommonBounds(selectedElements);
        const padding = 50;

        frame = newMagicFrameElement({
          ...FRAME_STYLE,
          x: minX - padding,
          y: minY - padding,
          width: maxX - minX + padding * 2,
          height: maxY - minY + padding * 2,
          opacity: 100,
          locked: false,
        });

        this.scene.addNewElement(frame);

        for (const child of selectedElements) {
          mutateElement(child, { frameId: frame.id });
        }

        this.setState({
          selectedElementIds: { [frame.id]: true },
        });
      }

      this.onMagicFrameGenerate(frame, "upstream");
    }
  };

  private openEyeDropper = ({ type }: { type: "stroke" | "background" }) => {
    jotaiStore.set(activeEyeDropperAtom, {
      swapPreviewOnAlt: true,
      colorPickerType:
        type === "stroke" ? "elementStroke" : "elementBackground",
      onSelect: (color, event) => {
        const shouldUpdateStrokeColor =
          (type === "background" && event.altKey) ||
          (type === "stroke" && !event.altKey);
        const selectedElements = this.scene.getSelectedElements(this.state);
        if (
          !selectedElements.length ||
          this.state.activeTool.type !== "selection"
        ) {
          if (shouldUpdateStrokeColor) {
            this.syncActionResult({
              appState: { ...this.state, currentItemStrokeColor: color },
              commitToHistory: true,
            });
          } else {
            this.syncActionResult({
              appState: { ...this.state, currentItemBackgroundColor: color },
              commitToHistory: true,
            });
          }
        } else {
          this.updateScene({
            elements: this.scene.getElementsIncludingDeleted().map((el) => {
              if (this.state.selectedElementIds[el.id]) {
                return newElementWith(el, {
                  [shouldUpdateStrokeColor ? "strokeColor" : "backgroundColor"]:
                    color,
                });
              }
              return el;
            }),
          });
        }
      },
      keepOpenOnAlt: false,
    });
  };

  private syncActionResult = withBatchedUpdates(
    (actionResult: ActionResult) => {
      if (this.unmounted || actionResult === false) {
        return;
      }

      let editingElement: AppState["editingElement"] | null = null;
      if (actionResult.elements) {
        actionResult.elements.forEach((element) => {
          if (
            this.state.editingElement?.id === element.id &&
            this.state.editingElement !== element &&
            isNonDeletedElement(element)
          ) {
            editingElement = element;
          }
        });
        this.scene.replaceAllElements(actionResult.elements);
        if (actionResult.commitToHistory) {
          this.history.resumeRecording();
        }
      }

      if (actionResult.files) {
        this.files = actionResult.replaceFiles
          ? actionResult.files
          : { ...this.files, ...actionResult.files };
        this.addNewImagesToImageCache();
      }

      if (actionResult.appState || editingElement || this.state.contextMenu) {
        if (actionResult.commitToHistory) {
          this.history.resumeRecording();
        }

        let viewModeEnabled = actionResult?.appState?.viewModeEnabled || false;
        let zenModeEnabled = actionResult?.appState?.zenModeEnabled || false;
        let gridSize = actionResult?.appState?.gridSize || null;
        const theme =
          actionResult?.appState?.theme || this.props.theme || THEME.LIGHT;
        const name = actionResult?.appState?.name ?? this.state.name;
        const errorMessage =
          actionResult?.appState?.errorMessage ?? this.state.errorMessage;
        if (typeof this.props.viewModeEnabled !== "undefined") {
          viewModeEnabled = this.props.viewModeEnabled;
        }

        if (typeof this.props.zenModeEnabled !== "undefined") {
          zenModeEnabled = this.props.zenModeEnabled;
        }

        if (typeof this.props.gridModeEnabled !== "undefined") {
          gridSize = this.props.gridModeEnabled ? GRID_SIZE : null;
        }

        editingElement =
          editingElement || actionResult.appState?.editingElement || null;

        if (editingElement?.isDeleted) {
          editingElement = null;
        }

        this.setState(
          (state) => {
            // using Object.assign instead of spread to fool TS 4.2.2+ into
            // regarding the resulting type as not containing undefined
            // (which the following expression will never contain)
            return Object.assign(actionResult.appState || {}, {
              // NOTE this will prevent opening context menu using an action
              // or programmatically from the host, so it will need to be
              // rewritten later
              contextMenu: null,
              editingElement,
              viewModeEnabled,
              zenModeEnabled,
              gridSize,
              theme,
              name,
              errorMessage,
            });
          },
          () => {
            if (actionResult.syncHistory) {
              this.history.setCurrentState(
                this.state,
                this.scene.getElementsIncludingDeleted(),
              );
            }
          },
        );
      }
    },
  );

  // Lifecycle

  private onBlur = withBatchedUpdates(() => {
    isHoldingSpace = false;
    this.setState({ isBindingEnabled: true });
  });

  private onUnload = () => {
    this.onBlur();
  };

  private disableEvent: EventListener = (event) => {
    event.preventDefault();
  };

  private resetHistory = () => {
    this.history.clear();
  };

  /**
   * Resets scene & history.
   * ! Do not use to clear scene user action !
   */
  private resetScene = withBatchedUpdates(
    (opts?: { resetLoadingState: boolean }) => {
      this.scene.replaceAllElements([]);
      this.setState((state) => ({
        ...getDefaultAppState(),
        isLoading: opts?.resetLoadingState ? false : state.isLoading,
        theme: this.state.theme,
      }));
      this.resetHistory();
    },
  );

  private initializeScene = async () => {
    if ("launchQueue" in window && "LaunchParams" in window) {
      (window as any).launchQueue.setConsumer(
        async (launchParams: { files: any[] }) => {
          if (!launchParams.files.length) {
            return;
          }
          const fileHandle = launchParams.files[0];
          const blob: Blob = await fileHandle.getFile();
          this.loadFileToCanvas(
            new File([blob], blob.name || "", { type: blob.type }),
            fileHandle,
          );
        },
      );
    }

    if (this.props.theme) {
      this.setState({ theme: this.props.theme });
    }
    if (!this.state.isLoading) {
      this.setState({ isLoading: true });
    }
    let initialData = null;
    try {
      initialData = (await this.props.initialData) || null;
      if (initialData?.libraryItems) {
        this.library
          .updateLibrary({
            libraryItems: initialData.libraryItems,
            merge: true,
          })
          .catch((error) => {
            console.error(error);
          });
      }
    } catch (error: any) {
      console.error(error);
      initialData = {
        appState: {
          errorMessage:
            error.message ||
            "Encountered an error during importing or restoring scene data",
        },
      };
    }
    const scene = restore(initialData, null, null, { repairBindings: true });
    scene.appState = {
      ...scene.appState,
      theme: this.props.theme || scene.appState.theme,
      // we're falling back to current (pre-init) state when deciding
      // whether to open the library, to handle a case where we
      // update the state outside of initialData (e.g. when loading the app
      // with a library install link, which should auto-open the library)
      openSidebar: scene.appState?.openSidebar || this.state.openSidebar,
      activeTool:
        scene.appState.activeTool.type === "image"
          ? { ...scene.appState.activeTool, type: "selection" }
          : scene.appState.activeTool,
      isLoading: false,
      toast: this.state.toast,
    };
    if (initialData?.scrollToContent) {
      scene.appState = {
        ...scene.appState,
        ...calculateScrollCenter(scene.elements, {
          ...scene.appState,
          width: this.state.width,
          height: this.state.height,
          offsetTop: this.state.offsetTop,
          offsetLeft: this.state.offsetLeft,
        }),
      };
    }
    // FontFaceSet loadingdone event we listen on may not always fire
    // (looking at you Safari), so on init we manually load fonts for current
    // text elements on canvas, and rerender them once done. This also
    // seems faster even in browsers that do fire the loadingdone event.
    this.fonts.loadFontsForElements(scene.elements);

    this.resetHistory();
    this.syncActionResult({
      ...scene,
      commitToHistory: true,
    });
  };

  private isMobileBreakpoint = (width: number, height: number) => {
    return (
      width < MQ_MAX_WIDTH_PORTRAIT ||
      (height < MQ_MAX_HEIGHT_LANDSCAPE && width < MQ_MAX_WIDTH_LANDSCAPE)
    );
  };

  private refreshViewportBreakpoints = () => {
    const container = this.excalidrawContainerRef.current;
    if (!container) {
      return;
    }

    const { clientWidth: viewportWidth, clientHeight: viewportHeight } =
      document.body;

    const prevViewportState = this.device.viewport;

    const nextViewportState = updateObject(prevViewportState, {
      isLandscape: viewportWidth > viewportHeight,
      isMobile: this.isMobileBreakpoint(viewportWidth, viewportHeight),
    });

    if (prevViewportState !== nextViewportState) {
      this.device = { ...this.device, viewport: nextViewportState };
      return true;
    }
    return false;
  };

  private refreshEditorBreakpoints = () => {
    const container = this.excalidrawContainerRef.current;
    if (!container) {
      return;
    }

    const { width: editorWidth, height: editorHeight } =
      container.getBoundingClientRect();

    const sidebarBreakpoint =
      this.props.UIOptions.dockedSidebarBreakpoint != null
        ? this.props.UIOptions.dockedSidebarBreakpoint
        : MQ_RIGHT_SIDEBAR_MIN_WIDTH;

    const prevEditorState = this.device.editor;

    const nextEditorState = updateObject(prevEditorState, {
      isMobile: this.isMobileBreakpoint(editorWidth, editorHeight),
      canFitSidebar: editorWidth > sidebarBreakpoint,
    });

    if (prevEditorState !== nextEditorState) {
      this.device = { ...this.device, editor: nextEditorState };
      return true;
    }
    return false;
  };

  public async componentDidMount() {
    this.unmounted = false;
    this.excalidrawContainerValue.container =
      this.excalidrawContainerRef.current;

    if (import.meta.env.MODE === ENV.TEST || import.meta.env.DEV) {
      const setState = this.setState.bind(this);
      Object.defineProperties(window.h, {
        state: {
          configurable: true,
          get: () => {
            return this.state;
          },
        },
        setState: {
          configurable: true,
          value: (...args: Parameters<typeof setState>) => {
            return this.setState(...args);
          },
        },
        app: {
          configurable: true,
          value: this,
        },
        history: {
          configurable: true,
          value: this.history,
        },
      });
    }

    this.scene.addCallback(this.onSceneUpdated);
    this.addEventListeners();

    if (this.props.autoFocus && this.excalidrawContainerRef.current) {
      this.focusContainer();
    }

    if (
      // bounding rects don't work in tests so updating
      // the state on init would result in making the test enviro run
      // in mobile breakpoint (0 width/height), making everything fail
      !isTestEnv()
    ) {
      this.refreshViewportBreakpoints();
      this.refreshEditorBreakpoints();
    }

    if (supportsResizeObserver && this.excalidrawContainerRef.current) {
      this.resizeObserver = new ResizeObserver(() => {
        this.refreshEditorBreakpoints();
        this.updateDOMRect();
      });
      this.resizeObserver?.observe(this.excalidrawContainerRef.current);
    }

    const searchParams = new URLSearchParams(window.location.search.slice(1));

    if (searchParams.has("web-share-target")) {
      // Obtain a file that was shared via the Web Share Target API.
      this.restoreFileFromShare();
    } else {
      this.updateDOMRect(this.initializeScene);
    }

    // note that this check seems to always pass in localhost
    if (isBrave() && !isMeasureTextSupported()) {
      this.setState({
        errorMessage: <BraveMeasureTextError />,
      });
    }
  }

  public componentWillUnmount() {
    this.renderer.destroy();
    this.scene = new Scene();
    this.renderer = new Renderer(this.scene);
    this.files = {};
    this.imageCache.clear();
    this.resizeObserver?.disconnect();
    this.unmounted = true;
    this.removeEventListeners();
    this.scene.destroy();
    this.library.destroy();
    this.laserTrails.stop();
    this.eraserTrail.stop();
    this.onChangeEmitter.clear();
    ShapeCache.destroy();
    SnapCache.destroy();
    clearTimeout(touchTimeout);
    isSomeElementSelected.clearCache();
    selectGroupsForSelectedElements.clearCache();
    touchTimeout = 0;
    document.documentElement.style.overscrollBehaviorX = "";
  }

  private onResize = withBatchedUpdates(() => {
    this.scene
      .getElementsIncludingDeleted()
      .forEach((element) => ShapeCache.delete(element));
    this.refreshViewportBreakpoints();
    this.updateDOMRect();
    if (!supportsResizeObserver) {
      this.refreshEditorBreakpoints();
    }
    this.setState({});
  });

  /** generally invoked only if fullscreen was invoked programmatically */
  private onFullscreenChange = () => {
    if (
      // points to the iframe element we fullscreened
      !document.fullscreenElement &&
      this.state.activeEmbeddable?.state === "active"
    ) {
      this.setState({
        activeEmbeddable: null,
      });
    }
  };

  private removeEventListeners() {
    this.onRemoveEventListenersEmitter.trigger();
  }

  private addEventListeners() {
    // remove first as we can add event listeners multiple times
    this.removeEventListeners();

    // -------------------------------------------------------------------------
    //                        view+edit mode listeners
    // -------------------------------------------------------------------------

    if (this.props.handleKeyboardGlobally) {
      this.onRemoveEventListenersEmitter.once(
        addEventListener(document, EVENT.KEYDOWN, this.onKeyDown, false),
      );
    }

    this.onRemoveEventListenersEmitter.once(
      addEventListener(
        this.excalidrawContainerRef.current,
        EVENT.WHEEL,
        this.onWheel,
        { passive: false },
      ),
      addEventListener(window, EVENT.MESSAGE, this.onWindowMessage, false),
      addEventListener(document, EVENT.POINTER_UP, this.removePointer), // #3553
      addEventListener(document, EVENT.COPY, this.onCopy),
      addEventListener(document, EVENT.KEYUP, this.onKeyUp, { passive: true }),
      addEventListener(
        document,
        EVENT.MOUSE_MOVE,
        this.updateCurrentCursorPosition,
      ),
      // rerender text elements on font load to fix #637 && #1553
      addEventListener(document.fonts, "loadingdone", (event) => {
        const loadedFontFaces = (event as FontFaceSetLoadEvent).fontfaces;
        this.fonts.onFontsLoaded(loadedFontFaces);
      }),
      // Safari-only desktop pinch zoom
      addEventListener(
        document,
        EVENT.GESTURE_START,
        this.onGestureStart as any,
        false,
      ),
      addEventListener(
        document,
        EVENT.GESTURE_CHANGE,
        this.onGestureChange as any,
        false,
      ),
      addEventListener(
        document,
        EVENT.GESTURE_END,
        this.onGestureEnd as any,
        false,
      ),
      addEventListener(window, EVENT.FOCUS, () => {
        this.maybeCleanupAfterMissingPointerUp(null);
      }),
    );

    if (this.state.viewModeEnabled) {
      return;
    }

    // -------------------------------------------------------------------------
    //                        edit-mode listeners only
    // -------------------------------------------------------------------------

    this.onRemoveEventListenersEmitter.once(
      addEventListener(
        document,
        EVENT.FULLSCREENCHANGE,
        this.onFullscreenChange,
      ),
      addEventListener(document, EVENT.PASTE, this.pasteFromClipboard),
      addEventListener(document, EVENT.CUT, this.onCut),
      addEventListener(window, EVENT.RESIZE, this.onResize, false),
      addEventListener(window, EVENT.UNLOAD, this.onUnload, false),
      addEventListener(window, EVENT.BLUR, this.onBlur, false),
      addEventListener(
        this.excalidrawContainerRef.current,
        EVENT.DRAG_OVER,
        this.disableEvent,
        false,
      ),
      addEventListener(
        this.excalidrawContainerRef.current,
        EVENT.DROP,
        this.disableEvent,
        false,
      ),
    );

    if (this.props.detectScroll) {
      this.onRemoveEventListenersEmitter.once(
        addEventListener(
          getNearestScrollableContainer(this.excalidrawContainerRef.current!),
          EVENT.SCROLL,
          this.onScroll,
        ),
      );
    }
  }

  componentDidUpdate(prevProps: AppProps, prevState: AppState) {
    this.updateEmbeddables();
    const elements = this.scene.getElementsIncludingDeleted();
    const elementsMap = this.scene.getNonDeletedElementsMap();

    if (!this.state.showWelcomeScreen && !elements.length) {
      this.setState({ showWelcomeScreen: true });
    }

    if (
      prevProps.UIOptions.dockedSidebarBreakpoint !==
      this.props.UIOptions.dockedSidebarBreakpoint
    ) {
      this.refreshEditorBreakpoints();
    }

    const hasFollowedPersonLeft =
      prevState.userToFollow &&
      !this.state.collaborators.has(prevState.userToFollow.socketId);

    if (hasFollowedPersonLeft) {
      this.maybeUnfollowRemoteUser();
    }

    if (
      prevState.zoom.value !== this.state.zoom.value ||
      prevState.scrollX !== this.state.scrollX ||
      prevState.scrollY !== this.state.scrollY
    ) {
      this.props?.onScrollChange?.(
        this.state.scrollX,
        this.state.scrollY,
        this.state.zoom,
      );
      this.onScrollChangeEmitter.trigger(
        this.state.scrollX,
        this.state.scrollY,
        this.state.zoom,
      );
    }

    if (prevState.userToFollow !== this.state.userToFollow) {
      if (prevState.userToFollow) {
        this.onUserFollowEmitter.trigger({
          userToFollow: prevState.userToFollow,
          action: "UNFOLLOW",
        });
      }

      if (this.state.userToFollow) {
        this.onUserFollowEmitter.trigger({
          userToFollow: this.state.userToFollow,
          action: "FOLLOW",
        });
      }
    }

    if (
      Object.keys(this.state.selectedElementIds).length &&
      isEraserActive(this.state)
    ) {
      this.setState({
        activeTool: updateActiveTool(this.state, { type: "selection" }),
      });
    }
    if (
      this.state.activeTool.type === "eraser" &&
      prevState.theme !== this.state.theme
    ) {
      setEraserCursor(this.interactiveCanvas, this.state.theme);
    }
    // Hide hyperlink popup if shown when element type is not selection
    if (
      prevState.activeTool.type === "selection" &&
      this.state.activeTool.type !== "selection" &&
      this.state.showHyperlinkPopup
    ) {
      this.setState({ showHyperlinkPopup: false });
    }
    if (prevProps.langCode !== this.props.langCode) {
      this.updateLanguage();
    }

    if (isEraserActive(prevState) && !isEraserActive(this.state)) {
      this.eraserTrail.endPath();
    }

    if (prevProps.viewModeEnabled !== this.props.viewModeEnabled) {
      this.setState({ viewModeEnabled: !!this.props.viewModeEnabled });
    }

    if (prevState.viewModeEnabled !== this.state.viewModeEnabled) {
      this.addEventListeners();
      this.deselectElements();
    }

    if (prevProps.zenModeEnabled !== this.props.zenModeEnabled) {
      this.setState({ zenModeEnabled: !!this.props.zenModeEnabled });
    }

    if (prevProps.theme !== this.props.theme && this.props.theme) {
      this.setState({ theme: this.props.theme });
    }

    if (prevProps.gridModeEnabled !== this.props.gridModeEnabled) {
      this.setState({
        gridSize: this.props.gridModeEnabled ? GRID_SIZE : null,
      });
    }

    this.excalidrawContainerRef.current?.classList.toggle(
      "theme--dark",
      this.state.theme === "dark",
    );

    if (
      this.state.editingLinearElement &&
      !this.state.selectedElementIds[this.state.editingLinearElement.elementId]
    ) {
      // defer so that the commitToHistory flag isn't reset via current update
      setTimeout(() => {
        // execute only if the condition still holds when the deferred callback
        // executes (it can be scheduled multiple times depending on how
        // many times the component renders)
        this.state.editingLinearElement &&
          this.actionManager.executeAction(actionFinalize);
      });
    }

    // failsafe in case the state is being updated in incorrect order resulting
    // in the editingElement being now a deleted element
    if (this.state.editingElement?.isDeleted) {
      this.setState({ editingElement: null });
    }

    if (
      this.state.selectedLinearElement &&
      !this.state.selectedElementIds[this.state.selectedLinearElement.elementId]
    ) {
      // To make sure `selectedLinearElement` is in sync with `selectedElementIds`, however this shouldn't be needed once
      // we have a single API to update `selectedElementIds`
      this.setState({ selectedLinearElement: null });
    }

    const { multiElement } = prevState;
    if (
      prevState.activeTool !== this.state.activeTool &&
      multiElement != null &&
      isBindingEnabled(this.state) &&
      isBindingElement(multiElement, false)
    ) {
      maybeBindLinearElement(
        multiElement,
        this.state,
        tupleToCoors(
          LinearElementEditor.getPointAtIndexGlobalCoordinates(
            multiElement,
            -1,
            elementsMap,
          ),
        ),
        this,
      );
    }
    this.history.record(this.state, elements);

    // Do not notify consumers if we're still loading the scene. Among other
    // potential issues, this fixes a case where the tab isn't focused during
    // init, which would trigger onChange with empty elements, which would then
    // override whatever is in localStorage currently.
    if (!this.state.isLoading) {
      this.props.onChange?.(elements, this.state, this.files);
      this.onChangeEmitter.trigger(elements, this.state, this.files);
    }
  }

  private renderInteractiveSceneCallback = ({
    atLeastOneVisibleElement,
    scrollBars,
    elementsMap,
  }: RenderInteractiveSceneCallback) => {
    if (scrollBars) {
      currentScrollBars = scrollBars;
    }
    const scrolledOutside =
      // hide when editing text
      isTextElement(this.state.editingElement)
        ? false
        : !atLeastOneVisibleElement && elementsMap.size > 0;
    if (this.state.scrolledOutside !== scrolledOutside) {
      this.setState({ scrolledOutside });
    }

    this.scheduleImageRefresh();
  };

  private onScroll = debounce(() => {
    const { offsetTop, offsetLeft } = this.getCanvasOffsets();
    this.setState((state) => {
      if (state.offsetLeft === offsetLeft && state.offsetTop === offsetTop) {
        return null;
      }
      return { offsetTop, offsetLeft };
    });
  }, SCROLL_TIMEOUT);

  // Copy/paste

  private onCut = withBatchedUpdates((event: ClipboardEvent) => {
    const isExcalidrawActive = this.excalidrawContainerRef.current?.contains(
      document.activeElement,
    );
    if (!isExcalidrawActive || isWritableElement(event.target)) {
      return;
    }
    this.actionManager.executeAction(actionCut, "keyboard", event);
    event.preventDefault();
    event.stopPropagation();
  });

  private onCopy = withBatchedUpdates((event: ClipboardEvent) => {
    const isExcalidrawActive = this.excalidrawContainerRef.current?.contains(
      document.activeElement,
    );
    if (!isExcalidrawActive || isWritableElement(event.target)) {
      return;
    }
    this.actionManager.executeAction(actionCopy, "keyboard", event);
    event.preventDefault();
    event.stopPropagation();
  });

  private static resetTapTwice() {
    didTapTwice = false;
  }

  private onTouchStart = (event: TouchEvent) => {
    // fix for Apple Pencil Scribble (do not prevent for other devices)
    if (isIOS) {
      event.preventDefault();
    }

    if (!didTapTwice) {
      didTapTwice = true;
      clearTimeout(tappedTwiceTimer);
      tappedTwiceTimer = window.setTimeout(
        App.resetTapTwice,
        TAP_TWICE_TIMEOUT,
      );
      return;
    }
    // insert text only if we tapped twice with a single finger
    // event.touches.length === 1 will also prevent inserting text when user's zooming
    if (didTapTwice && event.touches.length === 1) {
      const touch = event.touches[0];
      // @ts-ignore
      this.handleCanvasDoubleClick({
        clientX: touch.clientX,
        clientY: touch.clientY,
      });
      didTapTwice = false;
      clearTimeout(tappedTwiceTimer);
    }

    if (event.touches.length === 2) {
      this.setState({
        selectedElementIds: makeNextSelectedElementIds({}, this.state),
        activeEmbeddable: null,
      });
    }
  };

  private onTouchEnd = (event: TouchEvent) => {
    this.resetContextMenuTimer();
    if (event.touches.length > 0) {
      this.setState({
        previousSelectedElementIds: {},
        selectedElementIds: makeNextSelectedElementIds(
          this.state.previousSelectedElementIds,
          this.state,
        ),
      });
    } else {
      gesture.pointers.clear();
    }
  };

  public pasteFromClipboard = withBatchedUpdates(
    async (event: ClipboardEvent) => {
      const isPlainPaste = !!IS_PLAIN_PASTE;

      // #686
      const target = document.activeElement;
      const isExcalidrawActive =
        this.excalidrawContainerRef.current?.contains(target);
      if (event && !isExcalidrawActive) {
        return;
      }

      const elementUnderCursor = document.elementFromPoint(
        this.lastViewportPosition.x,
        this.lastViewportPosition.y,
      );
      if (
        event &&
        (!(elementUnderCursor instanceof HTMLCanvasElement) ||
          isWritableElement(target))
      ) {
        return;
      }

      const { x: sceneX, y: sceneY } = viewportCoordsToSceneCoords(
        {
          clientX: this.lastViewportPosition.x,
          clientY: this.lastViewportPosition.y,
        },
        this.state,
      );

      // must be called in the same frame (thus before any awaits) as the paste
      // event else some browsers (FF...) will clear the clipboardData
      // (something something security)
      let file = event?.clipboardData?.files[0];
      const data = await parseClipboard(event, isPlainPaste);
      if (!file && !isPlainPaste) {
        if (data.mixedContent) {
          return this.addElementsFromMixedContentPaste(data.mixedContent, {
            isPlainPaste,
            sceneX,
            sceneY,
          });
        } else if (data.text) {
          const string = data.text.trim();
          if (string.startsWith("<svg") && string.endsWith("</svg>")) {
            // ignore SVG validation/normalization which will be done during image
            // initialization
            file = SVGStringToFile(string);
          }
        }
      }

      // prefer spreadsheet data over image file (MS Office/Libre Office)
      if (isSupportedImageFile(file) && !data.spreadsheet) {
        if (!this.isToolSupported("image")) {
          this.setState({ errorMessage: t("errors.imageToolNotSupported") });
          return;
        }

        const imageElement = this.createImageElement({ sceneX, sceneY });
        this.insertImageElement(imageElement, file);
        this.initializeImageDimensions(imageElement);
        this.setState({
          selectedElementIds: makeNextSelectedElementIds(
            {
              [imageElement.id]: true,
            },
            this.state,
          ),
        });

        return;
      }

      if (this.props.onPaste) {
        try {
          if ((await this.props.onPaste(data, event)) === false) {
            return;
          }
        } catch (error: any) {
          console.error(error);
        }
      }

      if (data.errorMessage) {
        this.setState({ errorMessage: data.errorMessage });
      } else if (data.spreadsheet && !isPlainPaste) {
        this.setState({
          pasteDialog: {
            data: data.spreadsheet,
            shown: true,
          },
        });
      } else if (data.elements) {
        const elements = (
          data.programmaticAPI
            ? convertToExcalidrawElements(
                data.elements as ExcalidrawElementSkeleton[],
              )
            : data.elements
        ) as readonly ExcalidrawElement[];
        // TODO remove formatting from elements if isPlainPaste
        this.addElementsFromPasteOrLibrary({
          elements,
          files: data.files || null,
          position: "cursor",
          retainSeed: isPlainPaste,
        });
      } else if (data.text) {
        const nonEmptyLines = normalizeEOL(data.text)
          .split(/\n+/)
          .map((s) => s.trim())
          .filter(Boolean);

        const embbeddableUrls = nonEmptyLines
          .map((str) => maybeParseEmbedSrc(str))
          .filter((string) => {
            return (
              embeddableURLValidator(string, this.props.validateEmbeddable) &&
              (/^(http|https):\/\/[^\s/$.?#].[^\s]*$/.test(string) ||
                getEmbedLink(string)?.type === "video")
            );
          });

        if (
          !IS_PLAIN_PASTE &&
          embbeddableUrls.length > 0 &&
          // if there were non-embeddable text (lines) mixed in with embeddable
          // urls, ignore and paste as text
          embbeddableUrls.length === nonEmptyLines.length
        ) {
          const embeddables: NonDeleted<ExcalidrawEmbeddableElement>[] = [];
          for (const url of embbeddableUrls) {
            const prevEmbeddable: ExcalidrawEmbeddableElement | undefined =
              embeddables[embeddables.length - 1];
            const embeddable = this.insertEmbeddableElement({
              sceneX: prevEmbeddable
                ? prevEmbeddable.x + prevEmbeddable.width + 20
                : sceneX,
              sceneY,
              link: normalizeLink(url),
            });
            if (embeddable) {
              embeddables.push(embeddable);
            }
          }
          if (embeddables.length) {
            this.setState({
              selectedElementIds: Object.fromEntries(
                embeddables.map((embeddable) => [embeddable.id, true]),
              ),
            });
          }
          return;
        }
        this.addTextFromPaste(data.text, isPlainPaste);
      }
      this.setActiveTool({ type: "selection" });
      event?.preventDefault();
    },
  );

  addElementsFromPasteOrLibrary = (opts: {
    elements: readonly ExcalidrawElement[];
    files: BinaryFiles | null;
    position: { clientX: number; clientY: number } | "cursor" | "center";
    retainSeed?: boolean;
    fitToContent?: boolean;
  }) => {
    const elements = restoreElements(opts.elements, null, undefined);
    const [minX, minY, maxX, maxY] = getCommonBounds(elements);

    const elementsCenterX = distance(minX, maxX) / 2;
    const elementsCenterY = distance(minY, maxY) / 2;

    const clientX =
      typeof opts.position === "object"
        ? opts.position.clientX
        : opts.position === "cursor"
        ? this.lastViewportPosition.x
        : this.state.width / 2 + this.state.offsetLeft;
    const clientY =
      typeof opts.position === "object"
        ? opts.position.clientY
        : opts.position === "cursor"
        ? this.lastViewportPosition.y
        : this.state.height / 2 + this.state.offsetTop;

    const { x, y } = viewportCoordsToSceneCoords(
      { clientX, clientY },
      this.state,
    );

    const dx = x - elementsCenterX;
    const dy = y - elementsCenterY;

    const [gridX, gridY] = getGridPoint(dx, dy, this.state.gridSize);

    const newElements = duplicateElements(
      elements.map((element) => {
        return newElementWith(element, {
          x: element.x + gridX - minX,
          y: element.y + gridY - minY,
        });
      }),
      {
        randomizeSeed: !opts.retainSeed,
      },
    );

    const allElements = [
      ...this.scene.getElementsIncludingDeleted(),
      ...newElements,
    ];

    const topLayerFrame = this.getTopLayerFrameAtSceneCoords({ x, y });

    if (topLayerFrame) {
      const eligibleElements = filterElementsEligibleAsFrameChildren(
        newElements,
        topLayerFrame,
      );
      addElementsToFrame(allElements, eligibleElements, topLayerFrame);
    }

    this.scene.replaceAllElements(allElements);

    newElements.forEach((newElement) => {
      if (isTextElement(newElement) && isBoundToContainer(newElement)) {
        const container = getContainerElement(
          newElement,
          this.scene.getElementsMapIncludingDeleted(),
        );
        redrawTextBoundingBox(
          newElement,
          container,
          this.scene.getElementsMapIncludingDeleted(),
        );
      }
    });

    if (opts.files) {
      this.files = { ...this.files, ...opts.files };
    }

    this.history.resumeRecording();

    const nextElementsToSelect =
      excludeElementsInFramesFromSelection(newElements);

    this.setState(
      {
        ...this.state,
        // keep sidebar (presumably the library) open if it's docked and
        // can fit.
        //
        // Note, we should close the sidebar only if we're dropping items
        // from library, not when pasting from clipboard. Alas.
        openSidebar:
          this.state.openSidebar &&
          this.device.editor.canFitSidebar &&
          jotaiStore.get(isSidebarDockedAtom)
            ? this.state.openSidebar
            : null,
        ...selectGroupsForSelectedElements(
          {
            editingGroupId: null,
            selectedElementIds: nextElementsToSelect.reduce(
              (acc: Record<ExcalidrawElement["id"], true>, element) => {
                if (!isBoundToContainer(element)) {
                  acc[element.id] = true;
                }
                return acc;
              },
              {},
            ),
          },
          this.scene.getNonDeletedElements(),
          this.state,
          this,
        ),
      },
      () => {
        if (opts.files) {
          this.addNewImagesToImageCache();
        }
      },
    );
    this.setActiveTool({ type: "selection" });

    if (opts.fitToContent) {
      this.scrollToContent(newElements, {
        fitToContent: true,
      });
    }
  };

  // TODO rewrite this to paste both text & images at the same time if
  // pasted data contains both
  private async addElementsFromMixedContentPaste(
    mixedContent: PastedMixedContent,
    {
      isPlainPaste,
      sceneX,
      sceneY,
    }: { isPlainPaste: boolean; sceneX: number; sceneY: number },
  ) {
    if (
      !isPlainPaste &&
      mixedContent.some((node) => node.type === "imageUrl") &&
      this.isToolSupported("image")
    ) {
      const imageURLs = mixedContent
        .filter((node) => node.type === "imageUrl")
        .map((node) => node.value);
      const responses = await Promise.all(
        imageURLs.map(async (url) => {
          try {
            return { file: await ImageURLToFile(url) };
          } catch (error: any) {
            let errorMessage = error.message;
            if (error.cause === "FETCH_ERROR") {
              errorMessage = t("errors.failedToFetchImage");
            } else if (error.cause === "UNSUPPORTED") {
              errorMessage = t("errors.unsupportedFileType");
            }
            return { errorMessage };
          }
        }),
      );
      let y = sceneY;
      let firstImageYOffsetDone = false;
      const nextSelectedIds: Record<ExcalidrawElement["id"], true> = {};
      for (const response of responses) {
        if (response.file) {
          const imageElement = this.createImageElement({
            sceneX,
            sceneY: y,
          });

          const initializedImageElement = await this.insertImageElement(
            imageElement,
            response.file,
          );
          if (initializedImageElement) {
            // vertically center first image in the batch
            if (!firstImageYOffsetDone) {
              firstImageYOffsetDone = true;
              y -= initializedImageElement.height / 2;
            }
            // hack to reset the `y` coord because we vertically center during
            // insertImageElement
            mutateElement(initializedImageElement, { y }, false);

            y = imageElement.y + imageElement.height + 25;

            nextSelectedIds[imageElement.id] = true;
          }
        }
      }

      this.setState({
        selectedElementIds: makeNextSelectedElementIds(
          nextSelectedIds,
          this.state,
        ),
      });

      const error = responses.find((response) => !!response.errorMessage);
      if (error && error.errorMessage) {
        this.setState({ errorMessage: error.errorMessage });
      }
    } else {
      const textNodes = mixedContent.filter((node) => node.type === "text");
      if (textNodes.length) {
        this.addTextFromPaste(
          textNodes.map((node) => node.value).join("\n\n"),
          isPlainPaste,
        );
      }
    }
  }

  private addTextFromPaste(text: string, isPlainPaste = false) {
    const { x, y } = viewportCoordsToSceneCoords(
      {
        clientX: this.lastViewportPosition.x,
        clientY: this.lastViewportPosition.y,
      },
      this.state,
    );

    const textElementProps = {
      x,
      y,
      strokeColor: this.state.currentItemStrokeColor,
      backgroundColor: this.state.currentItemBackgroundColor,
      fillStyle: this.state.currentItemFillStyle,
      strokeWidth: this.state.currentItemStrokeWidth,
      strokeStyle: this.state.currentItemStrokeStyle,
      roundness: null,
      roughness: this.state.currentItemRoughness,
      opacity: this.state.currentItemOpacity,
      text,
      fontSize: this.state.currentItemFontSize,
      fontFamily: this.state.currentItemFontFamily,
      textAlign: this.state.currentItemTextAlign,
      verticalAlign: DEFAULT_VERTICAL_ALIGN,
      locked: false,
    };

    const LINE_GAP = 10;
    let currentY = y;

    const lines = isPlainPaste ? [text] : text.split("\n");
    const textElements = lines.reduce(
      (acc: ExcalidrawTextElement[], line, idx) => {
        const text = line.trim();

        const lineHeight = getDefaultLineHeight(textElementProps.fontFamily);
        if (text.length) {
          const topLayerFrame = this.getTopLayerFrameAtSceneCoords({
            x,
            y: currentY,
          });

          const element = newTextElement({
            ...textElementProps,
            x,
            y: currentY,
            text,
            lineHeight,
            frameId: topLayerFrame ? topLayerFrame.id : null,
          });
          acc.push(element);
          currentY += element.height + LINE_GAP;
        } else {
          const prevLine = lines[idx - 1]?.trim();
          // add paragraph only if previous line was not empty, IOW don't add
          // more than one empty line
          if (prevLine) {
            currentY +=
              getLineHeightInPx(textElementProps.fontSize, lineHeight) +
              LINE_GAP;
          }
        }

        return acc;
      },
      [],
    );

    if (textElements.length === 0) {
      return;
    }

    const frameId = textElements[0].frameId;

    if (frameId) {
      this.scene.insertElementsAtIndex(
        textElements,
        this.scene.getElementIndex(frameId),
      );
    } else {
      this.scene.replaceAllElements([
        ...this.scene.getElementsIncludingDeleted(),
        ...textElements,
      ]);
    }

    this.setState({
      selectedElementIds: makeNextSelectedElementIds(
        Object.fromEntries(textElements.map((el) => [el.id, true])),
        this.state,
      ),
    });

    if (
      !isPlainPaste &&
      textElements.length > 1 &&
      PLAIN_PASTE_TOAST_SHOWN === false &&
      !this.device.editor.isMobile
    ) {
      this.setToast({
        message: t("toast.pasteAsSingleElement", {
          shortcut: getShortcutKey("CtrlOrCmd+Shift+V"),
        }),
        duration: 5000,
      });
      PLAIN_PASTE_TOAST_SHOWN = true;
    }

    this.history.resumeRecording();
  }

  setAppState: React.Component<any, AppState>["setState"] = (
    state,
    callback,
  ) => {
    this.setState(state, callback);
  };

  removePointer = (event: React.PointerEvent<HTMLElement> | PointerEvent) => {
    if (touchTimeout) {
      this.resetContextMenuTimer();
    }

    gesture.pointers.delete(event.pointerId);
  };

  toggleLock = (source: "keyboard" | "ui" = "ui") => {
    if (!this.state.activeTool.locked) {
      trackEvent(
        "toolbar",
        "toggleLock",
        `${source} (${this.device.editor.isMobile ? "mobile" : "desktop"})`,
      );
    }
    this.setState((prevState) => {
      return {
        activeTool: {
          ...prevState.activeTool,
          ...updateActiveTool(
            this.state,
            prevState.activeTool.locked
              ? { type: "selection" }
              : prevState.activeTool,
          ),
          locked: !prevState.activeTool.locked,
        },
      };
    });
  };

  updateFrameRendering = (
    opts:
      | Partial<AppState["frameRendering"]>
      | ((
          prevState: AppState["frameRendering"],
        ) => Partial<AppState["frameRendering"]>),
  ) => {
    this.setState((prevState) => {
      const next =
        typeof opts === "function" ? opts(prevState.frameRendering) : opts;
      return {
        frameRendering: {
          enabled: next?.enabled ?? prevState.frameRendering.enabled,
          clip: next?.clip ?? prevState.frameRendering.clip,
          name: next?.name ?? prevState.frameRendering.name,
          outline: next?.outline ?? prevState.frameRendering.outline,
        },
      };
    });
  };

  togglePenMode = (force: boolean | null) => {
    this.setState((prevState) => {
      return {
        penMode: force ?? !prevState.penMode,
        penDetected: true,
      };
    });
  };

  onHandToolToggle = () => {
    this.actionManager.executeAction(actionToggleHandTool);
  };

  /**
   * Zooms on canvas viewport center
   */
  zoomCanvas = (
    /** decimal fraction between 0.1 (10% zoom) and 30 (3000% zoom) */
    value: number,
  ) => {
    this.setState({
      ...getStateForZoom(
        {
          viewportX: this.state.width / 2 + this.state.offsetLeft,
          viewportY: this.state.height / 2 + this.state.offsetTop,
          nextZoom: getNormalizedZoom(value),
        },
        this.state,
      ),
    });
  };

  private cancelInProgressAnimation: (() => void) | null = null;

  scrollToContent = (
    target:
      | ExcalidrawElement
      | readonly ExcalidrawElement[] = this.scene.getNonDeletedElements(),
    opts?:
      | {
          fitToContent?: boolean;
          fitToViewport?: never;
          viewportZoomFactor?: never;
          animate?: boolean;
          duration?: number;
        }
      | {
          fitToContent?: never;
          fitToViewport?: boolean;
          /** when fitToViewport=true, how much screen should the content cover,
           * between 0.1 (10%) and 1 (100%)
           */
          viewportZoomFactor?: number;
          animate?: boolean;
          duration?: number;
        },
  ) => {
    this.cancelInProgressAnimation?.();

    // convert provided target into ExcalidrawElement[] if necessary
    const targetElements = Array.isArray(target) ? target : [target];

    let zoom = this.state.zoom;
    let scrollX = this.state.scrollX;
    let scrollY = this.state.scrollY;

    if (opts?.fitToContent || opts?.fitToViewport) {
      const { appState } = zoomToFit({
        targetElements,
        appState: this.state,
        fitToViewport: !!opts?.fitToViewport,
        viewportZoomFactor: opts?.viewportZoomFactor,
      });
      zoom = appState.zoom;
      scrollX = appState.scrollX;
      scrollY = appState.scrollY;
    } else {
      // compute only the viewport location, without any zoom adjustment
      const scroll = calculateScrollCenter(targetElements, this.state);
      scrollX = scroll.scrollX;
      scrollY = scroll.scrollY;
    }

    // when animating, we use RequestAnimationFrame to prevent the animation
    // from slowing down other processes
    if (opts?.animate) {
      const origScrollX = this.state.scrollX;
      const origScrollY = this.state.scrollY;
      const origZoom = this.state.zoom.value;

      const cancel = easeToValuesRAF({
        fromValues: {
          scrollX: origScrollX,
          scrollY: origScrollY,
          zoom: origZoom,
        },
        toValues: { scrollX, scrollY, zoom: zoom.value },
        interpolateValue: (from, to, progress, key) => {
          // for zoom, use different easing
          if (key === "zoom") {
            return from * Math.pow(to / from, easeOut(progress));
          }
          // handle using default
          return undefined;
        },
        onStep: ({ scrollX, scrollY, zoom }) => {
          this.setState({
            scrollX,
            scrollY,
            zoom: { value: zoom },
          });
        },
        onStart: () => {
          this.setState({ shouldCacheIgnoreZoom: true });
        },
        onEnd: () => {
          this.setState({ shouldCacheIgnoreZoom: false });
        },
        onCancel: () => {
          this.setState({ shouldCacheIgnoreZoom: false });
        },
        duration: opts?.duration ?? 500,
      });

      this.cancelInProgressAnimation = () => {
        cancel();
        this.cancelInProgressAnimation = null;
      };
    } else {
      this.setState({ scrollX, scrollY, zoom });
    }
  };

  private maybeUnfollowRemoteUser = () => {
    if (this.state.userToFollow) {
      this.setState({ userToFollow: null });
    }
  };

  /** use when changing scrollX/scrollY/zoom based on user interaction */
  private translateCanvas: React.Component<any, AppState>["setState"] = (
    state,
  ) => {
    this.cancelInProgressAnimation?.();
    this.maybeUnfollowRemoteUser();
    this.setState(state);
  };

  setToast = (
    toast: {
      message: string;
      closable?: boolean;
      duration?: number;
    } | null,
  ) => {
    this.setState({ toast });
  };

  restoreFileFromShare = async () => {
    try {
      const webShareTargetCache = await caches.open("web-share-target");

      const response = await webShareTargetCache.match("shared-file");
      if (response) {
        const blob = await response.blob();
        const file = new File([blob], blob.name || "", { type: blob.type });
        this.loadFileToCanvas(file, null);
        await webShareTargetCache.delete("shared-file");
        window.history.replaceState(null, APP_NAME, window.location.pathname);
      }
    } catch (error: any) {
      this.setState({ errorMessage: error.message });
    }
  };

  /** adds supplied files to existing files in the appState */
  public addFiles: ExcalidrawImperativeAPI["addFiles"] = withBatchedUpdates(
    (files) => {
      const filesMap = files.reduce((acc, fileData) => {
        acc.set(fileData.id, fileData);
        return acc;
      }, new Map<FileId, BinaryFileData>());

      this.files = { ...this.files, ...Object.fromEntries(filesMap) };

      this.scene.getNonDeletedElements().forEach((element) => {
        if (
          isInitializedImageElement(element) &&
          filesMap.has(element.fileId)
        ) {
          this.imageCache.delete(element.fileId);
          ShapeCache.delete(element);
        }
      });
      this.scene.informMutation();

      this.addNewImagesToImageCache();
    },
  );

  public updateScene = withBatchedUpdates(
    <K extends keyof AppState>(sceneData: {
      elements?: SceneData["elements"];
      appState?: Pick<AppState, K> | null;
      collaborators?: SceneData["collaborators"];
      commitToHistory?: SceneData["commitToHistory"];
    }) => {
      if (sceneData.commitToHistory) {
        this.history.resumeRecording();
      }

      if (sceneData.appState) {
        this.setState(sceneData.appState);
      }

      if (sceneData.elements) {
        this.scene.replaceAllElements(sceneData.elements);
      }

      if (sceneData.collaborators) {
        this.setState({ collaborators: sceneData.collaborators });
      }
    },
  );

  private onSceneUpdated = () => {
    this.setState({});
  };

  /**
   * @returns whether the menu was toggled on or off
   */
  public toggleSidebar = ({
    name,
    tab,
    force,
  }: {
    name: SidebarName;
    tab?: SidebarTabName;
    force?: boolean;
  }): boolean => {
    let nextName;
    if (force === undefined) {
      nextName = this.state.openSidebar?.name === name ? null : name;
    } else {
      nextName = force ? name : null;
    }
    this.setState({ openSidebar: nextName ? { name: nextName, tab } : null });

    return !!nextName;
  };

  private updateCurrentCursorPosition = withBatchedUpdates(
    (event: MouseEvent) => {
      this.lastViewportPosition.x = event.clientX;
      this.lastViewportPosition.y = event.clientY;
    },
  );

  // Input handling
  private onKeyDown = withBatchedUpdates(
    (event: React.KeyboardEvent | KeyboardEvent) => {
      // normalize `event.key` when CapsLock is pressed #2372

      if (
        "Proxy" in window &&
        ((!event.shiftKey && /^[A-Z]$/.test(event.key)) ||
          (event.shiftKey && /^[a-z]$/.test(event.key)))
      ) {
        event = new Proxy(event, {
          get(ev: any, prop) {
            const value = ev[prop];
            if (typeof value === "function") {
              // fix for Proxies hijacking `this`
              return value.bind(ev);
            }
            return prop === "key"
              ? // CapsLock inverts capitalization based on ShiftKey, so invert
                // it back
                event.shiftKey
                ? ev.key.toUpperCase()
                : ev.key.toLowerCase()
              : value;
          },
        });
      }

      if (event[KEYS.CTRL_OR_CMD] && event.key.toLowerCase() === KEYS.V) {
        IS_PLAIN_PASTE = event.shiftKey;
        clearTimeout(IS_PLAIN_PASTE_TIMER);
        // reset (100ms to be safe that we it runs after the ensuing
        // paste event). Though, technically unnecessary to reset since we
        // (re)set the flag before each paste event.
        IS_PLAIN_PASTE_TIMER = window.setTimeout(() => {
          IS_PLAIN_PASTE = false;
        }, 100);
      }

      // prevent browser zoom in input fields
      if (event[KEYS.CTRL_OR_CMD] && isWritableElement(event.target)) {
        if (event.code === CODES.MINUS || event.code === CODES.EQUAL) {
          event.preventDefault();
          return;
        }
      }

      // bail if
      if (
        // inside an input
        (isWritableElement(event.target) &&
          // unless pressing escape (finalize action)
          event.key !== KEYS.ESCAPE) ||
        // or unless using arrows (to move between buttons)
        (isArrowKey(event.key) && isInputLike(event.target))
      ) {
        return;
      }

      if (event.key === KEYS.QUESTION_MARK) {
        this.setState({
          openDialog: { name: "help" },
        });
        return;
      } else if (
        event.key.toLowerCase() === KEYS.E &&
        event.shiftKey &&
        event[KEYS.CTRL_OR_CMD]
      ) {
        event.preventDefault();
        this.setState({ openDialog: { name: "imageExport" } });
        return;
      }

      if (event.key === KEYS.PAGE_UP || event.key === KEYS.PAGE_DOWN) {
        let offset =
          (event.shiftKey ? this.state.width : this.state.height) /
          this.state.zoom.value;
        if (event.key === KEYS.PAGE_DOWN) {
          offset = -offset;
        }
        if (event.shiftKey) {
          this.translateCanvas((state) => ({
            scrollX: state.scrollX + offset,
          }));
        } else {
          this.translateCanvas((state) => ({
            scrollY: state.scrollY + offset,
          }));
        }
      }

      if (this.actionManager.handleKeyDown(event)) {
        return;
      }

      if (this.state.viewModeEnabled) {
        return;
      }

      if (event[KEYS.CTRL_OR_CMD] && this.state.isBindingEnabled) {
        this.setState({ isBindingEnabled: false });
      }

      if (isArrowKey(event.key)) {
        const step =
          (this.state.gridSize &&
            (event.shiftKey
              ? ELEMENT_TRANSLATE_AMOUNT
              : this.state.gridSize)) ||
          (event.shiftKey
            ? ELEMENT_SHIFT_TRANSLATE_AMOUNT
            : ELEMENT_TRANSLATE_AMOUNT);

        let offsetX = 0;
        let offsetY = 0;

        if (event.key === KEYS.ARROW_LEFT) {
          offsetX = -step;
        } else if (event.key === KEYS.ARROW_RIGHT) {
          offsetX = step;
        } else if (event.key === KEYS.ARROW_UP) {
          offsetY = -step;
        } else if (event.key === KEYS.ARROW_DOWN) {
          offsetY = step;
        }

        const selectedElements = this.scene.getSelectedElements({
          selectedElementIds: this.state.selectedElementIds,
          includeBoundTextElement: true,
          includeElementsInFrames: true,
        });

        selectedElements.forEach((element) => {
          mutateElement(element, {
            x: element.x + offsetX,
            y: element.y + offsetY,
          });

          updateBoundElements(element, this.scene.getNonDeletedElementsMap(), {
            simultaneouslyUpdated: selectedElements,
          });
        });

        this.maybeSuggestBindingForAll(selectedElements);

        event.preventDefault();
      } else if (event.key === KEYS.ENTER) {
        const selectedElements = this.scene.getSelectedElements(this.state);
        if (selectedElements.length === 1) {
          const selectedElement = selectedElements[0];
          if (event[KEYS.CTRL_OR_CMD]) {
            if (isLinearElement(selectedElement)) {
              if (
                !this.state.editingLinearElement ||
                this.state.editingLinearElement.elementId !==
                  selectedElements[0].id
              ) {
                this.history.resumeRecording();
                this.setState({
                  editingLinearElement: new LinearElementEditor(
                    selectedElement,
                  ),
                });
              }
            }
          } else if (
            isTextElement(selectedElement) ||
            isValidTextContainer(selectedElement)
          ) {
            let container;
            if (!isTextElement(selectedElement)) {
              container = selectedElement as ExcalidrawTextContainer;
            }
            const midPoint = getContainerCenter(
              selectedElement,
              this.state,
              this.scene.getNonDeletedElementsMap(),
            );
            const sceneX = midPoint.x;
            const sceneY = midPoint.y;
            this.startTextEditing({
              sceneX,
              sceneY,
              container,
            });
            event.preventDefault();
            return;
          } else if (isFrameLikeElement(selectedElement)) {
            this.setState({
              editingFrame: selectedElement.id,
            });
          }
        }
      } else if (
        !event.ctrlKey &&
        !event.altKey &&
        !event.metaKey &&
        this.state.draggingElement === null
      ) {
        const shape = findShapeByKey(event.key);
        if (shape) {
          if (this.state.activeTool.type !== shape) {
            trackEvent(
              "toolbar",
              shape,
              `keyboard (${
                this.device.editor.isMobile ? "mobile" : "desktop"
              })`,
            );
          }
          this.setActiveTool({ type: shape });
          event.stopPropagation();
        } else if (event.key === KEYS.Q) {
          this.toggleLock("keyboard");
          event.stopPropagation();
        }
      }
      if (event.key === KEYS.SPACE && gesture.pointers.size === 0) {
        isHoldingSpace = true;
        setCursor(this.interactiveCanvas, CURSOR_TYPE.GRAB);
        event.preventDefault();
      }

      if (
        (event.key === KEYS.G || event.key === KEYS.S) &&
        !event.altKey &&
        !event[KEYS.CTRL_OR_CMD]
      ) {
        const selectedElements = this.scene.getSelectedElements(this.state);
        if (
          this.state.activeTool.type === "selection" &&
          !selectedElements.length
        ) {
          return;
        }

        if (
          event.key === KEYS.G &&
          (hasBackground(this.state.activeTool.type) ||
            selectedElements.some((element) => hasBackground(element.type)))
        ) {
          this.setState({ openPopup: "elementBackground" });
          event.stopPropagation();
        }
        if (event.key === KEYS.S) {
          this.setState({ openPopup: "elementStroke" });
          event.stopPropagation();
        }
      }

      if (event.key === KEYS.K && !event.altKey && !event[KEYS.CTRL_OR_CMD]) {
        if (this.state.activeTool.type === "laser") {
          this.setActiveTool({ type: "selection" });
        } else {
          this.setActiveTool({ type: "laser" });
        }
        return;
      }

      if (
        event[KEYS.CTRL_OR_CMD] &&
        (event.key === KEYS.BACKSPACE || event.key === KEYS.DELETE)
      ) {
        jotaiStore.set(activeConfirmDialogAtom, "clearCanvas");
      }

      // eye dropper
      // -----------------------------------------------------------------------
      const lowerCased = event.key.toLocaleLowerCase();
      const isPickingStroke = lowerCased === KEYS.S && event.shiftKey;
      const isPickingBackground =
        event.key === KEYS.I || (lowerCased === KEYS.G && event.shiftKey);

      if (isPickingStroke || isPickingBackground) {
        this.openEyeDropper({
          type: isPickingStroke ? "stroke" : "background",
        });
      }
      // -----------------------------------------------------------------------
    },
  );

  private onWheel = withBatchedUpdates((event: WheelEvent) => {
    // prevent browser pinch zoom on DOM elements
    if (!(event.target instanceof HTMLCanvasElement) && event.ctrlKey) {
      event.preventDefault();
    }
  });

  private onKeyUp = withBatchedUpdates((event: KeyboardEvent) => {
    if (event.key === KEYS.SPACE) {
      if (this.state.viewModeEnabled) {
        setCursor(this.interactiveCanvas, CURSOR_TYPE.GRAB);
      } else if (this.state.activeTool.type === "selection") {
        resetCursor(this.interactiveCanvas);
      } else {
        setCursorForShape(this.interactiveCanvas, this.state);
        this.setState({
          selectedElementIds: makeNextSelectedElementIds({}, this.state),
          selectedGroupIds: {},
          editingGroupId: null,
          activeEmbeddable: null,
        });
      }
      isHoldingSpace = false;
    }
    if (!event[KEYS.CTRL_OR_CMD] && !this.state.isBindingEnabled) {
      this.setState({ isBindingEnabled: true });
    }
    if (isArrowKey(event.key)) {
      const selectedElements = this.scene.getSelectedElements(this.state);
      const elementsMap = this.scene.getNonDeletedElementsMap();
      isBindingEnabled(this.state)
        ? bindOrUnbindSelectedElements(selectedElements, this)
        : unbindLinearElements(selectedElements, elementsMap);
      this.setState({ suggestedBindings: [] });
    }
  });

  // We purposely widen the `tool` type so this helper can be called with
  // any tool without having to type check it
  private isToolSupported = <T extends ToolType | "custom">(tool: T) => {
    return (
      this.props.UIOptions.tools?.[
        tool as Extract<T, keyof AppProps["UIOptions"]["tools"]>
      ] !== false
    );
  };

  setActiveTool = (
    tool: (
      | (
          | { type: Exclude<ToolType, "image"> }
          | {
              type: Extract<ToolType, "image">;
              insertOnCanvasDirectly?: boolean;
            }
        )
      | { type: "custom"; customType: string }
    ) & { locked?: boolean },
  ) => {
    if (!this.isToolSupported(tool.type)) {
      console.warn(
        `"${tool.type}" tool is disabled via "UIOptions.canvasActions.tools.${tool.type}"`,
      );
      return;
    }

    const nextActiveTool = updateActiveTool(this.state, tool);
    if (nextActiveTool.type === "hand") {
      setCursor(this.interactiveCanvas, CURSOR_TYPE.GRAB);
    } else if (!isHoldingSpace) {
      setCursorForShape(this.interactiveCanvas, this.state);
    }
    if (isToolIcon(document.activeElement)) {
      this.focusContainer();
    }
    if (!isLinearElementType(nextActiveTool.type)) {
      this.setState({ suggestedBindings: [] });
    }
    if (nextActiveTool.type === "image") {
      this.onImageAction({
        insertOnCanvasDirectly:
          (tool.type === "image" && tool.insertOnCanvasDirectly) ?? false,
      });
    }

    this.setState((prevState) => {
      const commonResets = {
        snapLines: prevState.snapLines.length ? [] : prevState.snapLines,
        originSnapOffset: null,
        activeEmbeddable: null,
      } as const;
      if (nextActiveTool.type !== "selection") {
        return {
          ...prevState,
          activeTool: nextActiveTool,
          selectedElementIds: makeNextSelectedElementIds({}, prevState),
          selectedGroupIds: makeNextSelectedElementIds({}, prevState),
          editingGroupId: null,
          multiElement: null,
          ...commonResets,
        };
      }
      return {
        ...prevState,
        activeTool: nextActiveTool,
        ...commonResets,
      };
    });
  };

  setOpenDialog = (dialogType: AppState["openDialog"]) => {
    this.setState({ openDialog: dialogType });
  };

  private setCursor = (cursor: string) => {
    setCursor(this.interactiveCanvas, cursor);
  };

  private resetCursor = () => {
    resetCursor(this.interactiveCanvas);
  };
  /**
   * returns whether user is making a gesture with >= 2 fingers (points)
   * on o touch screen (not on a trackpad). Currently only relates to Darwin
   * (iOS/iPadOS,MacOS), but may work on other devices in the future if
   * GestureEvent is standardized.
   */
  private isTouchScreenMultiTouchGesture = () => {
    // we don't want to deselect when using trackpad, and multi-point gestures
    // only work on touch screens, so checking for >= pointers means we're on a
    // touchscreen
    return gesture.pointers.size >= 2;
  };

  public getName = () => {
    return (
      this.state.name ||
      this.props.name ||
      `${t("labels.untitled")}-${getDateTime()}`
    );
  };

  // fires only on Safari
  private onGestureStart = withBatchedUpdates((event: GestureEvent) => {
    event.preventDefault();

    // we only want to deselect on touch screens because user may have selected
    // elements by mistake while zooming
    if (this.isTouchScreenMultiTouchGesture()) {
      this.setState({
        selectedElementIds: makeNextSelectedElementIds({}, this.state),
        activeEmbeddable: null,
      });
    }
    gesture.initialScale = this.state.zoom.value;
  });

  // fires only on Safari
  private onGestureChange = withBatchedUpdates((event: GestureEvent) => {
    event.preventDefault();

    // onGestureChange only has zoom factor but not the center.
    // If we're on iPad or iPhone, then we recognize multi-touch and will
    // zoom in at the right location in the touchmove handler
    // (handleCanvasPointerMove).
    //
    // On Macbook trackpad, we don't have those events so will zoom in at the
    // current location instead.
    //
    // As such, bail from this handler on touch devices.
    if (this.isTouchScreenMultiTouchGesture()) {
      return;
    }

    const initialScale = gesture.initialScale;
    if (initialScale) {
      this.setState((state) => ({
        ...getStateForZoom(
          {
            viewportX: this.lastViewportPosition.x,
            viewportY: this.lastViewportPosition.y,
            nextZoom: getNormalizedZoom(initialScale * event.scale),
          },
          state,
        ),
      }));
    }
  });

  // fires only on Safari
  private onGestureEnd = withBatchedUpdates((event: GestureEvent) => {
    event.preventDefault();
    // reselect elements only on touch screens (see onGestureStart)
    if (this.isTouchScreenMultiTouchGesture()) {
      this.setState({
        previousSelectedElementIds: {},
        selectedElementIds: makeNextSelectedElementIds(
          this.state.previousSelectedElementIds,
          this.state,
        ),
      });
    }
    gesture.initialScale = null;
  });

  private handleTextWysiwyg(
    element: ExcalidrawTextElement,
    {
      isExistingElement = false,
    }: {
      isExistingElement?: boolean;
    },
  ) {
    const elementsMap = this.scene.getElementsMapIncludingDeleted();

    const updateElement = (
      text: string,
      originalText: string,
      isDeleted: boolean,
    ) => {
      this.scene.replaceAllElements([
        // Not sure why we include deleted elements as well hence using deleted elements map
        ...this.scene.getElementsIncludingDeleted().map((_element) => {
          if (_element.id === element.id && isTextElement(_element)) {
            return updateTextElement(
              _element,
              getContainerElement(_element, elementsMap),
              elementsMap,
              {
                text,
                isDeleted,
                originalText,
              },
            );
          }
          return _element;
        }),
      ]);
    };

    textWysiwyg({
      id: element.id,
      canvas: this.canvas,
      getViewportCoords: (x, y) => {
        const { x: viewportX, y: viewportY } = sceneCoordsToViewportCoords(
          {
            sceneX: x,
            sceneY: y,
          },
          this.state,
        );
        return [
          viewportX - this.state.offsetLeft,
          viewportY - this.state.offsetTop,
        ];
      },
      onChange: withBatchedUpdates((text) => {
        updateElement(text, text, false);
        if (isNonDeletedElement(element)) {
          updateBoundElements(element, elementsMap);
        }
      }),
      onSubmit: withBatchedUpdates(({ text, viaKeyboard, originalText }) => {
        const isDeleted = !text.trim();
        updateElement(text, originalText, isDeleted);
        // select the created text element only if submitting via keyboard
        // (when submitting via click it should act as signal to deselect)
        if (!isDeleted && viaKeyboard) {
          const elementIdToSelect = element.containerId
            ? element.containerId
            : element.id;
          this.setState((prevState) => ({
            selectedElementIds: makeNextSelectedElementIds(
              {
                ...prevState.selectedElementIds,
                [elementIdToSelect]: true,
              },
              prevState,
            ),
          }));
        }
        if (isDeleted) {
          fixBindingsAfterDeletion(this.scene.getNonDeletedElements(), [
            element,
          ]);
        }
        if (!isDeleted || isExistingElement) {
          this.history.resumeRecording();
        }

        this.setState({
          draggingElement: null,
          editingElement: null,
        });
        if (this.state.activeTool.locked) {
          setCursorForShape(this.interactiveCanvas, this.state);
        }

        this.focusContainer();
      }),
      element,
      excalidrawContainer: this.excalidrawContainerRef.current,
      app: this,
    });
    // deselect all other elements when inserting text
    this.deselectElements();

    // do an initial update to re-initialize element position since we were
    // modifying element's x/y for sake of editor (case: syncing to remote)
    updateElement(element.text, element.originalText, false);
  }

  private deselectElements() {
    this.setState({
      selectedElementIds: makeNextSelectedElementIds({}, this.state),
      selectedGroupIds: {},
      editingGroupId: null,
      activeEmbeddable: null,
    });
  }

  private getTextElementAtPosition(
    x: number,
    y: number,
  ): NonDeleted<ExcalidrawTextElement> | null {
    const element = this.getElementAtPosition(x, y, {
      includeBoundTextElement: true,
    });
    if (element && isTextElement(element) && !element.isDeleted) {
      return element;
    }
    return null;
  }

  /**
   * get the pure geometric shape of an excalidraw element
   * which is then used for hit detection
   */
  public getElementShape(element: ExcalidrawElement): GeometricShape {
    switch (element.type) {
      case "rectangle":
      case "diamond":
      case "frame":
      case "magicframe":
      case "embeddable":
      case "image":
      case "iframe":
      case "text":
      case "selection":
        return getPolygonShape(element);
      case "arrow":
      case "line": {
        const roughShape =
          ShapeCache.get(element)?.[0] ??
          ShapeCache.generateElementShape(element, null)[0];
        const [, , , , cx, cy] = getElementAbsoluteCoords(
          element,
          this.scene.getNonDeletedElementsMap(),
        );

        return shouldTestInside(element)
          ? getClosedCurveShape(
              roughShape,
              [element.x, element.y],
              element.angle,
              [cx, cy],
            )
          : getCurveShape(roughShape, [element.x, element.y], element.angle, [
              cx,
              cy,
            ]);
      }

      case "ellipse":
        return getEllipseShape(element);

      case "freedraw": {
        const [, , , , cx, cy] = getElementAbsoluteCoords(
          element,
          this.scene.getNonDeletedElementsMap(),
        );
        return getFreedrawShape(element, [cx, cy], shouldTestInside(element));
      }
    }
  }

  private getBoundTextShape(element: ExcalidrawElement): GeometricShape | null {
    const boundTextElement = getBoundTextElement(
      element,
      this.scene.getNonDeletedElementsMap(),
    );

    if (boundTextElement) {
      if (element.type === "arrow") {
        return this.getElementShape({
          ...boundTextElement,
          // arrow's bound text accurate position is not stored in the element's property
          // but rather calculated and returned from the following static method
          ...LinearElementEditor.getBoundTextElementPosition(
            element,
            boundTextElement,
            this.scene.getNonDeletedElementsMap(),
          ),
        });
      }
      return this.getElementShape(boundTextElement);
    }

    return null;
  }

  private getElementAtPosition(
    x: number,
    y: number,
    opts?: {
      preferSelected?: boolean;
      includeBoundTextElement?: boolean;
      includeLockedElements?: boolean;
    },
  ): NonDeleted<ExcalidrawElement> | null {
    const allHitElements = this.getElementsAtPosition(
      x,
      y,
      opts?.includeBoundTextElement,
      opts?.includeLockedElements,
    );

    if (allHitElements.length > 1) {
      if (opts?.preferSelected) {
        for (let index = allHitElements.length - 1; index > -1; index--) {
          if (this.state.selectedElementIds[allHitElements[index].id]) {
            return allHitElements[index];
          }
        }
      }
      const elementWithHighestZIndex =
        allHitElements[allHitElements.length - 1];

      // If we're hitting element with highest z-index only on its bounding box
      // while also hitting other element figure, the latter should be considered.
      return isPointInShape(
        [x, y],
        this.getElementShape(elementWithHighestZIndex),
      )
        ? elementWithHighestZIndex
        : allHitElements[allHitElements.length - 2];
    }
    if (allHitElements.length === 1) {
      return allHitElements[0];
    }

    return null;
  }

  private getElementsAtPosition(
    x: number,
    y: number,
    includeBoundTextElement: boolean = false,
    includeLockedElements: boolean = false,
  ): NonDeleted<ExcalidrawElement>[] {
    const iframeLikes: ExcalidrawIframeElement[] = [];

    const elements = (
      includeBoundTextElement && includeLockedElements
        ? this.scene.getNonDeletedElements()
        : this.scene
            .getNonDeletedElements()
            .filter(
              (element) =>
                (includeLockedElements || !element.locked) &&
                (includeBoundTextElement ||
                  !(isTextElement(element) && element.containerId)),
            )
    )
      .filter((el) => this.hitElement(x, y, el))
      .filter((element) => {
        // hitting a frame's element from outside the frame is not considered a hit
        const containingFrame = getContainingFrame(element);
        return containingFrame &&
          this.state.frameRendering.enabled &&
          this.state.frameRendering.clip
          ? isCursorInFrame(
              { x, y },
              containingFrame,
              this.scene.getNonDeletedElementsMap(),
            )
          : true;
      })
      .filter((el) => {
        // The parameter elements comes ordered from lower z-index to higher.
        // We want to preserve that order on the returned array.
        // Exception being embeddables which should be on top of everything else in
        // terms of hit testing.
        if (isIframeElement(el)) {
          iframeLikes.push(el);
          return false;
        }
        return true;
      })
      .concat(iframeLikes) as NonDeleted<ExcalidrawElement>[];

    return elements;
  }

  private getHitThreshold() {
    return 10 / this.state.zoom.value;
  }

  private hitElement(
    x: number,
    y: number,
    element: ExcalidrawElement,
    considerBoundingBox = true,
  ) {
    // if the element is selected, then hit test is done against its bounding box
    if (
      considerBoundingBox &&
      this.state.selectedElementIds[element.id] &&
      shouldShowBoundingBox([element], this.state)
    ) {
      return hitElementBoundingBox(
        x,
        y,
<<<<<<< HEAD
        element,
        this.scene.getNonDeletedElementsMap(),
        this.getHitThreshold(),
      );
    }

    // take bound text element into consideration for hit collision as well
    const hitBoundTextOfElement = hitElementBoundText(
      x,
      y,
      this.getBoundTextShape(element),
    );
    if (hitBoundTextOfElement) {
      return true;
    }

    return hitElementItself({
      x,
      y,
      element,
      shape: this.getElementShape(element),
      threshold: this.getHitThreshold(),
      frameNameBound: isFrameLikeElement(element)
        ? this.frameNameBoundsCache.get(element)
        : null,
=======
        elementsMap,
      ),
    ).filter((element) => {
      // hitting a frame's element from outside the frame is not considered a hit
      const containingFrame = getContainingFrame(element, elementsMap);
      return containingFrame &&
        this.state.frameRendering.enabled &&
        this.state.frameRendering.clip
        ? isCursorInFrame({ x, y }, containingFrame, elementsMap)
        : true;
>>>>>>> 480572f8
    });
  }

  private getTextBindableContainerAtPosition(x: number, y: number) {
    const elements = this.scene.getNonDeletedElements();
    const selectedElements = this.scene.getSelectedElements(this.state);
    if (selectedElements.length === 1) {
      return isTextBindableContainer(selectedElements[0], false)
        ? selectedElements[0]
        : null;
    }
    let hitElement = null;
    // We need to do hit testing from front (end of the array) to back (beginning of the array)
    for (let index = elements.length - 1; index >= 0; --index) {
      if (elements[index].isDeleted) {
        continue;
      }
      const [x1, y1, x2, y2] = getElementAbsoluteCoords(
        elements[index],
        this.scene.getNonDeletedElementsMap(),
      );
      if (
        isArrowElement(elements[index]) &&
        hitElementItself({
          x,
          y,
          element: elements[index],
          shape: this.getElementShape(elements[index]),
          threshold: this.getHitThreshold(),
        })
      ) {
        hitElement = elements[index];
        break;
      } else if (x1 < x && x < x2 && y1 < y && y < y2) {
        hitElement = elements[index];
        break;
      }
    }

    return isTextBindableContainer(hitElement, false) ? hitElement : null;
  }

  private startTextEditing = ({
    sceneX,
    sceneY,
    insertAtParentCenter = true,
    container,
  }: {
    /** X position to insert text at */
    sceneX: number;
    /** Y position to insert text at */
    sceneY: number;
    /** whether to attempt to insert at element center if applicable */
    insertAtParentCenter?: boolean;
    container?: ExcalidrawTextContainer | null;
  }) => {
    let shouldBindToContainer = false;

    let parentCenterPosition =
      insertAtParentCenter &&
      this.getTextWysiwygSnappedToCenterPosition(
        sceneX,
        sceneY,
        this.state,
        container,
      );
    if (container && parentCenterPosition) {
      const boundTextElementToContainer = getBoundTextElement(
        container,
        this.scene.getNonDeletedElementsMap(),
      );
      if (!boundTextElementToContainer) {
        shouldBindToContainer = true;
      }
    }
    let existingTextElement: NonDeleted<ExcalidrawTextElement> | null = null;

    const selectedElements = this.scene.getSelectedElements(this.state);

    if (selectedElements.length === 1) {
      if (isTextElement(selectedElements[0])) {
        existingTextElement = selectedElements[0];
      } else if (container) {
        existingTextElement = getBoundTextElement(
          selectedElements[0],
          this.scene.getNonDeletedElementsMap(),
        );
      } else {
        existingTextElement = this.getTextElementAtPosition(sceneX, sceneY);
      }
    } else {
      existingTextElement = this.getTextElementAtPosition(sceneX, sceneY);
    }

    const fontFamily =
      existingTextElement?.fontFamily || this.state.currentItemFontFamily;

    const lineHeight =
      existingTextElement?.lineHeight || getDefaultLineHeight(fontFamily);
    const fontSize = this.state.currentItemFontSize;

    if (
      !existingTextElement &&
      shouldBindToContainer &&
      container &&
      !isArrowElement(container)
    ) {
      const fontString = {
        fontSize,
        fontFamily,
      };
      const minWidth = getApproxMinLineWidth(
        getFontString(fontString),
        lineHeight,
      );
      const minHeight = getApproxMinLineHeight(fontSize, lineHeight);
      const newHeight = Math.max(container.height, minHeight);
      const newWidth = Math.max(container.width, minWidth);
      mutateElement(container, { height: newHeight, width: newWidth });
      sceneX = container.x + newWidth / 2;
      sceneY = container.y + newHeight / 2;
      if (parentCenterPosition) {
        parentCenterPosition = this.getTextWysiwygSnappedToCenterPosition(
          sceneX,
          sceneY,
          this.state,
          container,
        );
      }
    }

    const topLayerFrame = this.getTopLayerFrameAtSceneCoords({
      x: sceneX,
      y: sceneY,
    });

    const element = existingTextElement
      ? existingTextElement
      : newTextElement({
          x: parentCenterPosition
            ? parentCenterPosition.elementCenterX
            : sceneX,
          y: parentCenterPosition
            ? parentCenterPosition.elementCenterY
            : sceneY,
          strokeColor: this.state.currentItemStrokeColor,
          backgroundColor: this.state.currentItemBackgroundColor,
          fillStyle: this.state.currentItemFillStyle,
          strokeWidth: this.state.currentItemStrokeWidth,
          strokeStyle: this.state.currentItemStrokeStyle,
          roughness: this.state.currentItemRoughness,
          opacity: this.state.currentItemOpacity,
          text: "",
          fontSize,
          fontFamily,
          textAlign: parentCenterPosition
            ? "center"
            : this.state.currentItemTextAlign,
          verticalAlign: parentCenterPosition
            ? VERTICAL_ALIGN.MIDDLE
            : DEFAULT_VERTICAL_ALIGN,
          containerId: shouldBindToContainer ? container?.id : undefined,
          groupIds: container?.groupIds ?? [],
          lineHeight,
          angle: container?.angle ?? 0,
          frameId: topLayerFrame ? topLayerFrame.id : null,
        });

    if (!existingTextElement && shouldBindToContainer && container) {
      mutateElement(container, {
        boundElements: (container.boundElements || []).concat({
          type: "text",
          id: element.id,
        }),
      });
    }
    this.setState({ editingElement: element });

    if (!existingTextElement) {
      if (container && shouldBindToContainer) {
        const containerIndex = this.scene.getElementIndex(container.id);
        this.scene.insertElementAtIndex(element, containerIndex + 1);
      } else {
        this.scene.addNewElement(element);
      }
    }

    this.setState({
      editingElement: element,
    });

    this.handleTextWysiwyg(element, {
      isExistingElement: !!existingTextElement,
    });
  };

  private handleCanvasDoubleClick = (
    event: React.MouseEvent<HTMLCanvasElement>,
  ) => {
    // case: double-clicking with arrow/line tool selected would both create
    // text and enter multiElement mode
    if (this.state.multiElement) {
      return;
    }
    // we should only be able to double click when mode is selection
    if (this.state.activeTool.type !== "selection") {
      return;
    }

    const selectedElements = this.scene.getSelectedElements(this.state);

    if (selectedElements.length === 1 && isLinearElement(selectedElements[0])) {
      if (
        event[KEYS.CTRL_OR_CMD] &&
        (!this.state.editingLinearElement ||
          this.state.editingLinearElement.elementId !== selectedElements[0].id)
      ) {
        this.history.resumeRecording();
        this.setState({
          editingLinearElement: new LinearElementEditor(selectedElements[0]),
        });
        return;
      } else if (
        this.state.editingLinearElement &&
        this.state.editingLinearElement.elementId === selectedElements[0].id
      ) {
        return;
      }
    }

    resetCursor(this.interactiveCanvas);

    let { x: sceneX, y: sceneY } = viewportCoordsToSceneCoords(
      event,
      this.state,
    );

    const selectedGroupIds = getSelectedGroupIds(this.state);

    if (selectedGroupIds.length > 0) {
      const hitElement = this.getElementAtPosition(sceneX, sceneY);

      const selectedGroupId =
        hitElement &&
        getSelectedGroupIdForElement(hitElement, this.state.selectedGroupIds);

      if (selectedGroupId) {
        this.setState((prevState) => ({
          ...prevState,
          ...selectGroupsForSelectedElements(
            {
              editingGroupId: selectedGroupId,
              selectedElementIds: { [hitElement!.id]: true },
            },
            this.scene.getNonDeletedElements(),
            prevState,
            this,
          ),
        }));
        return;
      }
    }

    resetCursor(this.interactiveCanvas);
    if (!event[KEYS.CTRL_OR_CMD] && !this.state.viewModeEnabled) {
      const hitElement = this.getElementAtPosition(sceneX, sceneY);

      if (isIframeLikeElement(hitElement)) {
        this.setState({
          activeEmbeddable: { element: hitElement, state: "active" },
        });
        return;
      }

      const container = this.getTextBindableContainerAtPosition(sceneX, sceneY);

      if (container) {
        if (
          hasBoundTextElement(container) ||
          !isTransparent(container.backgroundColor) ||
          hitElementItself({
            x: sceneX,
            y: sceneY,
            element: container,
            shape: this.getElementShape(container),
            threshold: this.getHitThreshold(),
          })
        ) {
          const midPoint = getContainerCenter(
            container,
            this.state,
            this.scene.getNonDeletedElementsMap(),
          );

          sceneX = midPoint.x;
          sceneY = midPoint.y;
        }
      }

      this.startTextEditing({
        sceneX,
        sceneY,
        insertAtParentCenter: !event.altKey,
        container,
      });
    }
  };

  private getElementLinkAtPosition = (
    scenePointer: Readonly<{ x: number; y: number }>,
    hitElement: NonDeletedExcalidrawElement | null,
  ): ExcalidrawElement | undefined => {
    // Reversing so we traverse the elements in decreasing order
    // of z-index
    const elements = this.scene.getNonDeletedElements().slice().reverse();
    let hitElementIndex = Infinity;

    return elements.find((element, index) => {
      if (hitElement && element.id === hitElement.id) {
        hitElementIndex = index;
      }
      return (
        element.link &&
        index <= hitElementIndex &&
        isPointHittingLink(
          element,
          this.scene.getNonDeletedElementsMap(),
          this.state,
          [scenePointer.x, scenePointer.y],
          this.device.editor.isMobile,
        )
      );
    });
  };

  private redirectToLink = (
    event: React.PointerEvent<HTMLCanvasElement>,
    isTouchScreen: boolean,
  ) => {
    const draggedDistance = distance2d(
      this.lastPointerDownEvent!.clientX,
      this.lastPointerDownEvent!.clientY,
      this.lastPointerUpEvent!.clientX,
      this.lastPointerUpEvent!.clientY,
    );
    if (
      !this.hitLinkElement ||
      // For touch screen allow dragging threshold else strict check
      (isTouchScreen && draggedDistance > DRAGGING_THRESHOLD) ||
      (!isTouchScreen && draggedDistance !== 0)
    ) {
      return;
    }
    const lastPointerDownCoords = viewportCoordsToSceneCoords(
      this.lastPointerDownEvent!,
      this.state,
    );
    const elementsMap = this.scene.getNonDeletedElementsMap();
    const lastPointerDownHittingLinkIcon = isPointHittingLink(
      this.hitLinkElement,
      elementsMap,
      this.state,
      [lastPointerDownCoords.x, lastPointerDownCoords.y],
      this.device.editor.isMobile,
    );
    const lastPointerUpCoords = viewportCoordsToSceneCoords(
      this.lastPointerUpEvent!,
      this.state,
    );
    const lastPointerUpHittingLinkIcon = isPointHittingLink(
      this.hitLinkElement,
      elementsMap,
      this.state,
      [lastPointerUpCoords.x, lastPointerUpCoords.y],
      this.device.editor.isMobile,
    );
    if (lastPointerDownHittingLinkIcon && lastPointerUpHittingLinkIcon) {
      let url = this.hitLinkElement.link;
      if (url) {
        url = normalizeLink(url);
        let customEvent;
        if (this.props.onLinkOpen) {
          customEvent = wrapEvent(EVENT.EXCALIDRAW_LINK, event.nativeEvent);
          this.props.onLinkOpen(
            {
              ...this.hitLinkElement,
              link: url,
            },
            customEvent,
          );
        }
        if (!customEvent?.defaultPrevented) {
          const target = isLocalLink(url) ? "_self" : "_blank";
          const newWindow = window.open(undefined, target);
          // https://mathiasbynens.github.io/rel-noopener/
          if (newWindow) {
            newWindow.opener = null;
            newWindow.location = url;
          }
        }
      }
    }
  };

  private getTopLayerFrameAtSceneCoords = (sceneCoords: {
    x: number;
    y: number;
  }) => {
    const elementsMap = this.scene.getNonDeletedElementsMap();
    const frames = this.scene
      .getNonDeletedFramesLikes()
      .filter((frame): frame is ExcalidrawFrameLikeElement =>
        isCursorInFrame(sceneCoords, frame, elementsMap),
      );

    return frames.length ? frames[frames.length - 1] : null;
  };

  private handleCanvasPointerMove = (
    event: React.PointerEvent<HTMLCanvasElement>,
  ) => {
    this.savePointer(event.clientX, event.clientY, this.state.cursorButton);
    this.lastPointerMoveEvent = event.nativeEvent;

    if (gesture.pointers.has(event.pointerId)) {
      gesture.pointers.set(event.pointerId, {
        x: event.clientX,
        y: event.clientY,
      });
    }

    const initialScale = gesture.initialScale;
    if (
      gesture.pointers.size === 2 &&
      gesture.lastCenter &&
      initialScale &&
      gesture.initialDistance
    ) {
      const center = getCenter(gesture.pointers);
      const deltaX = center.x - gesture.lastCenter.x;
      const deltaY = center.y - gesture.lastCenter.y;
      gesture.lastCenter = center;

      const distance = getDistance(Array.from(gesture.pointers.values()));
      const scaleFactor =
        this.state.activeTool.type === "freedraw" && this.state.penMode
          ? 1
          : distance / gesture.initialDistance;

      const nextZoom = scaleFactor
        ? getNormalizedZoom(initialScale * scaleFactor)
        : this.state.zoom.value;

      this.setState((state) => {
        const zoomState = getStateForZoom(
          {
            viewportX: center.x,
            viewportY: center.y,
            nextZoom,
          },
          state,
        );

        this.translateCanvas({
          zoom: zoomState.zoom,
          scrollX: zoomState.scrollX + deltaX / nextZoom,
          scrollY: zoomState.scrollY + deltaY / nextZoom,
          shouldCacheIgnoreZoom: true,
        });
      });
      this.resetShouldCacheIgnoreZoomDebounced();
    } else {
      gesture.lastCenter =
        gesture.initialDistance =
        gesture.initialScale =
          null;
    }

    if (
      isHoldingSpace ||
      isPanning ||
      isDraggingScrollBar ||
      isHandToolActive(this.state)
    ) {
      return;
    }

    const isPointerOverScrollBars = isOverScrollBars(
      currentScrollBars,
      event.clientX - this.state.offsetLeft,
      event.clientY - this.state.offsetTop,
    );
    const isOverScrollBar = isPointerOverScrollBars.isOverEither;
    if (!this.state.draggingElement && !this.state.multiElement) {
      if (isOverScrollBar) {
        resetCursor(this.interactiveCanvas);
      } else {
        setCursorForShape(this.interactiveCanvas, this.state);
      }
    }

    const scenePointer = viewportCoordsToSceneCoords(event, this.state);
    const { x: scenePointerX, y: scenePointerY } = scenePointer;

    if (
      !this.state.draggingElement &&
      isActiveToolNonLinearSnappable(this.state.activeTool.type)
    ) {
      const { originOffset, snapLines } = getSnapLinesAtPointer(
        this.scene.getNonDeletedElements(),
        this.state,
        {
          x: scenePointerX,
          y: scenePointerY,
        },
        event,
        this.scene.getNonDeletedElementsMap(),
      );

      this.setState((prevState) => {
        const nextSnapLines = updateStable(prevState.snapLines, snapLines);
        const nextOriginOffset = prevState.originSnapOffset
          ? updateStable(prevState.originSnapOffset, originOffset)
          : originOffset;

        if (
          prevState.snapLines === nextSnapLines &&
          prevState.originSnapOffset === nextOriginOffset
        ) {
          return null;
        }
        return {
          snapLines: nextSnapLines,
          originSnapOffset: nextOriginOffset,
        };
      });
    } else if (!this.state.draggingElement) {
      this.setState((prevState) => {
        if (prevState.snapLines.length) {
          return {
            snapLines: [],
          };
        }
        return null;
      });
    }

    if (
      this.state.editingLinearElement &&
      !this.state.editingLinearElement.isDragging
    ) {
      const editingLinearElement = LinearElementEditor.handlePointerMove(
        event,
        scenePointerX,
        scenePointerY,
        this.state,
        this.scene.getNonDeletedElementsMap(),
      );

      if (
        editingLinearElement &&
        editingLinearElement !== this.state.editingLinearElement
      ) {
        // Since we are reading from previous state which is not possible with
        // automatic batching in React 18 hence using flush sync to synchronously
        // update the state. Check https://github.com/excalidraw/excalidraw/pull/5508 for more details.
        flushSync(() => {
          this.setState({
            editingLinearElement,
          });
        });
      }
      if (editingLinearElement?.lastUncommittedPoint != null) {
        this.maybeSuggestBindingAtCursor(scenePointer);
      } else {
        // causes stack overflow if not sync
        flushSync(() => {
          this.setState({ suggestedBindings: [] });
        });
      }
    }

    if (isBindingElementType(this.state.activeTool.type)) {
      // Hovering with a selected tool or creating new linear element via click
      // and point
      const { draggingElement } = this.state;
      if (isBindingElement(draggingElement, false)) {
        this.maybeSuggestBindingsForLinearElementAtCoords(
          draggingElement,
          [scenePointer],
          this.state.startBoundElement,
        );
      } else {
        this.maybeSuggestBindingAtCursor(scenePointer);
      }
    }

    if (this.state.multiElement) {
      const { multiElement } = this.state;
      const { x: rx, y: ry } = multiElement;

      const { points, lastCommittedPoint } = multiElement;
      const lastPoint = points[points.length - 1];

      setCursorForShape(this.interactiveCanvas, this.state);

      if (lastPoint === lastCommittedPoint) {
        // if we haven't yet created a temp point and we're beyond commit-zone
        // threshold, add a point
        if (
          distance2d(
            scenePointerX - rx,
            scenePointerY - ry,
            lastPoint[0],
            lastPoint[1],
          ) >= LINE_CONFIRM_THRESHOLD
        ) {
          mutateElement(multiElement, {
            points: [...points, [scenePointerX - rx, scenePointerY - ry]],
          });
        } else {
          setCursor(this.interactiveCanvas, CURSOR_TYPE.POINTER);
          // in this branch, we're inside the commit zone, and no uncommitted
          // point exists. Thus do nothing (don't add/remove points).
        }
      } else if (
        points.length > 2 &&
        lastCommittedPoint &&
        distance2d(
          scenePointerX - rx,
          scenePointerY - ry,
          lastCommittedPoint[0],
          lastCommittedPoint[1],
        ) < LINE_CONFIRM_THRESHOLD
      ) {
        setCursor(this.interactiveCanvas, CURSOR_TYPE.POINTER);
        mutateElement(multiElement, {
          points: points.slice(0, -1),
        });
      } else {
        const [gridX, gridY] = getGridPoint(
          scenePointerX,
          scenePointerY,
          event[KEYS.CTRL_OR_CMD] ? null : this.state.gridSize,
        );

        const [lastCommittedX, lastCommittedY] =
          multiElement?.lastCommittedPoint ?? [0, 0];

        let dxFromLastCommitted = gridX - rx - lastCommittedX;
        let dyFromLastCommitted = gridY - ry - lastCommittedY;

        if (shouldRotateWithDiscreteAngle(event)) {
          ({ width: dxFromLastCommitted, height: dyFromLastCommitted } =
            getLockedLinearCursorAlignSize(
              // actual coordinate of the last committed point
              lastCommittedX + rx,
              lastCommittedY + ry,
              // cursor-grid coordinate
              gridX,
              gridY,
            ));
        }

        if (isPathALoop(points, this.state.zoom.value)) {
          setCursor(this.interactiveCanvas, CURSOR_TYPE.POINTER);
        }
        // update last uncommitted point
        mutateElement(multiElement, {
          points: [
            ...points.slice(0, -1),
            [
              lastCommittedX + dxFromLastCommitted,
              lastCommittedY + dyFromLastCommitted,
            ],
          ],
        });
      }

      return;
    }

    const hasDeselectedButton = Boolean(event.buttons);
    if (
      hasDeselectedButton ||
      (this.state.activeTool.type !== "selection" &&
        this.state.activeTool.type !== "text" &&
        this.state.activeTool.type !== "eraser")
    ) {
      return;
    }

    const elements = this.scene.getNonDeletedElements();

    const selectedElements = this.scene.getSelectedElements(this.state);
    if (
      selectedElements.length === 1 &&
      !isOverScrollBar &&
      !this.state.editingLinearElement
    ) {
      const elementWithTransformHandleType = getElementWithTransformHandleType(
        elements,
        this.state,
        scenePointerX,
        scenePointerY,
        this.state.zoom,
        event.pointerType,
        this.scene.getNonDeletedElementsMap(),
      );
      if (
        elementWithTransformHandleType &&
        elementWithTransformHandleType.transformHandleType
      ) {
        setCursor(
          this.interactiveCanvas,
          getCursorForResizingElement(elementWithTransformHandleType),
        );
        return;
      }
    } else if (selectedElements.length > 1 && !isOverScrollBar) {
      const transformHandleType = getTransformHandleTypeFromCoords(
        getCommonBounds(selectedElements),
        scenePointerX,
        scenePointerY,
        this.state.zoom,
        event.pointerType,
      );
      if (transformHandleType) {
        setCursor(
          this.interactiveCanvas,
          getCursorForResizingElement({
            transformHandleType,
          }),
        );
        return;
      }
    }

    const hitElement = this.getElementAtPosition(
      scenePointer.x,
      scenePointer.y,
    );

    this.hitLinkElement = this.getElementLinkAtPosition(
      scenePointer,
      hitElement,
    );
    if (isEraserActive(this.state)) {
      return;
    }
    if (
      this.hitLinkElement &&
      !this.state.selectedElementIds[this.hitLinkElement.id]
    ) {
      setCursor(this.interactiveCanvas, CURSOR_TYPE.POINTER);
      showHyperlinkTooltip(
        this.hitLinkElement,
        this.state,
        this.scene.getNonDeletedElementsMap(),
      );
    } else {
      hideHyperlinkToolip();
      if (
        hitElement &&
        (hitElement.link || isEmbeddableElement(hitElement)) &&
        this.state.selectedElementIds[hitElement.id] &&
        !this.state.contextMenu &&
        !this.state.showHyperlinkPopup
      ) {
        this.setState({ showHyperlinkPopup: "info" });
      } else if (this.state.activeTool.type === "text") {
        setCursor(
          this.interactiveCanvas,
          isTextElement(hitElement) ? CURSOR_TYPE.TEXT : CURSOR_TYPE.CROSSHAIR,
        );
      } else if (this.state.viewModeEnabled) {
        setCursor(this.interactiveCanvas, CURSOR_TYPE.GRAB);
      } else if (isOverScrollBar) {
        setCursor(this.interactiveCanvas, CURSOR_TYPE.AUTO);
      } else if (this.state.selectedLinearElement) {
        this.handleHoverSelectedLinearElement(
          this.state.selectedLinearElement,
          scenePointerX,
          scenePointerY,
        );
      } else if (
        // if using cmd/ctrl, we're not dragging
        !event[KEYS.CTRL_OR_CMD]
      ) {
        if (
          (hitElement ||
            this.isHittingCommonBoundingBoxOfSelectedElements(
              scenePointer,
              selectedElements,
            )) &&
          !hitElement?.locked
        ) {
          if (
            hitElement &&
            isIframeLikeElement(hitElement) &&
            this.isIframeLikeElementCenter(
              hitElement,
              event,
              scenePointerX,
              scenePointerY,
            )
          ) {
            setCursor(this.interactiveCanvas, CURSOR_TYPE.POINTER);
            this.setState({
              activeEmbeddable: { element: hitElement, state: "hover" },
            });
          } else {
            setCursor(this.interactiveCanvas, CURSOR_TYPE.MOVE);
            if (this.state.activeEmbeddable?.state === "hover") {
              this.setState({ activeEmbeddable: null });
            }
          }
        }
      } else {
        setCursor(this.interactiveCanvas, CURSOR_TYPE.AUTO);
      }
    }
  };

  private handleEraser = (
    event: PointerEvent,
    pointerDownState: PointerDownState,
    scenePointer: { x: number; y: number },
  ) => {
    this.eraserTrail.addPointToPath(scenePointer.x, scenePointer.y);

    let didChange = false;

    const processedGroups = new Set<ExcalidrawElement["id"]>();
    const nonDeletedElements = this.scene.getNonDeletedElements();

    const processElements = (elements: ExcalidrawElement[]) => {
      for (const element of elements) {
        if (element.locked) {
          return;
        }

        if (event.altKey) {
          if (this.elementsPendingErasure.delete(element.id)) {
            didChange = true;
          }
        } else if (!this.elementsPendingErasure.has(element.id)) {
          didChange = true;
          this.elementsPendingErasure.add(element.id);
        }

        // (un)erase groups atomically
        if (didChange && element.groupIds?.length) {
          const shallowestGroupId = element.groupIds.at(-1)!;
          if (!processedGroups.has(shallowestGroupId)) {
            processedGroups.add(shallowestGroupId);
            const elems = getElementsInGroup(
              nonDeletedElements,
              shallowestGroupId,
            );
            for (const elem of elems) {
              if (event.altKey) {
                this.elementsPendingErasure.delete(elem.id);
              } else {
                this.elementsPendingErasure.add(elem.id);
              }
            }
          }
        }
      }
    };

    const distance = distance2d(
      pointerDownState.lastCoords.x,
      pointerDownState.lastCoords.y,
      scenePointer.x,
      scenePointer.y,
    );
    const threshold = this.getHitThreshold();
    const point = { ...pointerDownState.lastCoords };
    let samplingInterval = 0;
    while (samplingInterval <= distance) {
      const hitElements = this.getElementsAtPosition(point.x, point.y);
      processElements(hitElements);

      // Exit since we reached current point
      if (samplingInterval === distance) {
        break;
      }

      // Calculate next point in the line at a distance of sampling interval
      samplingInterval = Math.min(samplingInterval + threshold, distance);

      const distanceRatio = samplingInterval / distance;
      const nextX =
        (1 - distanceRatio) * point.x + distanceRatio * scenePointer.x;
      const nextY =
        (1 - distanceRatio) * point.y + distanceRatio * scenePointer.y;
      point.x = nextX;
      point.y = nextY;
    }

    pointerDownState.lastCoords.x = scenePointer.x;
    pointerDownState.lastCoords.y = scenePointer.y;

    if (didChange) {
      for (const element of this.scene.getNonDeletedElements()) {
        if (
          isBoundToContainer(element) &&
          (this.elementsPendingErasure.has(element.id) ||
            this.elementsPendingErasure.has(element.containerId))
        ) {
          if (event.altKey) {
            this.elementsPendingErasure.delete(element.id);
            this.elementsPendingErasure.delete(element.containerId);
          } else {
            this.elementsPendingErasure.add(element.id);
            this.elementsPendingErasure.add(element.containerId);
          }
        }
      }

      this.elementsPendingErasure = new Set(this.elementsPendingErasure);
      this.onSceneUpdated();
    }
  };

  // set touch moving for mobile context menu
  private handleTouchMove = (event: React.TouchEvent<HTMLCanvasElement>) => {
    invalidateContextMenu = true;
  };

  handleHoverSelectedLinearElement(
    linearElementEditor: LinearElementEditor,
    scenePointerX: number,
    scenePointerY: number,
  ) {
    const elementsMap = this.scene.getNonDeletedElementsMap();

    const element = LinearElementEditor.getElement(
      linearElementEditor.elementId,
      elementsMap,
    );

    if (!element) {
      return;
    }
    if (this.state.selectedLinearElement) {
      let hoverPointIndex = -1;
      let segmentMidPointHoveredCoords = null;
      if (
        hitElementItself({
          x: scenePointerX,
          y: scenePointerY,
          element,
          shape: this.getElementShape(element),
        })
      ) {
        hoverPointIndex = LinearElementEditor.getPointIndexUnderCursor(
          element,
          elementsMap,
          this.state.zoom,
          scenePointerX,
          scenePointerY,
        );
        segmentMidPointHoveredCoords =
          LinearElementEditor.getSegmentMidpointHitCoords(
            linearElementEditor,
            { x: scenePointerX, y: scenePointerY },
            this.state,
            this.scene.getNonDeletedElementsMap(),
          );

        if (hoverPointIndex >= 0 || segmentMidPointHoveredCoords) {
          setCursor(this.interactiveCanvas, CURSOR_TYPE.POINTER);
        } else {
          setCursor(this.interactiveCanvas, CURSOR_TYPE.MOVE);
        }
      } else if (this.hitElement(scenePointerX, scenePointerY, element)) {
        setCursor(this.interactiveCanvas, CURSOR_TYPE.MOVE);
      }

      if (
        this.state.selectedLinearElement.hoverPointIndex !== hoverPointIndex
      ) {
        this.setState({
          selectedLinearElement: {
            ...this.state.selectedLinearElement,
            hoverPointIndex,
          },
        });
      }

      if (
        !LinearElementEditor.arePointsEqual(
          this.state.selectedLinearElement.segmentMidPointHoveredCoords,
          segmentMidPointHoveredCoords,
        )
      ) {
        this.setState({
          selectedLinearElement: {
            ...this.state.selectedLinearElement,
            segmentMidPointHoveredCoords,
          },
        });
      }
    } else {
      setCursor(this.interactiveCanvas, CURSOR_TYPE.AUTO);
    }
  }

  private handleCanvasPointerDown = (
    event: React.PointerEvent<HTMLElement>,
  ) => {
    this.maybeCleanupAfterMissingPointerUp(event.nativeEvent);
    this.maybeUnfollowRemoteUser();

    // since contextMenu options are potentially evaluated on each render,
    // and an contextMenu action may depend on selection state, we must
    // close the contextMenu before we update the selection on pointerDown
    // (e.g. resetting selection)
    if (this.state.contextMenu) {
      this.setState({ contextMenu: null });
    }

    if (this.state.snapLines) {
      this.setAppState({ snapLines: [] });
    }

    this.updateGestureOnPointerDown(event);

    // if dragging element is freedraw and another pointerdown event occurs
    // a second finger is on the screen
    // discard the freedraw element if it is very short because it is likely
    // just a spike, otherwise finalize the freedraw element when the second
    // finger is lifted
    if (
      event.pointerType === "touch" &&
      this.state.draggingElement &&
      this.state.draggingElement.type === "freedraw"
    ) {
      const element = this.state.draggingElement as ExcalidrawFreeDrawElement;
      this.updateScene({
        ...(element.points.length < 10
          ? {
              elements: this.scene
                .getElementsIncludingDeleted()
                .filter((el) => el.id !== element.id),
            }
          : {}),
        appState: {
          draggingElement: null,
          editingElement: null,
          startBoundElement: null,
          suggestedBindings: [],
          selectedElementIds: makeNextSelectedElementIds(
            Object.keys(this.state.selectedElementIds)
              .filter((key) => key !== element.id)
              .reduce((obj: { [id: string]: true }, key) => {
                obj[key] = this.state.selectedElementIds[key];
                return obj;
              }, {}),
            this.state,
          ),
        },
      });
      return;
    }

    // remove any active selection when we start to interact with canvas
    // (mainly, we care about removing selection outside the component which
    //  would prevent our copy handling otherwise)
    const selection = document.getSelection();
    if (selection?.anchorNode) {
      selection.removeAllRanges();
    }
    this.maybeOpenContextMenuAfterPointerDownOnTouchDevices(event);

    //fires only once, if pen is detected, penMode is enabled
    //the user can disable this by toggling the penMode button
    if (!this.state.penDetected && event.pointerType === "pen") {
      this.setState((prevState) => {
        return {
          penMode: true,
          penDetected: true,
        };
      });
    }

    if (
      !this.device.isTouchScreen &&
      ["pen", "touch"].includes(event.pointerType)
    ) {
      this.device = updateObject(this.device, { isTouchScreen: true });
    }

    if (isPanning) {
      return;
    }

    this.lastPointerDownEvent = event;

    // we must exit before we set `cursorButton` state and `savePointer`
    // else it will send pointer state & laser pointer events in collab when
    // panning
    if (this.handleCanvasPanUsingWheelOrSpaceDrag(event)) {
      return;
    }

    this.setState({
      lastPointerDownWith: event.pointerType,
      cursorButton: "down",
    });
    this.savePointer(event.clientX, event.clientY, "down");

    if (
      event.button === POINTER_BUTTON.ERASER &&
      this.state.activeTool.type !== TOOL_TYPE.eraser
    ) {
      this.setState(
        {
          activeTool: updateActiveTool(this.state, {
            type: TOOL_TYPE.eraser,
            lastActiveToolBeforeEraser: this.state.activeTool,
          }),
        },
        () => {
          this.handleCanvasPointerDown(event);
          const onPointerUp = () => {
            unsubPointerUp();
            unsubCleanup?.();
            if (isEraserActive(this.state)) {
              this.setState({
                activeTool: updateActiveTool(this.state, {
                  ...(this.state.activeTool.lastActiveTool || {
                    type: TOOL_TYPE.selection,
                  }),
                  lastActiveToolBeforeEraser: null,
                }),
              });
            }
          };

          const unsubPointerUp = addEventListener(
            window,
            EVENT.POINTER_UP,
            onPointerUp,
            {
              once: true,
            },
          );
          let unsubCleanup: UnsubscribeCallback | undefined;
          // subscribe inside rAF lest it'd be triggered on the same pointerdown
          // if we start erasing while coming from blurred document since
          // we cleanup pointer events on focus
          requestAnimationFrame(() => {
            unsubCleanup =
              this.missingPointerEventCleanupEmitter.once(onPointerUp);
          });
        },
      );
      return;
    }

    // only handle left mouse button or touch
    if (
      event.button !== POINTER_BUTTON.MAIN &&
      event.button !== POINTER_BUTTON.TOUCH &&
      event.button !== POINTER_BUTTON.ERASER
    ) {
      return;
    }

    // don't select while panning
    if (gesture.pointers.size > 1) {
      return;
    }

    // State for the duration of a pointer interaction, which starts with a
    // pointerDown event, ends with a pointerUp event (or another pointerDown)
    const pointerDownState = this.initialPointerDownState(event);

    this.setState({
      selectedElementsAreBeingDragged: false,
    });

    if (this.handleDraggingScrollBar(event, pointerDownState)) {
      return;
    }

    this.clearSelectionIfNotUsingSelection();
    this.updateBindingEnabledOnPointerMove(event);

    if (this.handleSelectionOnPointerDown(event, pointerDownState)) {
      return;
    }

    const allowOnPointerDown =
      !this.state.penMode ||
      event.pointerType !== "touch" ||
      this.state.activeTool.type === "selection" ||
      this.state.activeTool.type === "text" ||
      this.state.activeTool.type === "image";

    if (!allowOnPointerDown) {
      return;
    }

    if (this.state.activeTool.type === "text") {
      this.handleTextOnPointerDown(event, pointerDownState);
      return;
    } else if (
      this.state.activeTool.type === "arrow" ||
      this.state.activeTool.type === "line"
    ) {
      this.handleLinearElementOnPointerDown(
        event,
        this.state.activeTool.type,
        pointerDownState,
      );
    } else if (this.state.activeTool.type === "image") {
      // reset image preview on pointerdown
      setCursor(this.interactiveCanvas, CURSOR_TYPE.CROSSHAIR);

      // retrieve the latest element as the state may be stale
      const pendingImageElement =
        this.state.pendingImageElementId &&
        this.scene.getElement(this.state.pendingImageElementId);

      if (!pendingImageElement) {
        return;
      }

      this.setState({
        draggingElement: pendingImageElement,
        editingElement: pendingImageElement,
        pendingImageElementId: null,
        multiElement: null,
      });

      const { x, y } = viewportCoordsToSceneCoords(event, this.state);

      const frame = this.getTopLayerFrameAtSceneCoords({ x, y });

      mutateElement(pendingImageElement, {
        x,
        y,
        frameId: frame ? frame.id : null,
      });
    } else if (this.state.activeTool.type === "freedraw") {
      this.handleFreeDrawElementOnPointerDown(
        event,
        this.state.activeTool.type,
        pointerDownState,
      );
    } else if (this.state.activeTool.type === "custom") {
      setCursorForShape(this.interactiveCanvas, this.state);
    } else if (
      this.state.activeTool.type === TOOL_TYPE.frame ||
      this.state.activeTool.type === TOOL_TYPE.magicframe
    ) {
      this.createFrameElementOnPointerDown(
        pointerDownState,
        this.state.activeTool.type,
      );
    } else if (this.state.activeTool.type === "laser") {
      this.laserTrails.startPath(
        pointerDownState.lastCoords.x,
        pointerDownState.lastCoords.y,
      );
    } else if (
      this.state.activeTool.type !== "eraser" &&
      this.state.activeTool.type !== "hand"
    ) {
      this.createGenericElementOnPointerDown(
        this.state.activeTool.type,
        pointerDownState,
      );
    }

    this.props?.onPointerDown?.(this.state.activeTool, pointerDownState);
    this.onPointerDownEmitter.trigger(
      this.state.activeTool,
      pointerDownState,
      event,
    );

    if (this.state.activeTool.type === "eraser") {
      this.eraserTrail.startPath(
        pointerDownState.lastCoords.x,
        pointerDownState.lastCoords.y,
      );
    }

    const onPointerMove =
      this.onPointerMoveFromPointerDownHandler(pointerDownState);

    const onPointerUp =
      this.onPointerUpFromPointerDownHandler(pointerDownState);

    const onKeyDown = this.onKeyDownFromPointerDownHandler(pointerDownState);
    const onKeyUp = this.onKeyUpFromPointerDownHandler(pointerDownState);

    this.missingPointerEventCleanupEmitter.once((_event) =>
      onPointerUp(_event || event.nativeEvent),
    );

    if (!this.state.viewModeEnabled || this.state.activeTool.type === "laser") {
      window.addEventListener(EVENT.POINTER_MOVE, onPointerMove);
      window.addEventListener(EVENT.POINTER_UP, onPointerUp);
      window.addEventListener(EVENT.KEYDOWN, onKeyDown);
      window.addEventListener(EVENT.KEYUP, onKeyUp);
      pointerDownState.eventListeners.onMove = onPointerMove;
      pointerDownState.eventListeners.onUp = onPointerUp;
      pointerDownState.eventListeners.onKeyUp = onKeyUp;
      pointerDownState.eventListeners.onKeyDown = onKeyDown;
    }
  };

  private handleCanvasPointerUp = (
    event: React.PointerEvent<HTMLCanvasElement>,
  ) => {
    this.removePointer(event);
    this.lastPointerUpEvent = event;

    const scenePointer = viewportCoordsToSceneCoords(
      { clientX: event.clientX, clientY: event.clientY },
      this.state,
    );
    const clicklength =
      event.timeStamp - (this.lastPointerDownEvent?.timeStamp ?? 0);
    if (this.device.editor.isMobile && clicklength < 300) {
      const hitElement = this.getElementAtPosition(
        scenePointer.x,
        scenePointer.y,
      );
      if (
        isIframeLikeElement(hitElement) &&
        this.isIframeLikeElementCenter(
          hitElement,
          event,
          scenePointer.x,
          scenePointer.y,
        )
      ) {
        this.handleEmbeddableCenterClick(hitElement);
        return;
      }
    }

    if (this.device.isTouchScreen) {
      const hitElement = this.getElementAtPosition(
        scenePointer.x,
        scenePointer.y,
      );
      this.hitLinkElement = this.getElementLinkAtPosition(
        scenePointer,
        hitElement,
      );
    }

    if (
      this.hitLinkElement &&
      !this.state.selectedElementIds[this.hitLinkElement.id]
    ) {
      if (
        clicklength < 300 &&
        isIframeLikeElement(this.hitLinkElement) &&
        !isPointHittingLinkIcon(
          this.hitLinkElement,
          this.scene.getNonDeletedElementsMap(),
          this.state,
          [scenePointer.x, scenePointer.y],
        )
      ) {
        this.handleEmbeddableCenterClick(this.hitLinkElement);
      } else {
        this.redirectToLink(event, this.device.isTouchScreen);
      }
    } else if (this.state.viewModeEnabled) {
      this.setState({
        activeEmbeddable: null,
        selectedElementIds: {},
      });
    }
  };

  private maybeOpenContextMenuAfterPointerDownOnTouchDevices = (
    event: React.PointerEvent<HTMLElement>,
  ): void => {
    // deal with opening context menu on touch devices
    if (event.pointerType === "touch") {
      invalidateContextMenu = false;

      if (touchTimeout) {
        // If there's already a touchTimeout, this means that there's another
        // touch down and we are doing another touch, so we shouldn't open the
        // context menu.
        invalidateContextMenu = true;
      } else {
        // open the context menu with the first touch's clientX and clientY
        // if the touch is not moving
        touchTimeout = window.setTimeout(() => {
          touchTimeout = 0;
          if (!invalidateContextMenu) {
            this.handleCanvasContextMenu(event);
          }
        }, TOUCH_CTX_MENU_TIMEOUT);
      }
    }
  };

  private resetContextMenuTimer = () => {
    clearTimeout(touchTimeout);
    touchTimeout = 0;
    invalidateContextMenu = false;
  };

  /**
   * pointerup may not fire in certian cases (user tabs away...), so in order
   * to properly cleanup pointerdown state, we need to fire any hanging
   * pointerup handlers manually
   */
  private maybeCleanupAfterMissingPointerUp = (event: PointerEvent | null) => {
    lastPointerUp?.();
    this.missingPointerEventCleanupEmitter.trigger(event).clear();
  };

  // Returns whether the event is a panning
  private handleCanvasPanUsingWheelOrSpaceDrag = (
    event: React.PointerEvent<HTMLElement>,
  ): boolean => {
    if (
      !(
        gesture.pointers.size <= 1 &&
        (event.button === POINTER_BUTTON.WHEEL ||
          (event.button === POINTER_BUTTON.MAIN && isHoldingSpace) ||
          isHandToolActive(this.state) ||
          this.state.viewModeEnabled)
      ) ||
      isTextElement(this.state.editingElement)
    ) {
      return false;
    }
    isPanning = true;
    event.preventDefault();

    let nextPastePrevented = false;
    const isLinux =
      typeof window === undefined
        ? false
        : /Linux/.test(window.navigator.platform);

    setCursor(this.interactiveCanvas, CURSOR_TYPE.GRABBING);
    let { clientX: lastX, clientY: lastY } = event;
    const onPointerMove = withBatchedUpdatesThrottled((event: PointerEvent) => {
      const deltaX = lastX - event.clientX;
      const deltaY = lastY - event.clientY;
      lastX = event.clientX;
      lastY = event.clientY;

      /*
       * Prevent paste event if we move while middle clicking on Linux.
       * See issue #1383.
       */
      if (
        isLinux &&
        !nextPastePrevented &&
        (Math.abs(deltaX) > 1 || Math.abs(deltaY) > 1)
      ) {
        nextPastePrevented = true;

        /* Prevent the next paste event */
        const preventNextPaste = (event: ClipboardEvent) => {
          document.body.removeEventListener(EVENT.PASTE, preventNextPaste);
          event.stopPropagation();
        };

        /*
         * Reenable next paste in case of disabled middle click paste for
         * any reason:
         * - right click paste
         * - empty clipboard
         */
        const enableNextPaste = () => {
          setTimeout(() => {
            document.body.removeEventListener(EVENT.PASTE, preventNextPaste);
            window.removeEventListener(EVENT.POINTER_UP, enableNextPaste);
          }, 100);
        };

        document.body.addEventListener(EVENT.PASTE, preventNextPaste);
        window.addEventListener(EVENT.POINTER_UP, enableNextPaste);
      }

      this.translateCanvas({
        scrollX: this.state.scrollX - deltaX / this.state.zoom.value,
        scrollY: this.state.scrollY - deltaY / this.state.zoom.value,
      });
    });
    const teardown = withBatchedUpdates(
      (lastPointerUp = () => {
        lastPointerUp = null;
        isPanning = false;
        if (!isHoldingSpace) {
          if (this.state.viewModeEnabled) {
            setCursor(this.interactiveCanvas, CURSOR_TYPE.GRAB);
          } else {
            setCursorForShape(this.interactiveCanvas, this.state);
          }
        }
        this.setState({
          cursorButton: "up",
        });
        this.savePointer(event.clientX, event.clientY, "up");
        window.removeEventListener(EVENT.POINTER_MOVE, onPointerMove);
        window.removeEventListener(EVENT.POINTER_UP, teardown);
        window.removeEventListener(EVENT.BLUR, teardown);
        onPointerMove.flush();
      }),
    );
    window.addEventListener(EVENT.BLUR, teardown);
    window.addEventListener(EVENT.POINTER_MOVE, onPointerMove, {
      passive: true,
    });
    window.addEventListener(EVENT.POINTER_UP, teardown);
    return true;
  };

  private updateGestureOnPointerDown(
    event: React.PointerEvent<HTMLElement>,
  ): void {
    gesture.pointers.set(event.pointerId, {
      x: event.clientX,
      y: event.clientY,
    });

    if (gesture.pointers.size === 2) {
      gesture.lastCenter = getCenter(gesture.pointers);
      gesture.initialScale = this.state.zoom.value;
      gesture.initialDistance = getDistance(
        Array.from(gesture.pointers.values()),
      );
    }
  }

  private initialPointerDownState(
    event: React.PointerEvent<HTMLElement>,
  ): PointerDownState {
    const origin = viewportCoordsToSceneCoords(event, this.state);
    const selectedElements = this.scene.getSelectedElements(this.state);
    const [minX, minY, maxX, maxY] = getCommonBounds(selectedElements);

    return {
      origin,
      withCmdOrCtrl: event[KEYS.CTRL_OR_CMD],
      originInGrid: tupleToCoors(
        getGridPoint(
          origin.x,
          origin.y,
          event[KEYS.CTRL_OR_CMD] ? null : this.state.gridSize,
        ),
      ),
      scrollbars: isOverScrollBars(
        currentScrollBars,
        event.clientX - this.state.offsetLeft,
        event.clientY - this.state.offsetTop,
      ),
      // we need to duplicate because we'll be updating this state
      lastCoords: { ...origin },
      originalElements: this.scene
        .getNonDeletedElements()
        .reduce((acc, element) => {
          acc.set(element.id, deepCopyElement(element));
          return acc;
        }, new Map() as PointerDownState["originalElements"]),
      resize: {
        handleType: false,
        isResizing: false,
        offset: { x: 0, y: 0 },
        arrowDirection: "origin",
        center: { x: (maxX + minX) / 2, y: (maxY + minY) / 2 },
      },
      hit: {
        element: null,
        allHitElements: [],
        wasAddedToSelection: false,
        hasBeenDuplicated: false,
        hasHitCommonBoundingBoxOfSelectedElements:
          this.isHittingCommonBoundingBoxOfSelectedElements(
            origin,
            selectedElements,
          ),
      },
      drag: {
        hasOccurred: false,
        offset: null,
      },
      eventListeners: {
        onMove: null,
        onUp: null,
        onKeyUp: null,
        onKeyDown: null,
      },
      boxSelection: {
        hasOccurred: false,
      },
    };
  }

  // Returns whether the event is a dragging a scrollbar
  private handleDraggingScrollBar(
    event: React.PointerEvent<HTMLElement>,
    pointerDownState: PointerDownState,
  ): boolean {
    if (
      !(pointerDownState.scrollbars.isOverEither && !this.state.multiElement)
    ) {
      return false;
    }
    isDraggingScrollBar = true;
    pointerDownState.lastCoords.x = event.clientX;
    pointerDownState.lastCoords.y = event.clientY;
    const onPointerMove = withBatchedUpdatesThrottled((event: PointerEvent) => {
      const target = event.target;
      if (!(target instanceof HTMLElement)) {
        return;
      }

      this.handlePointerMoveOverScrollbars(event, pointerDownState);
    });
    const onPointerUp = withBatchedUpdates(() => {
      lastPointerUp = null;
      isDraggingScrollBar = false;
      setCursorForShape(this.interactiveCanvas, this.state);
      this.setState({
        cursorButton: "up",
      });
      this.savePointer(event.clientX, event.clientY, "up");
      window.removeEventListener(EVENT.POINTER_MOVE, onPointerMove);
      window.removeEventListener(EVENT.POINTER_UP, onPointerUp);
      onPointerMove.flush();
    });

    lastPointerUp = onPointerUp;

    window.addEventListener(EVENT.POINTER_MOVE, onPointerMove);
    window.addEventListener(EVENT.POINTER_UP, onPointerUp);
    return true;
  }

  private clearSelectionIfNotUsingSelection = (): void => {
    if (this.state.activeTool.type !== "selection") {
      this.setState({
        selectedElementIds: makeNextSelectedElementIds({}, this.state),
        selectedGroupIds: {},
        editingGroupId: null,
        activeEmbeddable: null,
      });
    }
  };

  /**
   * @returns whether the pointer event has been completely handled
   */
  private handleSelectionOnPointerDown = (
    event: React.PointerEvent<HTMLElement>,
    pointerDownState: PointerDownState,
  ): boolean => {
    if (this.state.activeTool.type === "selection") {
      const elements = this.scene.getNonDeletedElements();
      const elementsMap = this.scene.getNonDeletedElementsMap();
      const selectedElements = this.scene.getSelectedElements(this.state);

      if (selectedElements.length === 1 && !this.state.editingLinearElement) {
        const elementWithTransformHandleType =
          getElementWithTransformHandleType(
            elements,
            this.state,
            pointerDownState.origin.x,
            pointerDownState.origin.y,
            this.state.zoom,
            event.pointerType,
            this.scene.getNonDeletedElementsMap(),
          );
        if (elementWithTransformHandleType != null) {
          this.setState({
            resizingElement: elementWithTransformHandleType.element,
          });
          pointerDownState.resize.handleType =
            elementWithTransformHandleType.transformHandleType;
        }
      } else if (selectedElements.length > 1) {
        pointerDownState.resize.handleType = getTransformHandleTypeFromCoords(
          getCommonBounds(selectedElements),
          pointerDownState.origin.x,
          pointerDownState.origin.y,
          this.state.zoom,
          event.pointerType,
        );
      }
      if (pointerDownState.resize.handleType) {
        pointerDownState.resize.isResizing = true;
        pointerDownState.resize.offset = tupleToCoors(
          getResizeOffsetXY(
            pointerDownState.resize.handleType,
            selectedElements,
            elementsMap,
            pointerDownState.origin.x,
            pointerDownState.origin.y,
          ),
        );
        if (
          selectedElements.length === 1 &&
          isLinearElement(selectedElements[0]) &&
          selectedElements[0].points.length === 2
        ) {
          pointerDownState.resize.arrowDirection = getResizeArrowDirection(
            pointerDownState.resize.handleType,
            selectedElements[0],
          );
        }
      } else {
        if (this.state.selectedLinearElement) {
          const linearElementEditor =
            this.state.editingLinearElement || this.state.selectedLinearElement;
          const ret = LinearElementEditor.handlePointerDown(
            event,
            this.state,
            this.history,
            pointerDownState.origin,
            linearElementEditor,
            this,
          );
          if (ret.hitElement) {
            pointerDownState.hit.element = ret.hitElement;
          }
          if (ret.linearElementEditor) {
            this.setState({ selectedLinearElement: ret.linearElementEditor });

            if (this.state.editingLinearElement) {
              this.setState({ editingLinearElement: ret.linearElementEditor });
            }
          }
          if (ret.didAddPoint) {
            return true;
          }
        }
        // hitElement may already be set above, so check first
        pointerDownState.hit.element =
          pointerDownState.hit.element ??
          this.getElementAtPosition(
            pointerDownState.origin.x,
            pointerDownState.origin.y,
          );

        if (pointerDownState.hit.element) {
          // Early return if pointer is hitting link icon
          const hitLinkElement = this.getElementLinkAtPosition(
            {
              x: pointerDownState.origin.x,
              y: pointerDownState.origin.y,
            },
            pointerDownState.hit.element,
          );
          if (hitLinkElement) {
            return false;
          }
        }

        // For overlapped elements one position may hit
        // multiple elements
        pointerDownState.hit.allHitElements = this.getElementsAtPosition(
          pointerDownState.origin.x,
          pointerDownState.origin.y,
        );

        const hitElement = pointerDownState.hit.element;
        const someHitElementIsSelected =
          pointerDownState.hit.allHitElements.some((element) =>
            this.isASelectedElement(element),
          );
        if (
          (hitElement === null || !someHitElementIsSelected) &&
          !event.shiftKey &&
          !pointerDownState.hit.hasHitCommonBoundingBoxOfSelectedElements
        ) {
          this.clearSelection(hitElement);
        }

        if (this.state.editingLinearElement) {
          this.setState({
            selectedElementIds: makeNextSelectedElementIds(
              {
                [this.state.editingLinearElement.elementId]: true,
              },
              this.state,
            ),
          });
          // If we click on something
        } else if (hitElement != null) {
          // on CMD/CTRL, drill down to hit element regardless of groups etc.
          if (event[KEYS.CTRL_OR_CMD]) {
            if (!this.state.selectedElementIds[hitElement.id]) {
              pointerDownState.hit.wasAddedToSelection = true;
            }
            this.setState((prevState) => ({
              ...editGroupForSelectedElement(prevState, hitElement),
              previousSelectedElementIds: this.state.selectedElementIds,
            }));
            // mark as not completely handled so as to allow dragging etc.
            return false;
          }

          // deselect if item is selected
          // if shift is not clicked, this will always return true
          // otherwise, it will trigger selection based on current
          // state of the box
          if (!this.state.selectedElementIds[hitElement.id]) {
            // if we are currently editing a group, exiting editing mode and deselect the group.
            if (
              this.state.editingGroupId &&
              !isElementInGroup(hitElement, this.state.editingGroupId)
            ) {
              this.setState({
                selectedElementIds: makeNextSelectedElementIds({}, this.state),
                selectedGroupIds: {},
                editingGroupId: null,
                activeEmbeddable: null,
              });
            }

            // Add hit element to selection. At this point if we're not holding
            // SHIFT the previously selected element(s) were deselected above
            // (make sure you use setState updater to use latest state)
            // With shift-selection, we want to make sure that frames and their containing
            // elements are not selected at the same time.
            if (
              !someHitElementIsSelected &&
              !pointerDownState.hit.hasHitCommonBoundingBoxOfSelectedElements
            ) {
              this.setState((prevState) => {
                const nextSelectedElementIds: { [id: string]: true } = {
                  ...prevState.selectedElementIds,
                  [hitElement.id]: true,
                };

                const previouslySelectedElements: ExcalidrawElement[] = [];

                Object.keys(prevState.selectedElementIds).forEach((id) => {
                  const element = this.scene.getElement(id);
                  element && previouslySelectedElements.push(element);
                });

                // if hitElement is frame-like, deselect all of its elements
                // if they are selected
                if (isFrameLikeElement(hitElement)) {
                  getFrameChildren(
                    previouslySelectedElements,
                    hitElement.id,
                  ).forEach((element) => {
                    delete nextSelectedElementIds[element.id];
                  });
                } else if (hitElement.frameId) {
                  // if hitElement is in a frame and its frame has been selected
                  // disable selection for the given element
                  if (nextSelectedElementIds[hitElement.frameId]) {
                    delete nextSelectedElementIds[hitElement.id];
                  }
                } else {
                  // hitElement is neither a frame nor an element in a frame
                  // but since hitElement could be in a group with some frames
                  // this means selecting hitElement will have the frames selected as well
                  // because we want to keep the invariant:
                  // - frames and their elements are not selected at the same time
                  // we deselect elements in those frames that were previously selected

                  const groupIds = hitElement.groupIds;
                  const framesInGroups = new Set(
                    groupIds
                      .flatMap((gid) =>
                        getElementsInGroup(
                          this.scene.getNonDeletedElements(),
                          gid,
                        ),
                      )
                      .filter((element) => isFrameLikeElement(element))
                      .map((frame) => frame.id),
                  );

                  if (framesInGroups.size > 0) {
                    previouslySelectedElements.forEach((element) => {
                      if (
                        element.frameId &&
                        framesInGroups.has(element.frameId)
                      ) {
                        // deselect element and groups containing the element
                        delete nextSelectedElementIds[element.id];
                        element.groupIds
                          .flatMap((gid) =>
                            getElementsInGroup(
                              this.scene.getNonDeletedElements(),
                              gid,
                            ),
                          )
                          .forEach((element) => {
                            delete nextSelectedElementIds[element.id];
                          });
                      }
                    });
                  }
                }

                return {
                  ...selectGroupsForSelectedElements(
                    {
                      editingGroupId: prevState.editingGroupId,
                      selectedElementIds: nextSelectedElementIds,
                    },
                    this.scene.getNonDeletedElements(),
                    prevState,
                    this,
                  ),
                  showHyperlinkPopup:
                    hitElement.link || isEmbeddableElement(hitElement)
                      ? "info"
                      : false,
                };
              });
              pointerDownState.hit.wasAddedToSelection = true;
            }
          }
        }

        this.setState({
          previousSelectedElementIds: this.state.selectedElementIds,
        });
      }
    }
    return false;
  };

  private isASelectedElement(hitElement: ExcalidrawElement | null): boolean {
    return hitElement != null && this.state.selectedElementIds[hitElement.id];
  }

  private isHittingCommonBoundingBoxOfSelectedElements(
    point: Readonly<{ x: number; y: number }>,
    selectedElements: readonly ExcalidrawElement[],
  ): boolean {
    if (selectedElements.length < 2) {
      return false;
    }

    // How many pixels off the shape boundary we still consider a hit
    const threshold = this.getHitThreshold();
    const [x1, y1, x2, y2] = getCommonBounds(selectedElements);
    return (
      point.x > x1 - threshold &&
      point.x < x2 + threshold &&
      point.y > y1 - threshold &&
      point.y < y2 + threshold
    );
  }

  private handleTextOnPointerDown = (
    event: React.PointerEvent<HTMLElement>,
    pointerDownState: PointerDownState,
  ): void => {
    // if we're currently still editing text, clicking outside
    // should only finalize it, not create another (irrespective
    // of state.activeTool.locked)
    if (isTextElement(this.state.editingElement)) {
      return;
    }
    let sceneX = pointerDownState.origin.x;
    let sceneY = pointerDownState.origin.y;

    const element = this.getElementAtPosition(sceneX, sceneY, {
      includeBoundTextElement: true,
    });

    // FIXME
    let container = this.getTextBindableContainerAtPosition(sceneX, sceneY);

    if (hasBoundTextElement(element)) {
      container = element as ExcalidrawTextContainer;
      sceneX = element.x + element.width / 2;
      sceneY = element.y + element.height / 2;
    }
    this.startTextEditing({
      sceneX,
      sceneY,
      insertAtParentCenter: !event.altKey,
      container,
    });

    resetCursor(this.interactiveCanvas);
    if (!this.state.activeTool.locked) {
      this.setState({
        activeTool: updateActiveTool(this.state, { type: "selection" }),
      });
    }
  };

  private handleFreeDrawElementOnPointerDown = (
    event: React.PointerEvent<HTMLElement>,
    elementType: ExcalidrawFreeDrawElement["type"],
    pointerDownState: PointerDownState,
  ) => {
    // Begin a mark capture. This does not have to update state yet.
    const [gridX, gridY] = getGridPoint(
      pointerDownState.origin.x,
      pointerDownState.origin.y,
      null,
    );

    const topLayerFrame = this.getTopLayerFrameAtSceneCoords({
      x: gridX,
      y: gridY,
    });

    const element = newFreeDrawElement({
      type: elementType,
      x: gridX,
      y: gridY,
      strokeColor: this.state.currentItemStrokeColor,
      backgroundColor: this.state.currentItemBackgroundColor,
      fillStyle: this.state.currentItemFillStyle,
      strokeWidth: this.state.currentItemStrokeWidth,
      strokeStyle: this.state.currentItemStrokeStyle,
      roughness: this.state.currentItemRoughness,
      opacity: this.state.currentItemOpacity,
      roundness: null,
      simulatePressure: event.pressure === 0.5,
      locked: false,
      frameId: topLayerFrame ? topLayerFrame.id : null,
    });

    this.setState((prevState) => {
      const nextSelectedElementIds = {
        ...prevState.selectedElementIds,
      };
      delete nextSelectedElementIds[element.id];
      return {
        selectedElementIds: makeNextSelectedElementIds(
          nextSelectedElementIds,
          prevState,
        ),
      };
    });

    const pressures = element.simulatePressure
      ? element.pressures
      : [...element.pressures, event.pressure];

    mutateElement(element, {
      points: [[0, 0]],
      pressures,
    });

    const boundElement = getHoveredElementForBinding(
      pointerDownState.origin,
      this,
    );
    this.scene.addNewElement(element);
    this.setState({
      draggingElement: element,
      editingElement: element,
      startBoundElement: boundElement,
      suggestedBindings: [],
    });
  };

  public insertIframeElement = ({
    sceneX,
    sceneY,
    width,
    height,
  }: {
    sceneX: number;
    sceneY: number;
    width: number;
    height: number;
  }) => {
    const [gridX, gridY] = getGridPoint(
      sceneX,
      sceneY,
      this.lastPointerDownEvent?.[KEYS.CTRL_OR_CMD]
        ? null
        : this.state.gridSize,
    );

    const element = newIframeElement({
      type: "iframe",
      x: gridX,
      y: gridY,
      strokeColor: "transparent",
      backgroundColor: "transparent",
      fillStyle: this.state.currentItemFillStyle,
      strokeWidth: this.state.currentItemStrokeWidth,
      strokeStyle: this.state.currentItemStrokeStyle,
      roughness: this.state.currentItemRoughness,
      roundness: this.getCurrentItemRoundness("iframe"),
      opacity: this.state.currentItemOpacity,
      locked: false,
      width,
      height,
    });

    this.scene.replaceAllElements([
      ...this.scene.getElementsIncludingDeleted(),
      element,
    ]);

    return element;
  };

  //create rectangle element with youtube top left on nearest grid point width / hight 640/360
  public insertEmbeddableElement = ({
    sceneX,
    sceneY,
    link,
  }: {
    sceneX: number;
    sceneY: number;
    link: string;
  }) => {
    const [gridX, gridY] = getGridPoint(
      sceneX,
      sceneY,
      this.lastPointerDownEvent?.[KEYS.CTRL_OR_CMD]
        ? null
        : this.state.gridSize,
    );

    const embedLink = getEmbedLink(link);

    if (!embedLink) {
      return;
    }

    if (embedLink.error instanceof URIError) {
      this.setToast({
        message: t("toast.unrecognizedLinkFormat"),
        closable: true,
      });
    }

    const element = newEmbeddableElement({
      type: "embeddable",
      x: gridX,
      y: gridY,
      strokeColor: "transparent",
      backgroundColor: "transparent",
      fillStyle: this.state.currentItemFillStyle,
      strokeWidth: this.state.currentItemStrokeWidth,
      strokeStyle: this.state.currentItemStrokeStyle,
      roughness: this.state.currentItemRoughness,
      roundness: this.getCurrentItemRoundness("embeddable"),
      opacity: this.state.currentItemOpacity,
      locked: false,
      width: embedLink.intrinsicSize.w,
      height: embedLink.intrinsicSize.h,
      link,
    });

    this.scene.replaceAllElements([
      ...this.scene.getElementsIncludingDeleted(),
      element,
    ]);

    return element;
  };

  private createImageElement = ({
    sceneX,
    sceneY,
    addToFrameUnderCursor = true,
  }: {
    sceneX: number;
    sceneY: number;
    addToFrameUnderCursor?: boolean;
  }) => {
    const [gridX, gridY] = getGridPoint(
      sceneX,
      sceneY,
      this.lastPointerDownEvent?.[KEYS.CTRL_OR_CMD]
        ? null
        : this.state.gridSize,
    );

    const topLayerFrame = addToFrameUnderCursor
      ? this.getTopLayerFrameAtSceneCoords({
          x: gridX,
          y: gridY,
        })
      : null;

    const element = newImageElement({
      type: "image",
      x: gridX,
      y: gridY,
      strokeColor: this.state.currentItemStrokeColor,
      backgroundColor: this.state.currentItemBackgroundColor,
      fillStyle: this.state.currentItemFillStyle,
      strokeWidth: this.state.currentItemStrokeWidth,
      strokeStyle: this.state.currentItemStrokeStyle,
      roughness: this.state.currentItemRoughness,
      roundness: null,
      opacity: this.state.currentItemOpacity,
      locked: false,
      frameId: topLayerFrame ? topLayerFrame.id : null,
    });

    return element;
  };

  private handleLinearElementOnPointerDown = (
    event: React.PointerEvent<HTMLElement>,
    elementType: ExcalidrawLinearElement["type"],
    pointerDownState: PointerDownState,
  ): void => {
    if (this.state.multiElement) {
      const { multiElement } = this.state;

      // finalize if completing a loop
      if (
        multiElement.type === "line" &&
        isPathALoop(multiElement.points, this.state.zoom.value)
      ) {
        mutateElement(multiElement, {
          lastCommittedPoint:
            multiElement.points[multiElement.points.length - 1],
        });
        this.actionManager.executeAction(actionFinalize);
        return;
      }

      const { x: rx, y: ry, lastCommittedPoint } = multiElement;

      // clicking inside commit zone → finalize arrow
      if (
        multiElement.points.length > 1 &&
        lastCommittedPoint &&
        distance2d(
          pointerDownState.origin.x - rx,
          pointerDownState.origin.y - ry,
          lastCommittedPoint[0],
          lastCommittedPoint[1],
        ) < LINE_CONFIRM_THRESHOLD
      ) {
        this.actionManager.executeAction(actionFinalize);
        return;
      }

      this.setState((prevState) => ({
        selectedElementIds: makeNextSelectedElementIds(
          {
            ...prevState.selectedElementIds,
            [multiElement.id]: true,
          },
          prevState,
        ),
      }));
      // clicking outside commit zone → update reference for last committed
      // point
      mutateElement(multiElement, {
        lastCommittedPoint: multiElement.points[multiElement.points.length - 1],
      });
      setCursor(this.interactiveCanvas, CURSOR_TYPE.POINTER);
    } else {
      const [gridX, gridY] = getGridPoint(
        pointerDownState.origin.x,
        pointerDownState.origin.y,
        event[KEYS.CTRL_OR_CMD] ? null : this.state.gridSize,
      );

      const topLayerFrame = this.getTopLayerFrameAtSceneCoords({
        x: gridX,
        y: gridY,
      });

      /* If arrow is pre-arrowheads, it will have undefined for both start and end arrowheads.
      If so, we want it to be null for start and "arrow" for end. If the linear item is not
      an arrow, we want it to be null for both. Otherwise, we want it to use the
      values from appState. */

      const { currentItemStartArrowhead, currentItemEndArrowhead } = this.state;
      const [startArrowhead, endArrowhead] =
        elementType === "arrow"
          ? [currentItemStartArrowhead, currentItemEndArrowhead]
          : [null, null];

      const element = newLinearElement({
        type: elementType,
        x: gridX,
        y: gridY,
        strokeColor: this.state.currentItemStrokeColor,
        backgroundColor: this.state.currentItemBackgroundColor,
        fillStyle: this.state.currentItemFillStyle,
        strokeWidth: this.state.currentItemStrokeWidth,
        strokeStyle: this.state.currentItemStrokeStyle,
        roughness: this.state.currentItemRoughness,
        opacity: this.state.currentItemOpacity,
        roundness:
          this.state.currentItemRoundness === "round"
            ? { type: ROUNDNESS.PROPORTIONAL_RADIUS }
            : null,
        startArrowhead,
        endArrowhead,
        locked: false,
        frameId: topLayerFrame ? topLayerFrame.id : null,
      });
      this.setState((prevState) => {
        const nextSelectedElementIds = {
          ...prevState.selectedElementIds,
        };
        delete nextSelectedElementIds[element.id];
        return {
          selectedElementIds: makeNextSelectedElementIds(
            nextSelectedElementIds,
            prevState,
          ),
        };
      });
      mutateElement(element, {
        points: [...element.points, [0, 0]],
      });
      const boundElement = getHoveredElementForBinding(
        pointerDownState.origin,
        this,
      );

      this.scene.addNewElement(element);
      this.setState({
        draggingElement: element,
        editingElement: element,
        startBoundElement: boundElement,
        suggestedBindings: [],
      });
    }
  };

  private getCurrentItemRoundness(
    elementType:
      | "selection"
      | "rectangle"
      | "diamond"
      | "ellipse"
      | "iframe"
      | "embeddable",
  ) {
    return this.state.currentItemRoundness === "round"
      ? {
          type: isUsingAdaptiveRadius(elementType)
            ? ROUNDNESS.ADAPTIVE_RADIUS
            : ROUNDNESS.PROPORTIONAL_RADIUS,
        }
      : null;
  }

  private createGenericElementOnPointerDown = (
    elementType: ExcalidrawGenericElement["type"] | "embeddable",
    pointerDownState: PointerDownState,
  ): void => {
    const [gridX, gridY] = getGridPoint(
      pointerDownState.origin.x,
      pointerDownState.origin.y,
      this.lastPointerDownEvent?.[KEYS.CTRL_OR_CMD]
        ? null
        : this.state.gridSize,
    );

    const topLayerFrame = this.getTopLayerFrameAtSceneCoords({
      x: gridX,
      y: gridY,
    });

    const baseElementAttributes = {
      x: gridX,
      y: gridY,
      strokeColor: this.state.currentItemStrokeColor,
      backgroundColor: this.state.currentItemBackgroundColor,
      fillStyle: this.state.currentItemFillStyle,
      strokeWidth: this.state.currentItemStrokeWidth,
      strokeStyle: this.state.currentItemStrokeStyle,
      roughness: this.state.currentItemRoughness,
      opacity: this.state.currentItemOpacity,
      roundness: this.getCurrentItemRoundness(elementType),
      locked: false,
      frameId: topLayerFrame ? topLayerFrame.id : null,
    } as const;

    let element;
    if (elementType === "embeddable") {
      element = newEmbeddableElement({
        type: "embeddable",
        ...baseElementAttributes,
      });
    } else {
      element = newElement({
        type: elementType,
        ...baseElementAttributes,
      });
    }

    if (element.type === "selection") {
      this.setState({
        selectionElement: element,
        draggingElement: element,
      });
    } else {
      this.scene.addNewElement(element);
      this.setState({
        multiElement: null,
        draggingElement: element,
        editingElement: element,
      });
    }
  };

  private createFrameElementOnPointerDown = (
    pointerDownState: PointerDownState,
    type: Extract<ToolType, "frame" | "magicframe">,
  ): void => {
    const [gridX, gridY] = getGridPoint(
      pointerDownState.origin.x,
      pointerDownState.origin.y,
      this.lastPointerDownEvent?.[KEYS.CTRL_OR_CMD]
        ? null
        : this.state.gridSize,
    );

    const constructorOpts = {
      x: gridX,
      y: gridY,
      opacity: this.state.currentItemOpacity,
      locked: false,
      ...FRAME_STYLE,
    } as const;

    const frame =
      type === TOOL_TYPE.magicframe
        ? newMagicFrameElement(constructorOpts)
        : newFrameElement(constructorOpts);

    this.scene.replaceAllElements([
      ...this.scene.getElementsIncludingDeleted(),
      frame,
    ]);

    this.setState({
      multiElement: null,
      draggingElement: frame,
      editingElement: frame,
    });
  };

  private maybeCacheReferenceSnapPoints(
    event: KeyboardModifiersObject,
    selectedElements: ExcalidrawElement[],
    recomputeAnyways: boolean = false,
  ) {
    if (
      isSnappingEnabled({
        event,
        appState: this.state,
        selectedElements,
      }) &&
      (recomputeAnyways || !SnapCache.getReferenceSnapPoints())
    ) {
      SnapCache.setReferenceSnapPoints(
        getReferenceSnapPoints(
          this.scene.getNonDeletedElements(),
          selectedElements,
          this.state,
          this.scene.getNonDeletedElementsMap(),
        ),
      );
    }
  }

  private maybeCacheVisibleGaps(
    event: KeyboardModifiersObject,
    selectedElements: ExcalidrawElement[],
    recomputeAnyways: boolean = false,
  ) {
    if (
      isSnappingEnabled({
        event,
        appState: this.state,
        selectedElements,
      }) &&
      (recomputeAnyways || !SnapCache.getVisibleGaps())
    ) {
      SnapCache.setVisibleGaps(
        getVisibleGaps(
          this.scene.getNonDeletedElements(),
          selectedElements,
          this.state,
          this.scene.getNonDeletedElementsMap(),
        ),
      );
    }
  }

  private onKeyDownFromPointerDownHandler(
    pointerDownState: PointerDownState,
  ): (event: KeyboardEvent) => void {
    return withBatchedUpdates((event: KeyboardEvent) => {
      if (this.maybeHandleResize(pointerDownState, event)) {
        return;
      }
      this.maybeDragNewGenericElement(pointerDownState, event);
    });
  }

  private onKeyUpFromPointerDownHandler(
    pointerDownState: PointerDownState,
  ): (event: KeyboardEvent) => void {
    return withBatchedUpdates((event: KeyboardEvent) => {
      // Prevents focus from escaping excalidraw tab
      event.key === KEYS.ALT && event.preventDefault();
      if (this.maybeHandleResize(pointerDownState, event)) {
        return;
      }
      this.maybeDragNewGenericElement(pointerDownState, event);
    });
  }

  private onPointerMoveFromPointerDownHandler(
    pointerDownState: PointerDownState,
  ) {
    return withBatchedUpdatesThrottled((event: PointerEvent) => {
      // We need to initialize dragOffsetXY only after we've updated
      // `state.selectedElementIds` on pointerDown. Doing it here in pointerMove
      // event handler should hopefully ensure we're already working with
      // the updated state.
      if (pointerDownState.drag.offset === null) {
        pointerDownState.drag.offset = tupleToCoors(
          getDragOffsetXY(
            this.scene.getSelectedElements(this.state),
            pointerDownState.origin.x,
            pointerDownState.origin.y,
          ),
        );
      }
      const target = event.target;
      if (!(target instanceof HTMLElement)) {
        return;
      }

      if (this.handlePointerMoveOverScrollbars(event, pointerDownState)) {
        return;
      }

      const pointerCoords = viewportCoordsToSceneCoords(event, this.state);

      if (isEraserActive(this.state)) {
        this.handleEraser(event, pointerDownState, pointerCoords);
        return;
      }

      if (this.state.activeTool.type === "laser") {
        this.laserTrails.addPointToPath(pointerCoords.x, pointerCoords.y);
      }

      const [gridX, gridY] = getGridPoint(
        pointerCoords.x,
        pointerCoords.y,
        event[KEYS.CTRL_OR_CMD] ? null : this.state.gridSize,
      );

      // for arrows/lines, don't start dragging until a given threshold
      // to ensure we don't create a 2-point arrow by mistake when
      // user clicks mouse in a way that it moves a tiny bit (thus
      // triggering pointermove)
      if (
        !pointerDownState.drag.hasOccurred &&
        (this.state.activeTool.type === "arrow" ||
          this.state.activeTool.type === "line")
      ) {
        if (
          distance2d(
            pointerCoords.x,
            pointerCoords.y,
            pointerDownState.origin.x,
            pointerDownState.origin.y,
          ) < DRAGGING_THRESHOLD
        ) {
          return;
        }
      }
      if (pointerDownState.resize.isResizing) {
        pointerDownState.lastCoords.x = pointerCoords.x;
        pointerDownState.lastCoords.y = pointerCoords.y;
        if (this.maybeHandleResize(pointerDownState, event)) {
          return true;
        }
      }
      const elementsMap = this.scene.getNonDeletedElementsMap();

      if (this.state.selectedLinearElement) {
        const linearElementEditor =
          this.state.editingLinearElement || this.state.selectedLinearElement;

        if (
          LinearElementEditor.shouldAddMidpoint(
            this.state.selectedLinearElement,
            pointerCoords,
            this.state,
            elementsMap,
          )
        ) {
          const ret = LinearElementEditor.addMidpoint(
            this.state.selectedLinearElement,
            pointerCoords,
            this.state,
            !event[KEYS.CTRL_OR_CMD],
            elementsMap,
          );
          if (!ret) {
            return;
          }

          // Since we are reading from previous state which is not possible with
          // automatic batching in React 18 hence using flush sync to synchronously
          // update the state. Check https://github.com/excalidraw/excalidraw/pull/5508 for more details.

          flushSync(() => {
            if (this.state.selectedLinearElement) {
              this.setState({
                selectedLinearElement: {
                  ...this.state.selectedLinearElement,
                  pointerDownState: ret.pointerDownState,
                  selectedPointsIndices: ret.selectedPointsIndices,
                },
              });
            }
            if (this.state.editingLinearElement) {
              this.setState({
                editingLinearElement: {
                  ...this.state.editingLinearElement,
                  pointerDownState: ret.pointerDownState,
                  selectedPointsIndices: ret.selectedPointsIndices,
                },
              });
            }
          });

          return;
        } else if (
          linearElementEditor.pointerDownState.segmentMidpoint.value !== null &&
          !linearElementEditor.pointerDownState.segmentMidpoint.added
        ) {
          return;
        }

        const didDrag = LinearElementEditor.handlePointDragging(
          event,
          this.state,
          pointerCoords.x,
          pointerCoords.y,
          (element, pointsSceneCoords) => {
            this.maybeSuggestBindingsForLinearElementAtCoords(
              element,
              pointsSceneCoords,
            );
          },
          linearElementEditor,
          this.scene.getNonDeletedElementsMap(),
        );
        if (didDrag) {
          pointerDownState.lastCoords.x = pointerCoords.x;
          pointerDownState.lastCoords.y = pointerCoords.y;
          pointerDownState.drag.hasOccurred = true;
          if (
            this.state.editingLinearElement &&
            !this.state.editingLinearElement.isDragging
          ) {
            this.setState({
              editingLinearElement: {
                ...this.state.editingLinearElement,
                isDragging: true,
              },
            });
          }
          if (!this.state.selectedLinearElement.isDragging) {
            this.setState({
              selectedLinearElement: {
                ...this.state.selectedLinearElement,
                isDragging: true,
              },
            });
          }
          return;
        }
      }

      const hasHitASelectedElement = pointerDownState.hit.allHitElements.some(
        (element) => this.isASelectedElement(element),
      );

      const isSelectingPointsInLineEditor =
        this.state.editingLinearElement &&
        event.shiftKey &&
        this.state.editingLinearElement.elementId ===
          pointerDownState.hit.element?.id;
      if (
        (hasHitASelectedElement ||
          pointerDownState.hit.hasHitCommonBoundingBoxOfSelectedElements) &&
        !isSelectingPointsInLineEditor
      ) {
        const selectedElements = this.scene.getSelectedElements(this.state);

        if (selectedElements.every((element) => element.locked)) {
          return;
        }

        const selectedElementsHasAFrame = selectedElements.find((e) =>
          isFrameLikeElement(e),
        );
        const topLayerFrame = this.getTopLayerFrameAtSceneCoords(pointerCoords);
        this.setState({
          frameToHighlight:
            topLayerFrame && !selectedElementsHasAFrame ? topLayerFrame : null,
        });

        // Marking that click was used for dragging to check
        // if elements should be deselected on pointerup
        pointerDownState.drag.hasOccurred = true;
        this.setState({
          selectedElementsAreBeingDragged: true,
        });
        // prevent dragging even if we're no longer holding cmd/ctrl otherwise
        // it would have weird results (stuff jumping all over the screen)
        // Checking for editingElement to avoid jump while editing on mobile #6503
        if (
          selectedElements.length > 0 &&
          !pointerDownState.withCmdOrCtrl &&
          !this.state.editingElement &&
          this.state.activeEmbeddable?.state !== "active"
        ) {
          const dragOffset = {
            x: pointerCoords.x - pointerDownState.origin.x,
            y: pointerCoords.y - pointerDownState.origin.y,
          };

          const originalElements = [
            ...pointerDownState.originalElements.values(),
          ];

          // We only drag in one direction if shift is pressed
          const lockDirection = event.shiftKey;

          if (lockDirection) {
            const distanceX = Math.abs(dragOffset.x);
            const distanceY = Math.abs(dragOffset.y);

            const lockX = lockDirection && distanceX < distanceY;
            const lockY = lockDirection && distanceX > distanceY;

            if (lockX) {
              dragOffset.x = 0;
            }

            if (lockY) {
              dragOffset.y = 0;
            }
          }

          // Snap cache *must* be synchronously popuplated before initial drag,
          // otherwise the first drag even will not snap, causing a jump before
          // it snaps to its position if previously snapped already.
          this.maybeCacheVisibleGaps(event, selectedElements);
          this.maybeCacheReferenceSnapPoints(event, selectedElements);

          const { snapOffset, snapLines } = snapDraggedElements(
            originalElements,
            dragOffset,
            this.state,
            event,
            this.scene.getNonDeletedElementsMap(),
          );

          this.setState({ snapLines });

          // when we're editing the name of a frame, we want the user to be
          // able to select and interact with the text input
          !this.state.editingFrame &&
            dragSelectedElements(
              pointerDownState,
              selectedElements,
              dragOffset,
              this.state,
              this.scene,
              snapOffset,
              event[KEYS.CTRL_OR_CMD] ? null : this.state.gridSize,
            );

          this.maybeSuggestBindingForAll(selectedElements);

          // We duplicate the selected element if alt is pressed on pointer move
          if (event.altKey && !pointerDownState.hit.hasBeenDuplicated) {
            // Move the currently selected elements to the top of the z index stack, and
            // put the duplicates where the selected elements used to be.
            // (the origin point where the dragging started)

            pointerDownState.hit.hasBeenDuplicated = true;

            const nextElements = [];
            const elementsToAppend = [];
            const groupIdMap = new Map();
            const oldIdToDuplicatedId = new Map();
            const hitElement = pointerDownState.hit.element;
            const selectedElementIds = new Set(
              this.scene
                .getSelectedElements({
                  selectedElementIds: this.state.selectedElementIds,
                  includeBoundTextElement: true,
                  includeElementsInFrames: true,
                })
                .map((element) => element.id),
            );

            const elements = this.scene.getElementsIncludingDeleted();

            for (const element of elements) {
              if (
                selectedElementIds.has(element.id) ||
                // case: the state.selectedElementIds might not have been
                // updated yet by the time this mousemove event is fired
                (element.id === hitElement?.id &&
                  pointerDownState.hit.wasAddedToSelection)
              ) {
                const duplicatedElement = duplicateElement(
                  this.state.editingGroupId,
                  groupIdMap,
                  element,
                );
                const origElement = pointerDownState.originalElements.get(
                  element.id,
                )!;
                mutateElement(duplicatedElement, {
                  x: origElement.x,
                  y: origElement.y,
                });

                // put duplicated element to pointerDownState.originalElements
                // so that we can snap to the duplicated element without releasing
                pointerDownState.originalElements.set(
                  duplicatedElement.id,
                  duplicatedElement,
                );

                nextElements.push(duplicatedElement);
                elementsToAppend.push(element);
                oldIdToDuplicatedId.set(element.id, duplicatedElement.id);
              } else {
                nextElements.push(element);
              }
            }
            const nextSceneElements = [...nextElements, ...elementsToAppend];
            bindTextToShapeAfterDuplication(
              nextElements,
              elementsToAppend,
              oldIdToDuplicatedId,
            );
            fixBindingsAfterDuplication(
              nextSceneElements,
              elementsToAppend,
              oldIdToDuplicatedId,
              "duplicatesServeAsOld",
            );
            bindElementsToFramesAfterDuplication(
              nextSceneElements,
              elementsToAppend,
              oldIdToDuplicatedId,
            );
            this.scene.replaceAllElements(nextSceneElements);
            this.maybeCacheVisibleGaps(event, selectedElements, true);
            this.maybeCacheReferenceSnapPoints(event, selectedElements, true);
          }
          return;
        }
      }

      // It is very important to read this.state within each move event,
      // otherwise we would read a stale one!
      const draggingElement = this.state.draggingElement;
      if (!draggingElement) {
        return;
      }

      if (draggingElement.type === "freedraw") {
        const points = draggingElement.points;
        const dx = pointerCoords.x - draggingElement.x;
        const dy = pointerCoords.y - draggingElement.y;

        const lastPoint = points.length > 0 && points[points.length - 1];
        const discardPoint =
          lastPoint && lastPoint[0] === dx && lastPoint[1] === dy;

        if (!discardPoint) {
          const pressures = draggingElement.simulatePressure
            ? draggingElement.pressures
            : [...draggingElement.pressures, event.pressure];

          mutateElement(draggingElement, {
            points: [...points, [dx, dy]],
            pressures,
          });
        }
      } else if (isLinearElement(draggingElement)) {
        pointerDownState.drag.hasOccurred = true;
        this.setState({
          selectedElementsAreBeingDragged: true,
        });
        const points = draggingElement.points;
        let dx = gridX - draggingElement.x;
        let dy = gridY - draggingElement.y;

        if (shouldRotateWithDiscreteAngle(event) && points.length === 2) {
          ({ width: dx, height: dy } = getLockedLinearCursorAlignSize(
            draggingElement.x,
            draggingElement.y,
            pointerCoords.x,
            pointerCoords.y,
          ));
        }

        if (points.length === 1) {
          mutateElement(draggingElement, {
            points: [...points, [dx, dy]],
          });
        } else if (points.length === 2) {
          mutateElement(draggingElement, {
            points: [...points.slice(0, -1), [dx, dy]],
          });
        }

        if (isBindingElement(draggingElement, false)) {
          // When creating a linear element by dragging
          this.maybeSuggestBindingsForLinearElementAtCoords(
            draggingElement,
            [pointerCoords],
            this.state.startBoundElement,
          );
        }
      } else {
        pointerDownState.lastCoords.x = pointerCoords.x;
        pointerDownState.lastCoords.y = pointerCoords.y;
        this.maybeDragNewGenericElement(pointerDownState, event);
      }

      if (this.state.activeTool.type === "selection") {
        pointerDownState.boxSelection.hasOccurred = true;

        const elements = this.scene.getNonDeletedElements();

        // box-select line editor points
        if (this.state.editingLinearElement) {
          LinearElementEditor.handleBoxSelection(
            event,
            this.state,
            this.setState.bind(this),
            this.scene.getNonDeletedElementsMap(),
          );
          // regular box-select
        } else {
          let shouldReuseSelection = true;

          if (!event.shiftKey && isSomeElementSelected(elements, this.state)) {
            if (
              pointerDownState.withCmdOrCtrl &&
              pointerDownState.hit.element
            ) {
              this.setState((prevState) =>
                selectGroupsForSelectedElements(
                  {
                    ...prevState,
                    selectedElementIds: {
                      [pointerDownState.hit.element!.id]: true,
                    },
                  },
                  this.scene.getNonDeletedElements(),
                  prevState,
                  this,
                ),
              );
            } else {
              shouldReuseSelection = false;
            }
          }
          const elementsWithinSelection = getElementsWithinSelection(
            elements,
            draggingElement,
            this.scene.getNonDeletedElementsMap(),
          );

          this.setState((prevState) => {
            const nextSelectedElementIds = {
              ...(shouldReuseSelection && prevState.selectedElementIds),
              ...elementsWithinSelection.reduce(
                (acc: Record<ExcalidrawElement["id"], true>, element) => {
                  acc[element.id] = true;
                  return acc;
                },
                {},
              ),
            };

            if (pointerDownState.hit.element) {
              // if using ctrl/cmd, select the hitElement only if we
              // haven't box-selected anything else
              if (!elementsWithinSelection.length) {
                nextSelectedElementIds[pointerDownState.hit.element.id] = true;
              } else {
                delete nextSelectedElementIds[pointerDownState.hit.element.id];
              }
            }

            prevState = !shouldReuseSelection
              ? { ...prevState, selectedGroupIds: {}, editingGroupId: null }
              : prevState;

            return {
              ...selectGroupsForSelectedElements(
                {
                  editingGroupId: prevState.editingGroupId,
                  selectedElementIds: nextSelectedElementIds,
                },
                this.scene.getNonDeletedElements(),
                prevState,
                this,
              ),
              // select linear element only when we haven't box-selected anything else
              selectedLinearElement:
                elementsWithinSelection.length === 1 &&
                isLinearElement(elementsWithinSelection[0])
                  ? new LinearElementEditor(elementsWithinSelection[0])
                  : null,
              showHyperlinkPopup:
                elementsWithinSelection.length === 1 &&
                (elementsWithinSelection[0].link ||
                  isEmbeddableElement(elementsWithinSelection[0]))
                  ? "info"
                  : false,
            };
          });
        }
      }
    });
  }

  // Returns whether the pointer move happened over either scrollbar
  private handlePointerMoveOverScrollbars(
    event: PointerEvent,
    pointerDownState: PointerDownState,
  ): boolean {
    if (pointerDownState.scrollbars.isOverHorizontal) {
      const x = event.clientX;
      const dx = x - pointerDownState.lastCoords.x;
      this.translateCanvas({
        scrollX: this.state.scrollX - dx / this.state.zoom.value,
      });
      pointerDownState.lastCoords.x = x;
      return true;
    }

    if (pointerDownState.scrollbars.isOverVertical) {
      const y = event.clientY;
      const dy = y - pointerDownState.lastCoords.y;
      this.translateCanvas({
        scrollY: this.state.scrollY - dy / this.state.zoom.value,
      });
      pointerDownState.lastCoords.y = y;
      return true;
    }
    return false;
  }

  private onPointerUpFromPointerDownHandler(
    pointerDownState: PointerDownState,
  ): (event: PointerEvent) => void {
    return withBatchedUpdates((childEvent: PointerEvent) => {
      this.removePointer(childEvent);
      if (pointerDownState.eventListeners.onMove) {
        pointerDownState.eventListeners.onMove.flush();
      }
      const {
        draggingElement,
        resizingElement,
        multiElement,
        activeTool,
        isResizing,
        isRotating,
      } = this.state;

      this.setState((prevState) => ({
        isResizing: false,
        isRotating: false,
        resizingElement: null,
        selectionElement: null,
        frameToHighlight: null,
        elementsToHighlight: null,
        cursorButton: "up",
        // text elements are reset on finalize, and resetting on pointerup
        // may cause issues with double taps
        editingElement:
          multiElement || isTextElement(this.state.editingElement)
            ? this.state.editingElement
            : null,
        snapLines: updateStable(prevState.snapLines, []),
        originSnapOffset: null,
      }));

      SnapCache.setReferenceSnapPoints(null);
      SnapCache.setVisibleGaps(null);

      this.savePointer(childEvent.clientX, childEvent.clientY, "up");

      this.setState({
        selectedElementsAreBeingDragged: false,
      });
      const elementsMap = this.scene.getNonDeletedElementsMap();
      // Handle end of dragging a point of a linear element, might close a loop
      // and sets binding element
      if (this.state.editingLinearElement) {
        if (
          !pointerDownState.boxSelection.hasOccurred &&
          pointerDownState.hit?.element?.id !==
            this.state.editingLinearElement.elementId
        ) {
          this.actionManager.executeAction(actionFinalize);
        } else {
          const editingLinearElement = LinearElementEditor.handlePointerUp(
            childEvent,
            this.state.editingLinearElement,
            this.state,
            this,
          );
          if (editingLinearElement !== this.state.editingLinearElement) {
            this.setState({
              editingLinearElement,
              suggestedBindings: [],
            });
          }
        }
      } else if (this.state.selectedLinearElement) {
        if (
          pointerDownState.hit?.element?.id !==
          this.state.selectedLinearElement.elementId
        ) {
          const selectedELements = this.scene.getSelectedElements(this.state);
          // set selectedLinearElement to null if there is more than one element selected since we don't want to show linear element handles
          if (selectedELements.length > 1) {
            this.setState({ selectedLinearElement: null });
          }
        } else {
          const linearElementEditor = LinearElementEditor.handlePointerUp(
            childEvent,
            this.state.selectedLinearElement,
            this.state,
            this,
          );

          const { startBindingElement, endBindingElement } =
            linearElementEditor;
          const element = this.scene.getElement(linearElementEditor.elementId);
          if (isBindingElement(element)) {
            bindOrUnbindLinearElement(
              element,
              startBindingElement,
              endBindingElement,
              elementsMap,
            );
          }

          if (linearElementEditor !== this.state.selectedLinearElement) {
            this.setState({
              selectedLinearElement: {
                ...linearElementEditor,
                selectedPointsIndices: null,
              },
              suggestedBindings: [],
            });
          }
        }
      }

      this.missingPointerEventCleanupEmitter.clear();

      window.removeEventListener(
        EVENT.POINTER_MOVE,
        pointerDownState.eventListeners.onMove!,
      );
      window.removeEventListener(
        EVENT.POINTER_UP,
        pointerDownState.eventListeners.onUp!,
      );
      window.removeEventListener(
        EVENT.KEYDOWN,
        pointerDownState.eventListeners.onKeyDown!,
      );
      window.removeEventListener(
        EVENT.KEYUP,
        pointerDownState.eventListeners.onKeyUp!,
      );

      if (this.state.pendingImageElementId) {
        this.setState({ pendingImageElementId: null });
      }

      this.props?.onPointerUp?.(activeTool, pointerDownState);
      this.onPointerUpEmitter.trigger(
        this.state.activeTool,
        pointerDownState,
        childEvent,
      );

      if (draggingElement?.type === "freedraw") {
        const pointerCoords = viewportCoordsToSceneCoords(
          childEvent,
          this.state,
        );

        const points = draggingElement.points;
        let dx = pointerCoords.x - draggingElement.x;
        let dy = pointerCoords.y - draggingElement.y;

        // Allows dots to avoid being flagged as infinitely small
        if (dx === points[0][0] && dy === points[0][1]) {
          dy += 0.0001;
          dx += 0.0001;
        }

        const pressures = draggingElement.simulatePressure
          ? []
          : [...draggingElement.pressures, childEvent.pressure];

        mutateElement(draggingElement, {
          points: [...points, [dx, dy]],
          pressures,
          lastCommittedPoint: [dx, dy],
        });

        this.actionManager.executeAction(actionFinalize);

        return;
      }
      if (isImageElement(draggingElement)) {
        const imageElement = draggingElement;
        try {
          this.initializeImageDimensions(imageElement);
          this.setState(
            {
              selectedElementIds: makeNextSelectedElementIds(
                { [imageElement.id]: true },
                this.state,
              ),
            },
            () => {
              this.actionManager.executeAction(actionFinalize);
            },
          );
        } catch (error: any) {
          console.error(error);
          this.scene.replaceAllElements(
            this.scene
              .getElementsIncludingDeleted()
              .filter((el) => el.id !== imageElement.id),
          );
          this.actionManager.executeAction(actionFinalize);
        }
        return;
      }

      if (isLinearElement(draggingElement)) {
        if (draggingElement!.points.length > 1) {
          this.history.resumeRecording();
        }
        const pointerCoords = viewportCoordsToSceneCoords(
          childEvent,
          this.state,
        );

        if (
          !pointerDownState.drag.hasOccurred &&
          draggingElement &&
          !multiElement
        ) {
          mutateElement(draggingElement, {
            points: [
              ...draggingElement.points,
              [
                pointerCoords.x - draggingElement.x,
                pointerCoords.y - draggingElement.y,
              ],
            ],
          });
          this.setState({
            multiElement: draggingElement,
            editingElement: this.state.draggingElement,
          });
        } else if (pointerDownState.drag.hasOccurred && !multiElement) {
          if (
            isBindingEnabled(this.state) &&
            isBindingElement(draggingElement, false)
          ) {
            maybeBindLinearElement(
              draggingElement,
              this.state,
              pointerCoords,
              this,
            );
          }
          this.setState({ suggestedBindings: [], startBoundElement: null });
          if (!activeTool.locked) {
            resetCursor(this.interactiveCanvas);
            this.setState((prevState) => ({
              draggingElement: null,
              activeTool: updateActiveTool(this.state, {
                type: "selection",
              }),
              selectedElementIds: makeNextSelectedElementIds(
                {
                  ...prevState.selectedElementIds,
                  [draggingElement.id]: true,
                },
                prevState,
              ),
              selectedLinearElement: new LinearElementEditor(draggingElement),
            }));
          } else {
            this.setState((prevState) => ({
              draggingElement: null,
            }));
          }
        }
        return;
      }

      if (
        activeTool.type !== "selection" &&
        draggingElement &&
        isInvisiblySmallElement(draggingElement)
      ) {
        // remove invisible element which was added in onPointerDown
        this.scene.replaceAllElements(
          this.scene
            .getElementsIncludingDeleted()
            .filter((el) => el.id !== draggingElement.id),
        );
        this.setState({
          draggingElement: null,
        });
        return;
      }

      if (draggingElement) {
        if (pointerDownState.drag.hasOccurred) {
          const sceneCoords = viewportCoordsToSceneCoords(
            childEvent,
            this.state,
          );

          // when editing the points of a linear element, we check if the
          // linear element still is in the frame afterwards
          // if not, the linear element will be removed from its frame (if any)
          if (
            this.state.selectedLinearElement &&
            this.state.selectedLinearElement.isDragging
          ) {
            const linearElement = this.scene.getElement(
              this.state.selectedLinearElement.elementId,
            );

            if (linearElement?.frameId) {
              const frame = getContainingFrame(linearElement, elementsMap);

              if (frame && linearElement) {
                if (
                  !elementOverlapsWithFrame(
                    linearElement,
                    frame,
                    this.scene.getNonDeletedElementsMap(),
                  )
                ) {
                  // remove the linear element from all groups
                  // before removing it from the frame as well
                  mutateElement(linearElement, {
                    groupIds: [],
                  });

                  removeElementsFromFrame(
                    [linearElement],
                    this.scene.getNonDeletedElementsMap(),
                  );

                  this.scene.informMutation();
                }
              }
            }
          } else {
            // update the relationships between selected elements and frames
            const topLayerFrame =
              this.getTopLayerFrameAtSceneCoords(sceneCoords);

            const selectedElements = this.scene.getSelectedElements(this.state);
            let nextElements = this.scene.getElementsMapIncludingDeleted();

            const updateGroupIdsAfterEditingGroup = (
              elements: ExcalidrawElement[],
            ) => {
              if (elements.length > 0) {
                for (const element of elements) {
                  const index = element.groupIds.indexOf(
                    this.state.editingGroupId!,
                  );

                  mutateElement(
                    element,
                    {
                      groupIds: element.groupIds.slice(0, index),
                    },
                    false,
                  );
                }

                nextElements.forEach((element) => {
                  if (
                    element.groupIds.length &&
                    getElementsInGroup(
                      nextElements,
                      element.groupIds[element.groupIds.length - 1],
                    ).length < 2
                  ) {
                    mutateElement(
                      element,
                      {
                        groupIds: [],
                      },
                      false,
                    );
                  }
                });

                this.setState({
                  editingGroupId: null,
                });
              }
            };

            if (
              topLayerFrame &&
              !this.state.selectedElementIds[topLayerFrame.id]
            ) {
              const elementsToAdd = selectedElements.filter(
                (element) =>
                  element.frameId !== topLayerFrame.id &&
                  isElementInFrame(element, nextElements, this.state),
              );

              if (this.state.editingGroupId) {
                updateGroupIdsAfterEditingGroup(elementsToAdd);
              }

              nextElements = addElementsToFrame(
                nextElements,
                elementsToAdd,
                topLayerFrame,
              );
            } else if (!topLayerFrame) {
              if (this.state.editingGroupId) {
                const elementsToRemove = selectedElements.filter(
                  (element) =>
                    element.frameId &&
                    !isElementInFrame(element, nextElements, this.state),
                );

                updateGroupIdsAfterEditingGroup(elementsToRemove);
              }
            }

            nextElements = updateFrameMembershipOfSelectedElements(
              nextElements,
              this.state,
              this,
            );

            this.scene.replaceAllElements(nextElements);
          }
        }

        if (isFrameLikeElement(draggingElement)) {
          const elementsInsideFrame = getElementsInNewFrame(
            this.scene.getElementsIncludingDeleted(),
            draggingElement,
            this.scene.getNonDeletedElementsMap(),
          );

          this.scene.replaceAllElements(
            addElementsToFrame(
              this.scene.getElementsMapIncludingDeleted(),
              elementsInsideFrame,
              draggingElement,
            ),
          );
        }

        mutateElement(
          draggingElement,
          getNormalizedDimensions(draggingElement),
        );
      }

      if (resizingElement) {
        this.history.resumeRecording();
      }

      if (resizingElement && isInvisiblySmallElement(resizingElement)) {
        this.scene.replaceAllElements(
          this.scene
            .getElementsIncludingDeleted()
            .filter((el) => el.id !== resizingElement.id),
        );
      }

      // handle frame membership for resizing frames and/or selected elements
      if (pointerDownState.resize.isResizing) {
        let nextElements = updateFrameMembershipOfSelectedElements(
          this.scene.getElementsIncludingDeleted(),
          this.state,
          this,
        );

        const selectedFrames = this.scene
          .getSelectedElements(this.state)
          .filter((element): element is ExcalidrawFrameLikeElement =>
            isFrameLikeElement(element),
          );

        for (const frame of selectedFrames) {
          nextElements = replaceAllElementsInFrame(
            nextElements,
            getElementsInResizingFrame(
              this.scene.getElementsIncludingDeleted(),
              frame,
              this.state,
              elementsMap,
            ),
            frame,
            this,
          );
        }

        this.scene.replaceAllElements(nextElements);
      }

      // Code below handles selection when element(s) weren't
      // drag or added to selection on pointer down phase.
      const hitElement = pointerDownState.hit.element;
      if (
        this.state.selectedLinearElement?.elementId !== hitElement?.id &&
        isLinearElement(hitElement)
      ) {
        const selectedELements = this.scene.getSelectedElements(this.state);
        // set selectedLinearElement when no other element selected except
        // the one we've hit
        if (selectedELements.length === 1) {
          this.setState({
            selectedLinearElement: new LinearElementEditor(hitElement),
          });
        }
      }

      const pointerStart = this.lastPointerDownEvent;
      const pointerEnd = this.lastPointerUpEvent || this.lastPointerMoveEvent;

      if (isEraserActive(this.state) && pointerStart && pointerEnd) {
        this.eraserTrail.endPath();

        const draggedDistance = distance2d(
          pointerStart.clientX,
          pointerStart.clientY,
          pointerEnd.clientX,
          pointerEnd.clientY,
        );

        if (draggedDistance === 0) {
          const scenePointer = viewportCoordsToSceneCoords(
            {
              clientX: pointerEnd.clientX,
              clientY: pointerEnd.clientY,
            },
            this.state,
          );
          const hitElements = this.getElementsAtPosition(
            scenePointer.x,
            scenePointer.y,
          );
          hitElements.forEach((hitElement) =>
            this.elementsPendingErasure.add(hitElement.id),
          );
        }
        this.eraseElements();
        return;
      } else if (this.elementsPendingErasure.size) {
        this.restoreReadyToEraseElements();
      }

      if (
        hitElement &&
        !pointerDownState.drag.hasOccurred &&
        !pointerDownState.hit.wasAddedToSelection &&
        // if we're editing a line, pointerup shouldn't switch selection if
        // box selected
        (!this.state.editingLinearElement ||
          !pointerDownState.boxSelection.hasOccurred)
      ) {
        // when inside line editor, shift selects points instead
        if (childEvent.shiftKey && !this.state.editingLinearElement) {
          if (this.state.selectedElementIds[hitElement.id]) {
            if (isSelectedViaGroup(this.state, hitElement)) {
              this.setState((_prevState) => {
                const nextSelectedElementIds = {
                  ..._prevState.selectedElementIds,
                };

                // We want to unselect all groups hitElement is part of
                // as well as all elements that are part of the groups
                // hitElement is part of
                for (const groupedElement of hitElement.groupIds.flatMap(
                  (groupId) =>
                    getElementsInGroup(
                      this.scene.getNonDeletedElements(),
                      groupId,
                    ),
                )) {
                  delete nextSelectedElementIds[groupedElement.id];
                }

                return {
                  selectedGroupIds: {
                    ..._prevState.selectedElementIds,
                    ...hitElement.groupIds
                      .map((gId) => ({ [gId]: false }))
                      .reduce((prev, acc) => ({ ...prev, ...acc }), {}),
                  },
                  selectedElementIds: makeNextSelectedElementIds(
                    nextSelectedElementIds,
                    _prevState,
                  ),
                };
              });
              // if not dragging a linear element point (outside editor)
            } else if (!this.state.selectedLinearElement?.isDragging) {
              // remove element from selection while
              // keeping prev elements selected

              this.setState((prevState) => {
                const newSelectedElementIds = {
                  ...prevState.selectedElementIds,
                };
                delete newSelectedElementIds[hitElement!.id];
                const newSelectedElements = getSelectedElements(
                  this.scene.getNonDeletedElements(),
                  { selectedElementIds: newSelectedElementIds },
                );

                return {
                  ...selectGroupsForSelectedElements(
                    {
                      editingGroupId: prevState.editingGroupId,
                      selectedElementIds: newSelectedElementIds,
                    },
                    this.scene.getNonDeletedElements(),
                    prevState,
                    this,
                  ),
                  // set selectedLinearElement only if thats the only element selected
                  selectedLinearElement:
                    newSelectedElements.length === 1 &&
                    isLinearElement(newSelectedElements[0])
                      ? new LinearElementEditor(newSelectedElements[0])
                      : prevState.selectedLinearElement,
                };
              });
            }
          } else if (
            hitElement.frameId &&
            this.state.selectedElementIds[hitElement.frameId]
          ) {
            // when hitElement is part of a selected frame, deselect the frame
            // to avoid frame and containing elements selected simultaneously
            this.setState((prevState) => {
              const nextSelectedElementIds: {
                [id: string]: true;
              } = {
                ...prevState.selectedElementIds,
                [hitElement.id]: true,
              };
              // deselect the frame
              delete nextSelectedElementIds[hitElement.frameId!];

              // deselect groups containing the frame
              (this.scene.getElement(hitElement.frameId!)?.groupIds ?? [])
                .flatMap((gid) =>
                  getElementsInGroup(this.scene.getNonDeletedElements(), gid),
                )
                .forEach((element) => {
                  delete nextSelectedElementIds[element.id];
                });

              return {
                ...selectGroupsForSelectedElements(
                  {
                    editingGroupId: prevState.editingGroupId,
                    selectedElementIds: nextSelectedElementIds,
                  },
                  this.scene.getNonDeletedElements(),
                  prevState,
                  this,
                ),
                showHyperlinkPopup:
                  hitElement.link || isEmbeddableElement(hitElement)
                    ? "info"
                    : false,
              };
            });
          } else {
            // add element to selection while keeping prev elements selected
            this.setState((_prevState) => ({
              selectedElementIds: makeNextSelectedElementIds(
                {
                  ..._prevState.selectedElementIds,
                  [hitElement!.id]: true,
                },
                _prevState,
              ),
            }));
          }
        } else {
          this.setState((prevState) => ({
            ...selectGroupsForSelectedElements(
              {
                editingGroupId: prevState.editingGroupId,
                selectedElementIds: { [hitElement.id]: true },
              },
              this.scene.getNonDeletedElements(),
              prevState,
              this,
            ),
            selectedLinearElement:
              isLinearElement(hitElement) &&
              // Don't set `selectedLinearElement` if its same as the hitElement, this is mainly to prevent resetting the `hoverPointIndex` to -1.
              // Future we should update the API to take care of setting the correct `hoverPointIndex` when initialized
              prevState.selectedLinearElement?.elementId !== hitElement.id
                ? new LinearElementEditor(hitElement)
                : prevState.selectedLinearElement,
          }));
        }
      }

      if (
        // not dragged
        !pointerDownState.drag.hasOccurred &&
        // not resized
        !this.state.isResizing &&
        // only hitting the bounding box of the previous hit element
        ((hitElement &&
          hitElementBoundingBoxOnly(
            {
              x: pointerDownState.origin.x,
              y: pointerDownState.origin.y,
              element: hitElement,
              shape: this.getElementShape(hitElement),
              threshold: this.getHitThreshold(),
              frameNameBound: isFrameLikeElement(hitElement)
                ? this.frameNameBoundsCache.get(hitElement)
                : null,
            },
            elementsMap,
          )) ||
          (!hitElement &&
            pointerDownState.hit.hasHitCommonBoundingBoxOfSelectedElements))
      ) {
        if (this.state.editingLinearElement) {
          this.setState({ editingLinearElement: null });
        } else {
          // Deselect selected elements
          this.setState({
            selectedElementIds: makeNextSelectedElementIds({}, this.state),
            selectedGroupIds: {},
            editingGroupId: null,
            activeEmbeddable: null,
          });
        }
        // reset cursor
        setCursor(this.interactiveCanvas, CURSOR_TYPE.AUTO);
        return;
      }

      if (
        !activeTool.locked &&
        activeTool.type !== "freedraw" &&
        draggingElement &&
        draggingElement.type !== "selection"
      ) {
        this.setState((prevState) => ({
          selectedElementIds: makeNextSelectedElementIds(
            {
              ...prevState.selectedElementIds,
              [draggingElement.id]: true,
            },
            prevState,
          ),
          showHyperlinkPopup:
            isEmbeddableElement(draggingElement) && !draggingElement.link
              ? "editor"
              : prevState.showHyperlinkPopup,
        }));
      }

      if (
        activeTool.type !== "selection" ||
        isSomeElementSelected(this.scene.getNonDeletedElements(), this.state)
      ) {
        this.history.resumeRecording();
      }

      if (pointerDownState.drag.hasOccurred || isResizing || isRotating) {
        isBindingEnabled(this.state)
          ? bindOrUnbindSelectedElements(
              this.scene.getSelectedElements(this.state),
              this,
            )
          : unbindLinearElements(
              this.scene.getNonDeletedElements(),
              elementsMap,
            );
      }

      if (activeTool.type === "laser") {
        this.laserTrails.endPath();
        return;
      }

      if (!activeTool.locked && activeTool.type !== "freedraw") {
        resetCursor(this.interactiveCanvas);
        this.setState({
          draggingElement: null,
          suggestedBindings: [],
          activeTool: updateActiveTool(this.state, { type: "selection" }),
        });
      } else {
        this.setState({
          draggingElement: null,
          suggestedBindings: [],
        });
      }

      if (
        hitElement &&
        this.lastPointerUpEvent &&
        this.lastPointerDownEvent &&
        this.lastPointerUpEvent.timeStamp -
          this.lastPointerDownEvent.timeStamp <
          300 &&
        gesture.pointers.size <= 1 &&
        isIframeLikeElement(hitElement) &&
        this.isIframeLikeElementCenter(
          hitElement,
          this.lastPointerUpEvent,
          pointerDownState.origin.x,
          pointerDownState.origin.y,
        )
      ) {
        this.handleEmbeddableCenterClick(hitElement);
      }
    });
  }

  private restoreReadyToEraseElements = () => {
    this.elementsPendingErasure = new Set();
    this.onSceneUpdated();
  };

  private eraseElements = () => {
    let didChange = false;
    const elements = this.scene.getElementsIncludingDeleted().map((ele) => {
      if (
        this.elementsPendingErasure.has(ele.id) ||
        (ele.frameId && this.elementsPendingErasure.has(ele.frameId)) ||
        (isBoundToContainer(ele) &&
          this.elementsPendingErasure.has(ele.containerId))
      ) {
        didChange = true;
        return newElementWith(ele, { isDeleted: true });
      }
      return ele;
    });

    this.elementsPendingErasure = new Set();

    if (didChange) {
      this.history.resumeRecording();
      this.scene.replaceAllElements(elements);
    }
  };

  private initializeImage = async ({
    imageFile,
    imageElement: _imageElement,
    showCursorImagePreview = false,
  }: {
    imageFile: File;
    imageElement: ExcalidrawImageElement;
    showCursorImagePreview?: boolean;
  }) => {
    // at this point this should be guaranteed image file, but we do this check
    // to satisfy TS down the line
    if (!isSupportedImageFile(imageFile)) {
      throw new Error(t("errors.unsupportedFileType"));
    }
    const mimeType = imageFile.type;

    setCursor(this.interactiveCanvas, "wait");

    if (mimeType === MIME_TYPES.svg) {
      try {
        imageFile = SVGStringToFile(
          await normalizeSVG(await imageFile.text()),
          imageFile.name,
        );
      } catch (error: any) {
        console.warn(error);
        throw new Error(t("errors.svgImageInsertError"));
      }
    }

    // generate image id (by default the file digest) before any
    // resizing/compression takes place to keep it more portable
    const fileId = await ((this.props.generateIdForFile?.(
      imageFile,
    ) as Promise<FileId>) || generateIdFromFile(imageFile));

    if (!fileId) {
      console.warn(
        "Couldn't generate file id or the supplied `generateIdForFile` didn't resolve to one.",
      );
      throw new Error(t("errors.imageInsertError"));
    }

    const existingFileData = this.files[fileId];
    if (!existingFileData?.dataURL) {
      try {
        imageFile = await resizeImageFile(imageFile, {
          maxWidthOrHeight: DEFAULT_MAX_IMAGE_WIDTH_OR_HEIGHT,
        });
      } catch (error: any) {
        console.error(
          "Error trying to resizing image file on insertion",
          error,
        );
      }

      if (imageFile.size > MAX_ALLOWED_FILE_BYTES) {
        throw new Error(
          t("errors.fileTooBig", {
            maxSize: `${Math.trunc(MAX_ALLOWED_FILE_BYTES / 1024 / 1024)}MB`,
          }),
        );
      }
    }

    if (showCursorImagePreview) {
      const dataURL = this.files[fileId]?.dataURL;
      // optimization so that we don't unnecessarily resize the original
      // full-size file for cursor preview
      // (it's much faster to convert the resized dataURL to File)
      const resizedFile = dataURL && dataURLToFile(dataURL);

      this.setImagePreviewCursor(resizedFile || imageFile);
    }

    const dataURL =
      this.files[fileId]?.dataURL || (await getDataURL(imageFile));

    const imageElement = mutateElement(
      _imageElement,
      {
        fileId,
      },
      false,
    ) as NonDeleted<InitializedExcalidrawImageElement>;

    return new Promise<NonDeleted<InitializedExcalidrawImageElement>>(
      async (resolve, reject) => {
        try {
          this.files = {
            ...this.files,
            [fileId]: {
              mimeType,
              id: fileId,
              dataURL,
              created: Date.now(),
              lastRetrieved: Date.now(),
            },
          };
          const cachedImageData = this.imageCache.get(fileId);
          if (!cachedImageData) {
            this.addNewImagesToImageCache();
            await this.updateImageCache([imageElement]);
          }
          if (cachedImageData?.image instanceof Promise) {
            await cachedImageData.image;
          }
          if (
            this.state.pendingImageElementId !== imageElement.id &&
            this.state.draggingElement?.id !== imageElement.id
          ) {
            this.initializeImageDimensions(imageElement, true);
          }
          resolve(imageElement);
        } catch (error: any) {
          console.error(error);
          reject(new Error(t("errors.imageInsertError")));
        } finally {
          if (!showCursorImagePreview) {
            resetCursor(this.interactiveCanvas);
          }
        }
      },
    );
  };

  /**
   * inserts image into elements array and rerenders
   */
  private insertImageElement = async (
    imageElement: ExcalidrawImageElement,
    imageFile: File,
    showCursorImagePreview?: boolean,
  ) => {
    // we should be handling all cases upstream, but in case we forget to handle
    // a future case, let's throw here
    if (!this.isToolSupported("image")) {
      this.setState({ errorMessage: t("errors.imageToolNotSupported") });
      return;
    }

    this.scene.addNewElement(imageElement);

    try {
      return await this.initializeImage({
        imageFile,
        imageElement,
        showCursorImagePreview,
      });
    } catch (error: any) {
      mutateElement(imageElement, {
        isDeleted: true,
      });
      this.actionManager.executeAction(actionFinalize);
      this.setState({
        errorMessage: error.message || t("errors.imageInsertError"),
      });
      return null;
    }
  };

  private setImagePreviewCursor = async (imageFile: File) => {
    // mustn't be larger than 128 px
    // https://developer.mozilla.org/en-US/docs/Web/CSS/CSS_Basic_User_Interface/Using_URL_values_for_the_cursor_property
    const cursorImageSizePx = 96;
    let imagePreview;

    try {
      imagePreview = await resizeImageFile(imageFile, {
        maxWidthOrHeight: cursorImageSizePx,
      });
    } catch (e: any) {
      if (e.cause === "UNSUPPORTED") {
        throw new Error(t("errors.unsupportedFileType"));
      }
      throw e;
    }

    let previewDataURL = await getDataURL(imagePreview);

    // SVG cannot be resized via `resizeImageFile` so we resize by rendering to
    // a small canvas
    if (imageFile.type === MIME_TYPES.svg) {
      const img = await loadHTMLImageElement(previewDataURL);

      let height = Math.min(img.height, cursorImageSizePx);
      let width = height * (img.width / img.height);

      if (width > cursorImageSizePx) {
        width = cursorImageSizePx;
        height = width * (img.height / img.width);
      }

      const canvas = document.createElement("canvas");
      canvas.height = height;
      canvas.width = width;
      const context = canvas.getContext("2d")!;

      context.drawImage(img, 0, 0, width, height);

      previewDataURL = canvas.toDataURL(MIME_TYPES.svg) as DataURL;
    }

    if (this.state.pendingImageElementId) {
      setCursor(this.interactiveCanvas, `url(${previewDataURL}) 4 4, auto`);
    }
  };

  private onImageAction = async ({
    insertOnCanvasDirectly,
  }: {
    insertOnCanvasDirectly: boolean;
  }) => {
    try {
      const clientX = this.state.width / 2 + this.state.offsetLeft;
      const clientY = this.state.height / 2 + this.state.offsetTop;

      const { x, y } = viewportCoordsToSceneCoords(
        { clientX, clientY },
        this.state,
      );

      const imageFile = await fileOpen({
        description: "Image",
        extensions: Object.keys(
          IMAGE_MIME_TYPES,
        ) as (keyof typeof IMAGE_MIME_TYPES)[],
      });

      const imageElement = this.createImageElement({
        sceneX: x,
        sceneY: y,
        addToFrameUnderCursor: false,
      });

      if (insertOnCanvasDirectly) {
        this.insertImageElement(imageElement, imageFile);
        this.initializeImageDimensions(imageElement);
        this.setState(
          {
            selectedElementIds: makeNextSelectedElementIds(
              { [imageElement.id]: true },
              this.state,
            ),
          },
          () => {
            this.actionManager.executeAction(actionFinalize);
          },
        );
      } else {
        this.setState(
          {
            pendingImageElementId: imageElement.id,
          },
          () => {
            this.insertImageElement(
              imageElement,
              imageFile,
              /* showCursorImagePreview */ true,
            );
          },
        );
      }
    } catch (error: any) {
      if (error.name !== "AbortError") {
        console.error(error);
      } else {
        console.warn(error);
      }
      this.setState(
        {
          pendingImageElementId: null,
          editingElement: null,
          activeTool: updateActiveTool(this.state, { type: "selection" }),
        },
        () => {
          this.actionManager.executeAction(actionFinalize);
        },
      );
    }
  };

  private initializeImageDimensions = (
    imageElement: ExcalidrawImageElement,
    forceNaturalSize = false,
  ) => {
    const image =
      isInitializedImageElement(imageElement) &&
      this.imageCache.get(imageElement.fileId)?.image;

    if (!image || image instanceof Promise) {
      if (
        imageElement.width < DRAGGING_THRESHOLD / this.state.zoom.value &&
        imageElement.height < DRAGGING_THRESHOLD / this.state.zoom.value
      ) {
        const placeholderSize = 100 / this.state.zoom.value;
        mutateElement(imageElement, {
          x: imageElement.x - placeholderSize / 2,
          y: imageElement.y - placeholderSize / 2,
          width: placeholderSize,
          height: placeholderSize,
        });
      }

      return;
    }

    if (
      forceNaturalSize ||
      // if user-created bounding box is below threshold, assume the
      // intention was to click instead of drag, and use the image's
      // intrinsic size
      (imageElement.width < DRAGGING_THRESHOLD / this.state.zoom.value &&
        imageElement.height < DRAGGING_THRESHOLD / this.state.zoom.value)
    ) {
      const minHeight = Math.max(this.state.height - 120, 160);
      // max 65% of canvas height, clamped to <300px, vh - 120px>
      const maxHeight = Math.min(
        minHeight,
        Math.floor(this.state.height * 0.5) / this.state.zoom.value,
      );

      const height = Math.min(image.naturalHeight, maxHeight);
      const width = height * (image.naturalWidth / image.naturalHeight);

      // add current imageElement width/height to account for previous centering
      // of the placeholder image
      const x = imageElement.x + imageElement.width / 2 - width / 2;
      const y = imageElement.y + imageElement.height / 2 - height / 2;

      mutateElement(imageElement, { x, y, width, height });
    }
  };

  /** updates image cache, refreshing updated elements and/or setting status
      to error for images that fail during <img> element creation */
  private updateImageCache = async (
    elements: readonly InitializedExcalidrawImageElement[],
    files = this.files,
  ) => {
    const { updatedFiles, erroredFiles } = await _updateImageCache({
      imageCache: this.imageCache,
      fileIds: elements.map((element) => element.fileId),
      files,
    });
    if (updatedFiles.size || erroredFiles.size) {
      for (const element of elements) {
        if (updatedFiles.has(element.fileId)) {
          ShapeCache.delete(element);
        }
      }
    }
    if (erroredFiles.size) {
      this.scene.replaceAllElements(
        this.scene.getElementsIncludingDeleted().map((element) => {
          if (
            isInitializedImageElement(element) &&
            erroredFiles.has(element.fileId)
          ) {
            return newElementWith(element, {
              status: "error",
            });
          }
          return element;
        }),
      );
    }

    return { updatedFiles, erroredFiles };
  };

  /** adds new images to imageCache and re-renders if needed */
  private addNewImagesToImageCache = async (
    imageElements: InitializedExcalidrawImageElement[] = getInitializedImageElements(
      this.scene.getNonDeletedElements(),
    ),
    files: BinaryFiles = this.files,
  ) => {
    const uncachedImageElements = imageElements.filter(
      (element) => !element.isDeleted && !this.imageCache.has(element.fileId),
    );

    if (uncachedImageElements.length) {
      const { updatedFiles } = await this.updateImageCache(
        uncachedImageElements,
        files,
      );
      if (updatedFiles.size) {
        this.scene.informMutation();
      }
    }
  };

  /** generally you should use `addNewImagesToImageCache()` directly if you need
   *  to render new images. This is just a failsafe  */
  private scheduleImageRefresh = throttle(() => {
    this.addNewImagesToImageCache();
  }, IMAGE_RENDER_TIMEOUT);

  private updateBindingEnabledOnPointerMove = (
    event: React.PointerEvent<HTMLElement>,
  ) => {
    const shouldEnableBinding = shouldEnableBindingForPointerEvent(event);
    if (this.state.isBindingEnabled !== shouldEnableBinding) {
      this.setState({ isBindingEnabled: shouldEnableBinding });
    }
  };

  private maybeSuggestBindingAtCursor = (pointerCoords: {
    x: number;
    y: number;
  }): void => {
    const hoveredBindableElement = getHoveredElementForBinding(
      pointerCoords,
      this,
    );
    this.setState({
      suggestedBindings:
        hoveredBindableElement != null ? [hoveredBindableElement] : [],
    });
  };

  private maybeSuggestBindingsForLinearElementAtCoords = (
    linearElement: NonDeleted<ExcalidrawLinearElement>,
    /** scene coords */
    pointerCoords: {
      x: number;
      y: number;
    }[],
    // During line creation the start binding hasn't been written yet
    // into `linearElement`
    oppositeBindingBoundElement?: ExcalidrawBindableElement | null,
  ): void => {
    if (!pointerCoords.length) {
      return;
    }

    const suggestedBindings = pointerCoords.reduce(
      (acc: NonDeleted<ExcalidrawBindableElement>[], coords) => {
        const hoveredBindableElement = getHoveredElementForBinding(
          coords,
          this,
        );
        if (
          hoveredBindableElement != null &&
          !isLinearElementSimpleAndAlreadyBound(
            linearElement,
            oppositeBindingBoundElement?.id,
            hoveredBindableElement,
          )
        ) {
          acc.push(hoveredBindableElement);
        }
        return acc;
      },
      [],
    );

    this.setState({ suggestedBindings });
  };

  private maybeSuggestBindingForAll(
    selectedElements: NonDeleted<ExcalidrawElement>[],
  ): void {
    if (selectedElements.length > 50) {
      return;
    }
    const suggestedBindings = getEligibleElementsForBinding(
      selectedElements,
      this,
    );
    this.setState({ suggestedBindings });
  }

  private clearSelection(hitElement: ExcalidrawElement | null): void {
    this.setState((prevState) => ({
      selectedElementIds: makeNextSelectedElementIds({}, prevState),
      activeEmbeddable: null,
      selectedGroupIds: {},
      // Continue editing the same group if the user selected a different
      // element from it
      editingGroupId:
        prevState.editingGroupId &&
        hitElement != null &&
        isElementInGroup(hitElement, prevState.editingGroupId)
          ? prevState.editingGroupId
          : null,
    }));
    this.setState({
      selectedElementIds: makeNextSelectedElementIds({}, this.state),
      activeEmbeddable: null,
      previousSelectedElementIds: this.state.selectedElementIds,
    });
  }

  private handleInteractiveCanvasRef = (canvas: HTMLCanvasElement | null) => {
    // canvas is null when unmounting
    if (canvas !== null) {
      this.interactiveCanvas = canvas;

      // -----------------------------------------------------------------------
      // NOTE wheel, touchstart, touchend events must be registered outside
      // of react because react binds them them passively (so we can't prevent
      // default on them)
      this.interactiveCanvas.addEventListener(EVENT.WHEEL, this.handleWheel);
      this.interactiveCanvas.addEventListener(
        EVENT.TOUCH_START,
        this.onTouchStart,
      );
      this.interactiveCanvas.addEventListener(EVENT.TOUCH_END, this.onTouchEnd);
      // -----------------------------------------------------------------------
    } else {
      this.interactiveCanvas?.removeEventListener(
        EVENT.WHEEL,
        this.handleWheel,
      );
      this.interactiveCanvas?.removeEventListener(
        EVENT.TOUCH_START,
        this.onTouchStart,
      );
      this.interactiveCanvas?.removeEventListener(
        EVENT.TOUCH_END,
        this.onTouchEnd,
      );
    }
  };

  private handleAppOnDrop = async (event: React.DragEvent<HTMLDivElement>) => {
    // must be retrieved first, in the same frame
    const { file, fileHandle } = await getFileFromEvent(event);
    const { x: sceneX, y: sceneY } = viewportCoordsToSceneCoords(
      event,
      this.state,
    );

    try {
      // if image tool not supported, don't show an error here and let it fall
      // through so we still support importing scene data from images. If no
      // scene data encoded, we'll show an error then
      if (isSupportedImageFile(file) && this.isToolSupported("image")) {
        // first attempt to decode scene from the image if it's embedded
        // ---------------------------------------------------------------------

        if (file?.type === MIME_TYPES.png || file?.type === MIME_TYPES.svg) {
          try {
            const scene = await loadFromBlob(
              file,
              this.state,
              this.scene.getElementsIncludingDeleted(),
              fileHandle,
            );
            this.syncActionResult({
              ...scene,
              appState: {
                ...(scene.appState || this.state),
                isLoading: false,
              },
              replaceFiles: true,
              commitToHistory: true,
            });
            return;
          } catch (error: any) {
            // Don't throw for image scene daa
            if (error.name !== "EncodingError") {
              throw new Error(t("alerts.couldNotLoadInvalidFile"));
            }
          }
        }

        // if no scene is embedded or we fail for whatever reason, fall back
        // to importing as regular image
        // ---------------------------------------------------------------------

        const imageElement = this.createImageElement({ sceneX, sceneY });
        this.insertImageElement(imageElement, file);
        this.initializeImageDimensions(imageElement);
        this.setState({
          selectedElementIds: makeNextSelectedElementIds(
            { [imageElement.id]: true },
            this.state,
          ),
        });

        return;
      }
    } catch (error: any) {
      return this.setState({
        isLoading: false,
        errorMessage: error.message,
      });
    }

    const libraryJSON = event.dataTransfer.getData(MIME_TYPES.excalidrawlib);
    if (libraryJSON && typeof libraryJSON === "string") {
      try {
        const libraryItems = parseLibraryJSON(libraryJSON);
        this.addElementsFromPasteOrLibrary({
          elements: distributeLibraryItemsOnSquareGrid(libraryItems),
          position: event,
          files: null,
        });
      } catch (error: any) {
        this.setState({ errorMessage: error.message });
      }
      return;
    }

    if (file) {
      // Attempt to parse an excalidraw/excalidrawlib file
      await this.loadFileToCanvas(file, fileHandle);
    }

    if (event.dataTransfer?.types?.includes("text/plain")) {
      const text = event.dataTransfer?.getData("text");
      if (
        text &&
        embeddableURLValidator(text, this.props.validateEmbeddable) &&
        (/^(http|https):\/\/[^\s/$.?#].[^\s]*$/.test(text) ||
          getEmbedLink(text)?.type === "video")
      ) {
        const embeddable = this.insertEmbeddableElement({
          sceneX,
          sceneY,
          link: normalizeLink(text),
        });
        if (embeddable) {
          this.setState({ selectedElementIds: { [embeddable.id]: true } });
        }
      }
    }
  };

  loadFileToCanvas = async (
    file: File,
    fileHandle: FileSystemHandle | null,
  ) => {
    file = await normalizeFile(file);
    try {
      let ret;
      try {
        ret = await loadSceneOrLibraryFromBlob(
          file,
          this.state,
          this.scene.getElementsIncludingDeleted(),
          fileHandle,
        );
      } catch (error: any) {
        const imageSceneDataError = error instanceof ImageSceneDataError;
        if (
          imageSceneDataError &&
          error.code === "IMAGE_NOT_CONTAINS_SCENE_DATA" &&
          !this.isToolSupported("image")
        ) {
          this.setState({
            isLoading: false,
            errorMessage: t("errors.imageToolNotSupported"),
          });
          return;
        }
        const errorMessage = imageSceneDataError
          ? t("alerts.cannotRestoreFromImage")
          : t("alerts.couldNotLoadInvalidFile");
        this.setState({
          isLoading: false,
          errorMessage,
        });
      }
      if (!ret) {
        return;
      }

      if (ret.type === MIME_TYPES.excalidraw) {
        this.setState({ isLoading: true });
        this.syncActionResult({
          ...ret.data,
          appState: {
            ...(ret.data.appState || this.state),
            isLoading: false,
          },
          replaceFiles: true,
          commitToHistory: true,
        });
      } else if (ret.type === MIME_TYPES.excalidrawlib) {
        await this.library
          .updateLibrary({
            libraryItems: file,
            merge: true,
            openLibraryMenu: true,
          })
          .catch((error) => {
            console.error(error);
            this.setState({ errorMessage: t("errors.importLibraryError") });
          });
      }
    } catch (error: any) {
      this.setState({ isLoading: false, errorMessage: error.message });
    }
  };

  private handleCanvasContextMenu = (
    event: React.MouseEvent<HTMLElement | HTMLCanvasElement>,
  ) => {
    event.preventDefault();

    if (
      (("pointerType" in event.nativeEvent &&
        event.nativeEvent.pointerType === "touch") ||
        ("pointerType" in event.nativeEvent &&
          event.nativeEvent.pointerType === "pen" &&
          // always allow if user uses a pen secondary button
          event.button !== POINTER_BUTTON.SECONDARY)) &&
      this.state.activeTool.type !== "selection"
    ) {
      return;
    }

    const { x, y } = viewportCoordsToSceneCoords(event, this.state);
    const element = this.getElementAtPosition(x, y, {
      preferSelected: true,
      includeLockedElements: true,
    });

    const selectedElements = this.scene.getSelectedElements(this.state);
    const isHittingCommonBoundBox =
      this.isHittingCommonBoundingBoxOfSelectedElements(
        { x, y },
        selectedElements,
      );

    const type = element || isHittingCommonBoundBox ? "element" : "canvas";

    const container = this.excalidrawContainerRef.current!;
    const { top: offsetTop, left: offsetLeft } =
      container.getBoundingClientRect();
    const left = event.clientX - offsetLeft;
    const top = event.clientY - offsetTop;

    trackEvent("contextMenu", "openContextMenu", type);

    this.setState(
      {
        ...(element && !this.state.selectedElementIds[element.id]
          ? {
              ...this.state,
              ...selectGroupsForSelectedElements(
                {
                  editingGroupId: this.state.editingGroupId,
                  selectedElementIds: { [element.id]: true },
                },
                this.scene.getNonDeletedElements(),
                this.state,
                this,
              ),
              selectedLinearElement: isLinearElement(element)
                ? new LinearElementEditor(element)
                : null,
            }
          : this.state),
        showHyperlinkPopup: false,
      },
      () => {
        this.setState({
          contextMenu: { top, left, items: this.getContextMenuItems(type) },
        });
      },
    );
  };

  private maybeDragNewGenericElement = (
    pointerDownState: PointerDownState,
    event: MouseEvent | KeyboardEvent,
  ): void => {
    const draggingElement = this.state.draggingElement;
    const pointerCoords = pointerDownState.lastCoords;
    if (!draggingElement) {
      return;
    }
    if (
      draggingElement.type === "selection" &&
      this.state.activeTool.type !== "eraser"
    ) {
      dragNewElement(
        draggingElement,
        this.state.activeTool.type,
        pointerDownState.origin.x,
        pointerDownState.origin.y,
        pointerCoords.x,
        pointerCoords.y,
        distance(pointerDownState.origin.x, pointerCoords.x),
        distance(pointerDownState.origin.y, pointerCoords.y),
        shouldMaintainAspectRatio(event),
        shouldResizeFromCenter(event),
      );
    } else {
      let [gridX, gridY] = getGridPoint(
        pointerCoords.x,
        pointerCoords.y,
        event[KEYS.CTRL_OR_CMD] ? null : this.state.gridSize,
      );

      const image =
        isInitializedImageElement(draggingElement) &&
        this.imageCache.get(draggingElement.fileId)?.image;
      const aspectRatio =
        image && !(image instanceof Promise)
          ? image.width / image.height
          : null;

      this.maybeCacheReferenceSnapPoints(event, [draggingElement]);

      const { snapOffset, snapLines } = snapNewElement(
        draggingElement,
        this.state,
        event,
        {
          x:
            pointerDownState.originInGrid.x +
            (this.state.originSnapOffset?.x ?? 0),
          y:
            pointerDownState.originInGrid.y +
            (this.state.originSnapOffset?.y ?? 0),
        },
        {
          x: gridX - pointerDownState.originInGrid.x,
          y: gridY - pointerDownState.originInGrid.y,
        },
        this.scene.getNonDeletedElementsMap(),
      );

      gridX += snapOffset.x;
      gridY += snapOffset.y;

      this.setState({
        snapLines,
      });

      dragNewElement(
        draggingElement,
        this.state.activeTool.type,
        pointerDownState.originInGrid.x,
        pointerDownState.originInGrid.y,
        gridX,
        gridY,
        distance(pointerDownState.originInGrid.x, gridX),
        distance(pointerDownState.originInGrid.y, gridY),
        isImageElement(draggingElement)
          ? !shouldMaintainAspectRatio(event)
          : shouldMaintainAspectRatio(event),
        shouldResizeFromCenter(event),
        aspectRatio,
        this.state.originSnapOffset,
      );

      this.maybeSuggestBindingForAll([draggingElement]);

      // highlight elements that are to be added to frames on frames creation
      if (
        this.state.activeTool.type === TOOL_TYPE.frame ||
        this.state.activeTool.type === TOOL_TYPE.magicframe
      ) {
        this.setState({
          elementsToHighlight: getElementsInResizingFrame(
            this.scene.getNonDeletedElements(),
            draggingElement as ExcalidrawFrameLikeElement,
            this.state,
            this.scene.getNonDeletedElementsMap(),
          ),
        });
      }
    }
  };

  private maybeHandleResize = (
    pointerDownState: PointerDownState,
    event: MouseEvent | KeyboardEvent,
  ): boolean => {
    const selectedElements = this.scene.getSelectedElements(this.state);
    const selectedFrames = selectedElements.filter(
      (element): element is ExcalidrawFrameLikeElement =>
        isFrameLikeElement(element),
    );

    const transformHandleType = pointerDownState.resize.handleType;

    if (selectedFrames.length > 0 && transformHandleType === "rotation") {
      return false;
    }

    this.setState({
      // TODO: rename this state field to "isScaling" to distinguish
      // it from the generic "isResizing" which includes scaling and
      // rotating
      isResizing: transformHandleType && transformHandleType !== "rotation",
      isRotating: transformHandleType === "rotation",
      activeEmbeddable: null,
    });
    const pointerCoords = pointerDownState.lastCoords;
    let [resizeX, resizeY] = getGridPoint(
      pointerCoords.x - pointerDownState.resize.offset.x,
      pointerCoords.y - pointerDownState.resize.offset.y,
      event[KEYS.CTRL_OR_CMD] ? null : this.state.gridSize,
    );

    const frameElementsOffsetsMap = new Map<
      string,
      {
        x: number;
        y: number;
      }
    >();

    selectedFrames.forEach((frame) => {
      const elementsInFrame = getFrameChildren(
        this.scene.getNonDeletedElements(),
        frame.id,
      );

      elementsInFrame.forEach((element) => {
        frameElementsOffsetsMap.set(frame.id + element.id, {
          x: element.x - frame.x,
          y: element.y - frame.y,
        });
      });
    });

    // check needed for avoiding flickering when a key gets pressed
    // during dragging
    if (!this.state.selectedElementsAreBeingDragged) {
      const [gridX, gridY] = getGridPoint(
        pointerCoords.x,
        pointerCoords.y,
        event[KEYS.CTRL_OR_CMD] ? null : this.state.gridSize,
      );

      const dragOffset = {
        x: gridX - pointerDownState.originInGrid.x,
        y: gridY - pointerDownState.originInGrid.y,
      };

      const originalElements = [...pointerDownState.originalElements.values()];

      this.maybeCacheReferenceSnapPoints(event, selectedElements);

      const { snapOffset, snapLines } = snapResizingElements(
        selectedElements,
        getSelectedElements(originalElements, this.state),
        this.state,
        event,
        dragOffset,
        transformHandleType,
      );

      resizeX += snapOffset.x;
      resizeY += snapOffset.y;

      this.setState({
        snapLines,
      });
    }

    if (
      transformElements(
        pointerDownState.originalElements,
        transformHandleType,
        selectedElements,
        this.scene.getElementsMapIncludingDeleted(),
        shouldRotateWithDiscreteAngle(event),
        shouldResizeFromCenter(event),
        selectedElements.length === 1 && isImageElement(selectedElements[0])
          ? !shouldMaintainAspectRatio(event)
          : shouldMaintainAspectRatio(event),
        resizeX,
        resizeY,
        pointerDownState.resize.center.x,
        pointerDownState.resize.center.y,
      )
    ) {
      this.maybeSuggestBindingForAll(selectedElements);

      const elementsToHighlight = new Set<ExcalidrawElement>();
      selectedFrames.forEach((frame) => {
        getElementsInResizingFrame(
          this.scene.getNonDeletedElements(),
          frame,
          this.state,
          this.scene.getNonDeletedElementsMap(),
        ).forEach((element) => elementsToHighlight.add(element));
      });

      this.setState({
        elementsToHighlight: [...elementsToHighlight],
      });

      return true;
    }
    return false;
  };

  private getContextMenuItems = (
    type: "canvas" | "element",
  ): ContextMenuItems => {
    const options: ContextMenuItems = [];

    options.push(actionCopyAsPng, actionCopyAsSvg);

    // canvas contextMenu
    // -------------------------------------------------------------------------

    if (type === "canvas") {
      if (this.state.viewModeEnabled) {
        return [
          ...options,
          actionToggleGridMode,
          actionToggleZenMode,
          actionToggleViewMode,
          actionToggleStats,
        ];
      }

      return [
        actionPaste,
        CONTEXT_MENU_SEPARATOR,
        actionCopyAsPng,
        actionCopyAsSvg,
        copyText,
        CONTEXT_MENU_SEPARATOR,
        actionSelectAll,
        actionUnlockAllElements,
        CONTEXT_MENU_SEPARATOR,
        actionToggleGridMode,
        actionToggleObjectsSnapMode,
        actionToggleZenMode,
        actionToggleViewMode,
        actionToggleStats,
      ];
    }

    // element contextMenu
    // -------------------------------------------------------------------------

    options.push(copyText);

    if (this.state.viewModeEnabled) {
      return [actionCopy, ...options];
    }

    return [
      actionCut,
      actionCopy,
      actionPaste,
      actionSelectAllElementsInFrame,
      actionRemoveAllElementsFromFrame,
      CONTEXT_MENU_SEPARATOR,
      ...options,
      CONTEXT_MENU_SEPARATOR,
      actionCopyStyles,
      actionPasteStyles,
      CONTEXT_MENU_SEPARATOR,
      actionGroup,
      actionUnbindText,
      actionBindText,
      actionWrapTextInContainer,
      actionUngroup,
      CONTEXT_MENU_SEPARATOR,
      actionAddToLibrary,
      CONTEXT_MENU_SEPARATOR,
      actionSendBackward,
      actionBringForward,
      actionSendToBack,
      actionBringToFront,
      CONTEXT_MENU_SEPARATOR,
      actionFlipHorizontal,
      actionFlipVertical,
      CONTEXT_MENU_SEPARATOR,
      actionToggleLinearEditor,
      actionLink,
      actionDuplicateSelection,
      actionToggleElementLock,
      CONTEXT_MENU_SEPARATOR,
      actionDeleteSelected,
    ];
  };

  private handleWheel = withBatchedUpdates(
    (
      event: WheelEvent | React.WheelEvent<HTMLDivElement | HTMLCanvasElement>,
    ) => {
      event.preventDefault();
      if (isPanning) {
        return;
      }

      const { deltaX, deltaY } = event;
      // note that event.ctrlKey is necessary to handle pinch zooming
      if (event.metaKey || event.ctrlKey) {
        const sign = Math.sign(deltaY);
        const MAX_STEP = ZOOM_STEP * 100;
        const absDelta = Math.abs(deltaY);
        let delta = deltaY;
        if (absDelta > MAX_STEP) {
          delta = MAX_STEP * sign;
        }

        let newZoom = this.state.zoom.value - delta / 100;
        // increase zoom steps the more zoomed-in we are (applies to >100% only)
        newZoom +=
          Math.log10(Math.max(1, this.state.zoom.value)) *
          -sign *
          // reduced amplification for small deltas (small movements on a trackpad)
          Math.min(1, absDelta / 20);

        this.translateCanvas((state) => ({
          ...getStateForZoom(
            {
              viewportX: this.lastViewportPosition.x,
              viewportY: this.lastViewportPosition.y,
              nextZoom: getNormalizedZoom(newZoom),
            },
            state,
          ),
          shouldCacheIgnoreZoom: true,
        }));
        this.resetShouldCacheIgnoreZoomDebounced();
        return;
      }

      // scroll horizontally when shift pressed
      if (event.shiftKey) {
        this.translateCanvas(({ zoom, scrollX }) => ({
          // on Mac, shift+wheel tends to result in deltaX
          scrollX: scrollX - (deltaY || deltaX) / zoom.value,
        }));
        return;
      }

      this.translateCanvas(({ zoom, scrollX, scrollY }) => ({
        scrollX: scrollX - deltaX / zoom.value,
        scrollY: scrollY - deltaY / zoom.value,
      }));
    },
  );

  private getTextWysiwygSnappedToCenterPosition(
    x: number,
    y: number,
    appState: AppState,
    container?: ExcalidrawTextContainer | null,
  ) {
    if (container) {
      let elementCenterX = container.x + container.width / 2;
      let elementCenterY = container.y + container.height / 2;

      const elementCenter = getContainerCenter(
        container,
        appState,
        this.scene.getNonDeletedElementsMap(),
      );
      if (elementCenter) {
        elementCenterX = elementCenter.x;
        elementCenterY = elementCenter.y;
      }
      const distanceToCenter = Math.hypot(
        x - elementCenterX,
        y - elementCenterY,
      );
      const isSnappedToCenter =
        distanceToCenter < TEXT_TO_CENTER_SNAP_THRESHOLD;
      if (isSnappedToCenter) {
        const { x: viewportX, y: viewportY } = sceneCoordsToViewportCoords(
          { sceneX: elementCenterX, sceneY: elementCenterY },
          appState,
        );
        return { viewportX, viewportY, elementCenterX, elementCenterY };
      }
    }
  }

  private savePointer = (x: number, y: number, button: "up" | "down") => {
    if (!x || !y) {
      return;
    }
    const { x: sceneX, y: sceneY } = viewportCoordsToSceneCoords(
      { clientX: x, clientY: y },
      this.state,
    );

    if (isNaN(sceneX) || isNaN(sceneY)) {
      // sometimes the pointer goes off screen
    }

    const pointer: CollaboratorPointer = {
      x: sceneX,
      y: sceneY,
      tool: this.state.activeTool.type === "laser" ? "laser" : "pointer",
    };

    this.props.onPointerUpdate?.({
      pointer,
      button,
      pointersMap: gesture.pointers,
    });
  };

  private resetShouldCacheIgnoreZoomDebounced = debounce(() => {
    if (!this.unmounted) {
      this.setState({ shouldCacheIgnoreZoom: false });
    }
  }, 300);

  private updateDOMRect = (cb?: () => void) => {
    if (this.excalidrawContainerRef?.current) {
      const excalidrawContainer = this.excalidrawContainerRef.current;
      const {
        width,
        height,
        left: offsetLeft,
        top: offsetTop,
      } = excalidrawContainer.getBoundingClientRect();
      const {
        width: currentWidth,
        height: currentHeight,
        offsetTop: currentOffsetTop,
        offsetLeft: currentOffsetLeft,
      } = this.state;

      if (
        width === currentWidth &&
        height === currentHeight &&
        offsetLeft === currentOffsetLeft &&
        offsetTop === currentOffsetTop
      ) {
        if (cb) {
          cb();
        }
        return;
      }

      this.setState(
        {
          width,
          height,
          offsetLeft,
          offsetTop,
        },
        () => {
          cb && cb();
        },
      );
    }
  };

  public refresh = () => {
    this.setState({ ...this.getCanvasOffsets() });
  };

  private getCanvasOffsets(): Pick<AppState, "offsetTop" | "offsetLeft"> {
    if (this.excalidrawContainerRef?.current) {
      const excalidrawContainer = this.excalidrawContainerRef.current;
      const { left, top } = excalidrawContainer.getBoundingClientRect();
      return {
        offsetLeft: left,
        offsetTop: top,
      };
    }
    return {
      offsetLeft: 0,
      offsetTop: 0,
    };
  }

  private async updateLanguage() {
    const currentLang =
      languages.find((lang) => lang.code === this.props.langCode) ||
      defaultLang;
    await setLanguage(currentLang);
    this.setAppState({});
  }
}

// -----------------------------------------------------------------------------
// TEST HOOKS
// -----------------------------------------------------------------------------
declare global {
  interface Window {
    h: {
      elements: readonly ExcalidrawElement[];
      state: AppState;
      setState: React.Component<any, AppState>["setState"];
      app: InstanceType<typeof App>;
      history: History;
    };
  }
}

export const createTestHook = () => {
  if (import.meta.env.MODE === ENV.TEST || import.meta.env.DEV) {
    window.h = window.h || ({} as Window["h"]);

    Object.defineProperties(window.h, {
      elements: {
        configurable: true,
        get() {
          return this.app?.scene.getElementsIncludingDeleted();
        },
        set(elements: ExcalidrawElement[]) {
          return this.app?.scene.replaceAllElements(elements);
        },
      },
    });
  }
};

createTestHook();
export default App;<|MERGE_RESOLUTION|>--- conflicted
+++ resolved
@@ -4465,6 +4465,8 @@
   ): NonDeleted<ExcalidrawElement>[] {
     const iframeLikes: ExcalidrawIframeElement[] = [];
 
+    const elementsMap = this.scene.getNonDeletedElementsMap();
+
     const elements = (
       includeBoundTextElement && includeLockedElements
         ? this.scene.getNonDeletedElements()
@@ -4480,15 +4482,11 @@
       .filter((el) => this.hitElement(x, y, el))
       .filter((element) => {
         // hitting a frame's element from outside the frame is not considered a hit
-        const containingFrame = getContainingFrame(element);
+        const containingFrame = getContainingFrame(element, elementsMap);
         return containingFrame &&
           this.state.frameRendering.enabled &&
           this.state.frameRendering.clip
-          ? isCursorInFrame(
-              { x, y },
-              containingFrame,
-              this.scene.getNonDeletedElementsMap(),
-            )
+          ? isCursorInFrame({ x, y }, containingFrame, elementsMap)
           : true;
       })
       .filter((el) => {
@@ -4526,7 +4524,6 @@
       return hitElementBoundingBox(
         x,
         y,
-<<<<<<< HEAD
         element,
         this.scene.getNonDeletedElementsMap(),
         this.getHitThreshold(),
@@ -4552,18 +4549,6 @@
       frameNameBound: isFrameLikeElement(element)
         ? this.frameNameBoundsCache.get(element)
         : null,
-=======
-        elementsMap,
-      ),
-    ).filter((element) => {
-      // hitting a frame's element from outside the frame is not considered a hit
-      const containingFrame = getContainingFrame(element, elementsMap);
-      return containingFrame &&
-        this.state.frameRendering.enabled &&
-        this.state.frameRendering.clip
-        ? isCursorInFrame({ x, y }, containingFrame, elementsMap)
-        : true;
->>>>>>> 480572f8
     });
   }
 
