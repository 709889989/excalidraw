import React, { useContext } from "react";
import { flushSync } from "react-dom";

import { RoughCanvas } from "roughjs/bin/canvas";
import rough from "roughjs/bin/rough";
import clsx from "clsx";
import { nanoid } from "nanoid";
import {
  actionAddToLibrary,
  actionBringForward,
  actionBringToFront,
  actionCopy,
  actionCopyAsPng,
  actionCopyAsSvg,
  copyText,
  actionCopyStyles,
  actionCut,
  actionDeleteSelected,
  actionDuplicateSelection,
  actionFinalize,
  actionFlipHorizontal,
  actionFlipVertical,
  actionGroup,
  actionPasteStyles,
  actionSelectAll,
  actionSendBackward,
  actionSendToBack,
  actionToggleGridMode,
  actionToggleStats,
  actionToggleZenMode,
  actionUnbindText,
  actionBindText,
  actionUngroup,
  actionLink,
  actionToggleElementLock,
  actionToggleLinearEditor,
  actionToggleObjectsSnapMode,
} from "../actions";
import { createRedoAction, createUndoAction } from "../actions/actionHistory";
import { ActionManager } from "../actions/manager";
import { actions } from "../actions/register";
import { Action, ActionResult } from "../actions/types";
import { trackEvent } from "../analytics";
import {
  getDefaultAppState,
  isEraserActive,
  isHandToolActive,
} from "../appState";
import {
  PastedMixedContent,
  copyTextToSystemClipboard,
  parseClipboard,
} from "../clipboard";
import {
  APP_NAME,
  CURSOR_TYPE,
  DEFAULT_MAX_IMAGE_WIDTH_OR_HEIGHT,
  DEFAULT_VERTICAL_ALIGN,
  DRAGGING_THRESHOLD,
  ELEMENT_SHIFT_TRANSLATE_AMOUNT,
  ELEMENT_TRANSLATE_AMOUNT,
  ENV,
  EVENT,
  FRAME_STYLE,
  EXPORT_IMAGE_TYPES,
  GRID_SIZE,
  IMAGE_MIME_TYPES,
  IMAGE_RENDER_TIMEOUT,
  isBrave,
  LINE_CONFIRM_THRESHOLD,
  MAX_ALLOWED_FILE_BYTES,
  MIME_TYPES,
  MQ_MAX_HEIGHT_LANDSCAPE,
  MQ_MAX_WIDTH_LANDSCAPE,
  MQ_MAX_WIDTH_PORTRAIT,
  MQ_RIGHT_SIDEBAR_MIN_WIDTH,
  POINTER_BUTTON,
  ROUNDNESS,
  SCROLL_TIMEOUT,
  TAP_TWICE_TIMEOUT,
  TEXT_TO_CENTER_SNAP_THRESHOLD,
  THEME,
  THEME_FILTER,
  TOUCH_CTX_MENU_TIMEOUT,
  VERTICAL_ALIGN,
  YOUTUBE_STATES,
  ZOOM_STEP,
  POINTER_EVENTS,
  TOOL_TYPE,
  EDITOR_LS_KEYS,
  isIOS,
} from "../constants";
import { ExportedElements, exportCanvas, loadFromBlob } from "../data";
import Library, { distributeLibraryItemsOnSquareGrid } from "../data/library";
import { restore, restoreElements } from "../data/restore";
import {
  dragNewElement,
  dragSelectedElements,
  duplicateElement,
  getCommonBounds,
  getCursorForResizingElement,
  getDragOffsetXY,
  getElementWithTransformHandleType,
  getNormalizedDimensions,
  getResizeArrowDirection,
  getResizeOffsetXY,
  getLockedLinearCursorAlignSize,
  getTransformHandleTypeFromCoords,
  hitTest,
  isHittingElementBoundingBoxWithoutHittingElement,
  isInvisiblySmallElement,
  isNonDeletedElement,
  isTextElement,
  newElement,
  newLinearElement,
  newTextElement,
  newImageElement,
  textWysiwyg,
  transformElements,
  updateTextElement,
  redrawTextBoundingBox,
} from "../element";
import {
  bindOrUnbindLinearElement,
  bindOrUnbindSelectedElements,
  fixBindingsAfterDeletion,
  fixBindingsAfterDuplication,
  getEligibleElementsForBinding,
  getHoveredElementForBinding,
  isBindingEnabled,
  isLinearElementSimpleAndAlreadyBound,
  maybeBindLinearElement,
  shouldEnableBindingForPointerEvent,
  unbindLinearElements,
  updateBoundElements,
} from "../element/binding";
import { LinearElementEditor } from "../element/linearElementEditor";
import { mutateElement, newElementWith } from "../element/mutateElement";
import {
  deepCopyElement,
  duplicateElements,
  newFrameElement,
  newFreeDrawElement,
  newEmbeddableElement,
  newMagicFrameElement,
  newIframeElement,
} from "../element/newElement";
import {
  hasBoundTextElement,
  isArrowElement,
  isBindingElement,
  isBindingElementType,
  isBoundToContainer,
  isFrameLikeElement,
  isImageElement,
  isEmbeddableElement,
  isInitializedImageElement,
  isLinearElement,
  isLinearElementType,
  isUsingAdaptiveRadius,
  isFrameElement,
  isIframeElement,
  isIframeLikeElement,
  isMagicFrameElement,
} from "../element/typeChecks";
import {
  ExcalidrawBindableElement,
  ExcalidrawElement,
  ExcalidrawFreeDrawElement,
  ExcalidrawGenericElement,
  ExcalidrawLinearElement,
  ExcalidrawTextElement,
  NonDeleted,
  InitializedExcalidrawImageElement,
  ExcalidrawImageElement,
  FileId,
  NonDeletedExcalidrawElement,
  ExcalidrawTextContainer,
  ExcalidrawFrameLikeElement,
  ExcalidrawMagicFrameElement,
  ExcalidrawIframeLikeElement,
  IframeData,
  ExcalidrawIframeElement,
  ExcalidrawEmbeddableElement,
} from "../element/types";
import { getCenter, getDistance } from "../gesture";
import {
  editGroupForSelectedElement,
  getElementsInGroup,
  getSelectedGroupIdForElement,
  getSelectedGroupIds,
  isElementInGroup,
  isSelectedViaGroup,
  selectGroupsForSelectedElements,
} from "../groups";
import History from "../history";
import { defaultLang, getLanguage, languages, setLanguage, t } from "../i18n";
import {
  CODES,
  shouldResizeFromCenter,
  shouldMaintainAspectRatio,
  shouldRotateWithDiscreteAngle,
  isArrowKey,
  KEYS,
} from "../keys";
import { isElementInViewport } from "../element/sizeHelpers";
import {
  distance2d,
  getCornerRadius,
  getGridPoint,
  isPathALoop,
} from "../math";
import {
  calculateScrollCenter,
  getElementsAtPosition,
  getElementsWithinSelection,
  getNormalizedZoom,
  getSelectedElements,
  hasBackground,
  isOverScrollBars,
  isSomeElementSelected,
} from "../scene";
import Scene from "../scene/Scene";
import { RenderInteractiveSceneCallback, ScrollBars } from "../scene/types";
import { getStateForZoom } from "../scene/zoom";
import { findShapeByKey } from "../shapes";
import {
  AppClassProperties,
  AppProps,
  AppState,
  BinaryFileData,
  DataURL,
  ExcalidrawImperativeAPI,
  BinaryFiles,
  Gesture,
  GestureEvent,
  LibraryItems,
  PointerDownState,
  SceneData,
  Device,
  FrameNameBoundsCache,
  SidebarName,
  SidebarTabName,
  KeyboardModifiersObject,
  CollaboratorPointer,
  ToolType,
  OnUserFollowedPayload,
  UnsubscribeCallback,
  EmbedsValidationStatus,
  ElementsPendingErasure,
} from "../types";
import {
  debounce,
  distance,
  getFontString,
  getNearestScrollableContainer,
  isInputLike,
  isToolIcon,
  isWritableElement,
  sceneCoordsToViewportCoords,
  tupleToCoors,
  viewportCoordsToSceneCoords,
  wrapEvent,
  updateObject,
  updateActiveTool,
  getShortcutKey,
  isTransparent,
  easeToValuesRAF,
  muteFSAbortError,
  isTestEnv,
  easeOut,
  arrayToMap,
  updateStable,
  addEventListener,
  normalizeEOL,
} from "../utils";
import {
  createSrcDoc,
  embeddableURLValidator,
  maybeParseEmbedSrc,
  getEmbedLink,
} from "../element/embeddable";
import {
  ContextMenu,
  ContextMenuItems,
  CONTEXT_MENU_SEPARATOR,
} from "./ContextMenu";
import LayerUI from "./LayerUI";
import { Toast } from "./Toast";
import { actionToggleViewMode } from "../actions/actionToggleViewMode";
import {
  dataURLToFile,
  generateIdFromFile,
  getDataURL,
  getFileFromEvent,
  ImageURLToFile,
  isImageFileHandle,
  isSupportedImageFile,
  loadSceneOrLibraryFromBlob,
  normalizeFile,
  parseLibraryJSON,
  resizeImageFile,
  SVGStringToFile,
} from "../data/blob";
import {
  getInitializedImageElements,
  loadHTMLImageElement,
  normalizeSVG,
  updateImageCache as _updateImageCache,
} from "../element/image";
import throttle from "lodash.throttle";
import { fileOpen, FileSystemHandle } from "../data/filesystem";
import {
  bindTextToShapeAfterDuplication,
  getApproxMinLineHeight,
  getApproxMinLineWidth,
  getBoundTextElement,
  getContainerCenter,
  getContainerElement,
  getDefaultLineHeight,
  getLineHeightInPx,
  getTextBindableContainerAtPosition,
  isMeasureTextSupported,
  isValidTextContainer,
} from "../element/textElement";
import { isHittingElementNotConsideringBoundingBox } from "../element/collision";
import {
  showHyperlinkTooltip,
  hideHyperlinkToolip,
  Hyperlink,
  isPointHittingLink,
  isPointHittingLinkIcon,
} from "../element/Hyperlink";
import { isLocalLink, normalizeLink, toValidURL } from "../data/url";
import { shouldShowBoundingBox } from "../element/transformHandles";
import { actionUnlockAllElements } from "../actions/actionElementLock";
import { Fonts } from "../scene/Fonts";
import {
  getFrameChildren,
  isCursorInFrame,
  bindElementsToFramesAfterDuplication,
  addElementsToFrame,
  replaceAllElementsInFrame,
  removeElementsFromFrame,
  getElementsInResizingFrame,
  getElementsInNewFrame,
  getContainingFrame,
  elementOverlapsWithFrame,
  updateFrameMembershipOfSelectedElements,
  isElementInFrame,
  getFrameLikeTitle,
  getElementsOverlappingFrame,
  filterElementsEligibleAsFrameChildren,
} from "../frame";
import {
  excludeElementsInFramesFromSelection,
  makeNextSelectedElementIds,
} from "../scene/selection";
import { actionPaste } from "../actions/actionClipboard";
import {
  actionRemoveAllElementsFromFrame,
  actionSelectAllElementsInFrame,
} from "../actions/actionFrame";
import { actionToggleHandTool, zoomToFit } from "../actions/actionCanvas";
import { jotaiStore } from "../jotai";
import { activeConfirmDialogAtom } from "./ActiveConfirmDialog";
import { ImageSceneDataError } from "../errors";
import {
  getSnapLinesAtPointer,
  snapDraggedElements,
  isActiveToolNonLinearSnappable,
  snapNewElement,
  snapResizingElements,
  isSnappingEnabled,
  getVisibleGaps,
  getReferenceSnapPoints,
  SnapCache,
} from "../snapping";
import { actionWrapTextInContainer } from "../actions/actionBoundText";
import BraveMeasureTextError from "./BraveMeasureTextError";
import { activeEyeDropperAtom } from "./EyeDropper";
import {
  ExcalidrawElementSkeleton,
  convertToExcalidrawElements,
} from "../data/transform";
import { ValueOf } from "../utility-types";
import { isSidebarDockedAtom } from "./Sidebar/Sidebar";
import { StaticCanvas, InteractiveCanvas } from "./canvases";
import { Renderer } from "../scene/Renderer";
import { ShapeCache } from "../scene/ShapeCache";
import { SVGLayer } from "./SVGLayer";
import {
  setEraserCursor,
  setCursor,
  resetCursor,
  setCursorForShape,
} from "../cursor";
import { Emitter } from "../emitter";
import { ElementCanvasButtons } from "../element/ElementCanvasButtons";
import { MagicCacheData, diagramToHTML } from "../data/magic";
import { exportToBlob } from "../../utils/export";
import { COLOR_PALETTE } from "../colors";
import { ElementCanvasButton } from "./MagicButton";
import { MagicIcon, copyIcon, fullscreenIcon } from "./icons";
import { EditorLocalStorage } from "../data/EditorLocalStorage";
import { restoreFractionalIndices } from "../fractionalIndex";
import FollowMode from "./FollowMode/FollowMode";

import { AnimationFrameHandler } from "../animation-frame-handler";
import { AnimatedTrail } from "../animated-trail";
import { LaserTrails } from "../laser-trails";
import { withBatchedUpdates, withBatchedUpdatesThrottled } from "../reactUtils";
import { getRenderOpacity } from "../renderer/renderElement";

const AppContext = React.createContext<AppClassProperties>(null!);
const AppPropsContext = React.createContext<AppProps>(null!);

const deviceContextInitialValue = {
  viewport: {
    isMobile: false,
    isLandscape: false,
  },
  editor: {
    isMobile: false,
    canFitSidebar: false,
  },
  isTouchScreen: false,
};
const DeviceContext = React.createContext<Device>(deviceContextInitialValue);
DeviceContext.displayName = "DeviceContext";

export const ExcalidrawContainerContext = React.createContext<{
  container: HTMLDivElement | null;
  id: string | null;
}>({ container: null, id: null });
ExcalidrawContainerContext.displayName = "ExcalidrawContainerContext";

const ExcalidrawElementsContext = React.createContext<
  readonly NonDeletedExcalidrawElement[]
>([]);
ExcalidrawElementsContext.displayName = "ExcalidrawElementsContext";

const ExcalidrawAppStateContext = React.createContext<AppState>({
  ...getDefaultAppState(),
  width: 0,
  height: 0,
  offsetLeft: 0,
  offsetTop: 0,
});
ExcalidrawAppStateContext.displayName = "ExcalidrawAppStateContext";

const ExcalidrawSetAppStateContext = React.createContext<
  React.Component<any, AppState>["setState"]
>(() => {
  console.warn("Uninitialized ExcalidrawSetAppStateContext context!");
});
ExcalidrawSetAppStateContext.displayName = "ExcalidrawSetAppStateContext";

const ExcalidrawActionManagerContext = React.createContext<ActionManager>(
  null!,
);
ExcalidrawActionManagerContext.displayName = "ExcalidrawActionManagerContext";

export const useApp = () => useContext(AppContext);
export const useAppProps = () => useContext(AppPropsContext);
export const useDevice = () => useContext<Device>(DeviceContext);
export const useExcalidrawContainer = () =>
  useContext(ExcalidrawContainerContext);
export const useExcalidrawElements = () =>
  useContext(ExcalidrawElementsContext);
export const useExcalidrawAppState = () =>
  useContext(ExcalidrawAppStateContext);
export const useExcalidrawSetAppState = () =>
  useContext(ExcalidrawSetAppStateContext);
export const useExcalidrawActionManager = () =>
  useContext(ExcalidrawActionManagerContext);

const supportsResizeObserver =
  typeof window !== "undefined" && "ResizeObserver" in window;

let didTapTwice: boolean = false;
let tappedTwiceTimer = 0;
let isHoldingSpace: boolean = false;
let isPanning: boolean = false;
let isDraggingScrollBar: boolean = false;
let currentScrollBars: ScrollBars = { horizontal: null, vertical: null };
let touchTimeout = 0;
let invalidateContextMenu = false;

/**
 * Map of youtube embed video states
 */
const YOUTUBE_VIDEO_STATES = new Map<
  ExcalidrawElement["id"],
  ValueOf<typeof YOUTUBE_STATES>
>();

let IS_PLAIN_PASTE = false;
let IS_PLAIN_PASTE_TIMER = 0;
let PLAIN_PASTE_TOAST_SHOWN = false;

let lastPointerUp: (() => void) | null = null;
const gesture: Gesture = {
  pointers: new Map(),
  lastCenter: null,
  initialDistance: null,
  initialScale: null,
};

class App extends React.Component<AppProps, AppState> {
  canvas: AppClassProperties["canvas"];
  interactiveCanvas: AppClassProperties["interactiveCanvas"] = null;
  rc: RoughCanvas;
  unmounted: boolean = false;
  actionManager: ActionManager;
  device: Device = deviceContextInitialValue;

  private excalidrawContainerRef = React.createRef<HTMLDivElement>();

  public scene: Scene;
  public renderer: Renderer;
  private fonts: Fonts;
  private resizeObserver: ResizeObserver | undefined;
  private nearestScrollableContainer: HTMLElement | Document | undefined;
  public library: AppClassProperties["library"];
  public libraryItemsFromStorage: LibraryItems | undefined;
  public id: string;
  private history: History;
  private excalidrawContainerValue: {
    container: HTMLDivElement | null;
    id: string;
  };

  public files: BinaryFiles = {};
  public imageCache: AppClassProperties["imageCache"] = new Map();
  private iFrameRefs = new Map<ExcalidrawElement["id"], HTMLIFrameElement>();
  /**
   * Indicates whether the embeddable's url has been validated for rendering.
   * If value not set, indicates that the validation is pending.
   * Initially or on url change the flag is not reset so that we can guarantee
   * the validation came from a trusted source (the editor).
   **/
  private embedsValidationStatus: EmbedsValidationStatus = new Map();
  /** embeds that have been inserted to DOM (as a perf optim, we don't want to
   * insert to DOM before user initially scrolls to them) */
  private initializedEmbeds = new Set<ExcalidrawIframeLikeElement["id"]>();

  private elementsPendingErasure: ElementsPendingErasure = new Set();

  hitLinkElement?: NonDeletedExcalidrawElement;
  lastPointerDownEvent: React.PointerEvent<HTMLElement> | null = null;
  lastPointerUpEvent: React.PointerEvent<HTMLElement> | PointerEvent | null =
    null;
  lastPointerMoveEvent: PointerEvent | null = null;
  lastViewportPosition = { x: 0, y: 0 };

  animationFrameHandler = new AnimationFrameHandler();

  laserTrails = new LaserTrails(this.animationFrameHandler, this);
  eraserTrail = new AnimatedTrail(this.animationFrameHandler, this, {
    streamline: 0.2,
    size: 5,
    keepHead: true,
    sizeMapping: (c) => {
      const DECAY_TIME = 200;
      const DECAY_LENGTH = 10;
      const t = Math.max(0, 1 - (performance.now() - c.pressure) / DECAY_TIME);
      const l =
        (DECAY_LENGTH -
          Math.min(DECAY_LENGTH, c.totalLength - c.currentIndex)) /
        DECAY_LENGTH;

      return Math.min(easeOut(l), easeOut(t));
    },
    fill: () =>
      this.state.theme === THEME.LIGHT
        ? "rgba(0, 0, 0, 0.2)"
        : "rgba(255, 255, 255, 0.2)",
  });

  onChangeEmitter = new Emitter<
    [
      elements: readonly ExcalidrawElement[],
      appState: AppState,
      files: BinaryFiles,
    ]
  >();

  onPointerDownEmitter = new Emitter<
    [
      activeTool: AppState["activeTool"],
      pointerDownState: PointerDownState,
      event: React.PointerEvent<HTMLElement>,
    ]
  >();

  onPointerUpEmitter = new Emitter<
    [
      activeTool: AppState["activeTool"],
      pointerDownState: PointerDownState,
      event: PointerEvent,
    ]
  >();
  onUserFollowEmitter = new Emitter<[payload: OnUserFollowedPayload]>();
  onScrollChangeEmitter = new Emitter<
    [scrollX: number, scrollY: number, zoom: AppState["zoom"]]
  >();

  missingPointerEventCleanupEmitter = new Emitter<
    [event: PointerEvent | null]
  >();
  onRemoveEventListenersEmitter = new Emitter<[]>();

  constructor(props: AppProps) {
    super(props);
    const defaultAppState = getDefaultAppState();
    const {
      excalidrawAPI,
      viewModeEnabled = false,
      zenModeEnabled = false,
      gridModeEnabled = false,
      objectsSnapModeEnabled = false,
      theme = defaultAppState.theme,
      name = defaultAppState.name,
    } = props;
    this.state = {
      ...defaultAppState,
      theme,
      isLoading: true,
      ...this.getCanvasOffsets(),
      viewModeEnabled,
      zenModeEnabled,
      objectsSnapModeEnabled,
      gridSize: gridModeEnabled ? GRID_SIZE : null,
      name,
      width: window.innerWidth,
      height: window.innerHeight,
    };

    this.id = nanoid();
    this.library = new Library(this);
    this.actionManager = new ActionManager(
      this.syncActionResult,
      () => this.state,
      () => this.scene.getElementsIncludingDeleted(),
      this,
    );
    this.scene = new Scene();

    this.canvas = document.createElement("canvas");
    this.rc = rough.canvas(this.canvas);
    this.renderer = new Renderer(this.scene);
    if (excalidrawAPI) {
      const api: ExcalidrawImperativeAPI = {
        updateScene: this.updateScene,
        updateLibrary: this.library.updateLibrary,
        addFiles: this.addFiles,
        resetScene: this.resetScene,
        getSceneElementsIncludingDeleted: this.getSceneElementsIncludingDeleted,
        history: {
          clear: this.resetHistory,
        },
        scrollToContent: this.scrollToContent,
        getSceneElements: this.getSceneElements,
        getAppState: () => this.state,
        getFiles: () => this.files,
        registerAction: (action: Action) => {
          this.actionManager.registerAction(action);
        },
        refresh: this.refresh,
        setToast: this.setToast,
        id: this.id,
        setActiveTool: this.setActiveTool,
        setCursor: this.setCursor,
        resetCursor: this.resetCursor,
        updateFrameRendering: this.updateFrameRendering,
        toggleSidebar: this.toggleSidebar,
        onChange: (cb) => this.onChangeEmitter.on(cb),
        onPointerDown: (cb) => this.onPointerDownEmitter.on(cb),
        onPointerUp: (cb) => this.onPointerUpEmitter.on(cb),
        onScrollChange: (cb) => this.onScrollChangeEmitter.on(cb),
        onUserFollow: (cb) => this.onUserFollowEmitter.on(cb),
      } as const;
      if (typeof excalidrawAPI === "function") {
        excalidrawAPI(api);
      } else {
        console.error("excalidrawAPI should be a function!");
      }
    }

    this.excalidrawContainerValue = {
      container: this.excalidrawContainerRef.current,
      id: this.id,
    };

    this.fonts = new Fonts({
      scene: this.scene,
      onSceneUpdated: this.onSceneUpdated,
    });
    this.history = new History();
    this.actionManager.registerAll(actions);

    this.actionManager.registerAction(createUndoAction(this.history));
    this.actionManager.registerAction(createRedoAction(this.history));
  }

  private onWindowMessage(event: MessageEvent) {
    if (
      event.origin !== "https://player.vimeo.com" &&
      event.origin !== "https://www.youtube.com"
    ) {
      return;
    }

    let data = null;
    try {
      data = JSON.parse(event.data);
    } catch (e) {}
    if (!data) {
      return;
    }

    switch (event.origin) {
      case "https://player.vimeo.com":
        //Allowing for multiple instances of Excalidraw running in the window
        if (data.method === "paused") {
          let source: Window | null = null;
          const iframes = document.body.querySelectorAll(
            "iframe.excalidraw__embeddable",
          );
          if (!iframes) {
            break;
          }
          for (const iframe of iframes as NodeListOf<HTMLIFrameElement>) {
            if (iframe.contentWindow === event.source) {
              source = iframe.contentWindow;
            }
          }
          source?.postMessage(
            JSON.stringify({
              method: data.value ? "play" : "pause",
              value: true,
            }),
            "*",
          );
        }
        break;
      case "https://www.youtube.com":
        if (
          data.event === "infoDelivery" &&
          data.info &&
          data.id &&
          typeof data.info.playerState === "number"
        ) {
          const id = data.id;
          const playerState = data.info.playerState as number;
          if (
            (Object.values(YOUTUBE_STATES) as number[]).includes(playerState)
          ) {
            YOUTUBE_VIDEO_STATES.set(
              id,
              playerState as ValueOf<typeof YOUTUBE_STATES>,
            );
          }
        }
        break;
    }
  }

  private cacheEmbeddableRef(
    element: ExcalidrawIframeLikeElement,
    ref: HTMLIFrameElement | null,
  ) {
    if (ref) {
      this.iFrameRefs.set(element.id, ref);
    }
  }

  private getHTMLIFrameElement(
    element: ExcalidrawIframeLikeElement,
  ): HTMLIFrameElement | undefined {
    return this.iFrameRefs.get(element.id);
  }

  private handleEmbeddableCenterClick(element: ExcalidrawIframeLikeElement) {
    if (
      this.state.activeEmbeddable?.element === element &&
      this.state.activeEmbeddable?.state === "active"
    ) {
      return;
    }

    // The delay serves two purposes
    // 1. To prevent first click propagating to iframe on mobile,
    //    else the click will immediately start and stop the video
    // 2. If the user double clicks the frame center to activate it
    //    without the delay youtube will immediately open the video
    //    in fullscreen mode
    setTimeout(() => {
      this.setState({
        activeEmbeddable: { element, state: "active" },
        selectedElementIds: { [element.id]: true },
        draggingElement: null,
        selectionElement: null,
      });
    }, 100);

    if (isIframeElement(element)) {
      return;
    }

    const iframe = this.getHTMLIFrameElement(element);

    if (!iframe?.contentWindow) {
      return;
    }

    if (iframe.src.includes("youtube")) {
      const state = YOUTUBE_VIDEO_STATES.get(element.id);
      if (!state) {
        YOUTUBE_VIDEO_STATES.set(element.id, YOUTUBE_STATES.UNSTARTED);
        iframe.contentWindow.postMessage(
          JSON.stringify({
            event: "listening",
            id: element.id,
          }),
          "*",
        );
      }
      switch (state) {
        case YOUTUBE_STATES.PLAYING:
        case YOUTUBE_STATES.BUFFERING:
          iframe.contentWindow?.postMessage(
            JSON.stringify({
              event: "command",
              func: "pauseVideo",
              args: "",
            }),
            "*",
          );
          break;
        default:
          iframe.contentWindow?.postMessage(
            JSON.stringify({
              event: "command",
              func: "playVideo",
              args: "",
            }),
            "*",
          );
      }
    }

    if (iframe.src.includes("player.vimeo.com")) {
      iframe.contentWindow.postMessage(
        JSON.stringify({
          method: "paused", //video play/pause in onWindowMessage handler
        }),
        "*",
      );
    }
  }

  private isIframeLikeElementCenter(
    el: ExcalidrawIframeLikeElement | null,
    event: React.PointerEvent<HTMLElement> | PointerEvent,
    sceneX: number,
    sceneY: number,
  ) {
    return (
      el &&
      !event.altKey &&
      !event.shiftKey &&
      !event.metaKey &&
      !event.ctrlKey &&
      (this.state.activeEmbeddable?.element !== el ||
        this.state.activeEmbeddable?.state === "hover" ||
        !this.state.activeEmbeddable) &&
      sceneX >= el.x + el.width / 3 &&
      sceneX <= el.x + (2 * el.width) / 3 &&
      sceneY >= el.y + el.height / 3 &&
      sceneY <= el.y + (2 * el.height) / 3
    );
  }

  private updateEmbedValidationStatus = (
    element: ExcalidrawEmbeddableElement,
    status: boolean,
  ) => {
    this.embedsValidationStatus.set(element.id, status);
    ShapeCache.delete(element);
  };

  private updateEmbeddables = () => {
    const iframeLikes = new Set<ExcalidrawIframeLikeElement["id"]>();

    let updated = false;
    this.scene.getNonDeletedElements().filter((element) => {
      if (isEmbeddableElement(element)) {
        iframeLikes.add(element.id);
        if (!this.embedsValidationStatus.has(element.id)) {
          updated = true;

          const validated = embeddableURLValidator(
            element.link,
            this.props.validateEmbeddable,
          );

          this.updateEmbedValidationStatus(element, validated);
        }
      } else if (isIframeElement(element)) {
        iframeLikes.add(element.id);
      }
      return false;
    });

    if (updated) {
      this.scene.informMutation();
    }

    // GC
    this.iFrameRefs.forEach((ref, id) => {
      if (!iframeLikes.has(id)) {
        this.iFrameRefs.delete(id);
      }
    });
  };

  private renderEmbeddables() {
    const scale = this.state.zoom.value;
    const normalizedWidth = this.state.width;
    const normalizedHeight = this.state.height;

    const embeddableElements = this.scene
      .getNonDeletedElements()
      .filter(
        (el): el is NonDeleted<ExcalidrawIframeLikeElement> =>
          (isEmbeddableElement(el) &&
            this.embedsValidationStatus.get(el.id) === true) ||
          isIframeElement(el),
      );

    return (
      <>
        {embeddableElements.map((el) => {
          const { x, y } = sceneCoordsToViewportCoords(
            { sceneX: el.x, sceneY: el.y },
            this.state,
          );

          const isVisible = isElementInViewport(
            el,
            normalizedWidth,
            normalizedHeight,
            this.state,
          );
          const hasBeenInitialized = this.initializedEmbeds.has(el.id);

          if (isVisible && !hasBeenInitialized) {
            this.initializedEmbeds.add(el.id);
          }
          const shouldRender = isVisible || hasBeenInitialized;

          if (!shouldRender) {
            return null;
          }

          let src: IframeData | null;

          if (isIframeElement(el)) {
            src = null;

            const data: MagicCacheData = (el.customData?.generationData ??
              this.magicGenerations.get(el.id)) || {
              status: "error",
              message: "No generation data",
              code: "ERR_NO_GENERATION_DATA",
            };

            if (data.status === "done") {
              const html = data.html;
              src = {
                intrinsicSize: { w: el.width, h: el.height },
                type: "document",
                srcdoc: () => {
                  return html;
                },
              } as const;
            } else if (data.status === "pending") {
              src = {
                intrinsicSize: { w: el.width, h: el.height },
                type: "document",
                srcdoc: () => {
                  return createSrcDoc(`
                    <style>
                      html, body {
                        width: 100%;
                        height: 100%;
                        color: ${
                          this.state.theme === "dark" ? "white" : "black"
                        };
                      }
                      body {
                        display: flex;
                        align-items: center;
                        justify-content: center;
                        flex-direction: column;
                        gap: 1rem;
                      }

                      .Spinner {
                        display: flex;
                        align-items: center;
                        justify-content: center;
                        margin-left: auto;
                        margin-right: auto;
                      }

                      .Spinner svg {
                        animation: rotate 1.6s linear infinite;
                        transform-origin: center center;
                        width: 40px;
                        height: 40px;
                      }

                      .Spinner circle {
                        stroke: currentColor;
                        animation: dash 1.6s linear 0s infinite;
                        stroke-linecap: round;
                      }

                      @keyframes rotate {
                        100% {
                          transform: rotate(360deg);
                        }
                      }

                      @keyframes dash {
                        0% {
                          stroke-dasharray: 1, 300;
                          stroke-dashoffset: 0;
                        }
                        50% {
                          stroke-dasharray: 150, 300;
                          stroke-dashoffset: -200;
                        }
                        100% {
                          stroke-dasharray: 1, 300;
                          stroke-dashoffset: -280;
                        }
                      }
                    </style>
                    <div class="Spinner">
                      <svg
                        viewBox="0 0 100 100"
                      >
                        <circle
                          cx="50"
                          cy="50"
                          r="46"
                          stroke-width="8"
                          fill="none"
                          stroke-miter-limit="10"
                        />
                      </svg>
                    </div>
                    <div>Generating...</div>
                  `);
                },
              } as const;
            } else {
              let message: string;
              if (data.code === "ERR_GENERATION_INTERRUPTED") {
                message = "Generation was interrupted...";
              } else {
                message = data.message || "Generation failed";
              }
              src = {
                intrinsicSize: { w: el.width, h: el.height },
                type: "document",
                srcdoc: () => {
                  return createSrcDoc(`
                    <style>
                    html, body {
                      height: 100%;
                    }
                      body {
                        display: flex;
                        flex-direction: column;
                        align-items: center;
                        justify-content: center;
                        color: ${COLOR_PALETTE.red[3]};
                      }
                      h1, h3 {
                        margin-top: 0;
                        margin-bottom: 0.5rem;
                      }
                    </style>
                    <h1>Error!</h1>
                    <h3>${message}</h3>
                  `);
                },
              } as const;
            }
          } else {
            src = getEmbedLink(toValidURL(el.link || ""));
          }

          const isActive =
            this.state.activeEmbeddable?.element === el &&
            this.state.activeEmbeddable?.state === "active";
          const isHovered =
            this.state.activeEmbeddable?.element === el &&
            this.state.activeEmbeddable?.state === "hover";

          return (
            <div
              key={el.id}
              className={clsx("excalidraw__embeddable-container", {
                "is-hovered": isHovered,
              })}
              style={{
                transform: isVisible
                  ? `translate(${x - this.state.offsetLeft}px, ${
                      y - this.state.offsetTop
                    }px) scale(${scale})`
                  : "none",
                display: isVisible ? "block" : "none",
                opacity: getRenderOpacity(
                  el,
                  getContainingFrame(el),
                  this.elementsPendingErasure,
                ),
                ["--embeddable-radius" as string]: `${getCornerRadius(
                  Math.min(el.width, el.height),
                  el,
                )}px`,
              }}
            >
              <div
                //this is a hack that addresses isse with embedded excalidraw.com embeddable
                //https://github.com/excalidraw/excalidraw/pull/6691#issuecomment-1607383938
                /*ref={(ref) => {
                  if (!this.excalidrawContainerRef.current) {
                    return;
                  }
                  const container = this.excalidrawContainerRef.current;
                  const sh = container.scrollHeight;
                  const ch = container.clientHeight;
                  if (sh !== ch) {
                    container.style.height = `${sh}px`;
                    setTimeout(() => {
                      container.style.height = `100%`;
                    });
                  }
                }}*/
                className="excalidraw__embeddable-container__inner"
                style={{
                  width: isVisible ? `${el.width}px` : 0,
                  height: isVisible ? `${el.height}px` : 0,
                  transform: isVisible ? `rotate(${el.angle}rad)` : "none",
                  pointerEvents: isActive
                    ? POINTER_EVENTS.enabled
                    : POINTER_EVENTS.disabled,
                }}
              >
                {isHovered && (
                  <div className="excalidraw__embeddable-hint">
                    {t("buttons.embeddableInteractionButton")}
                  </div>
                )}
                <div
                  className="excalidraw__embeddable__outer"
                  style={{
                    padding: `${el.strokeWidth}px`,
                  }}
                >
                  {(isEmbeddableElement(el)
                    ? this.props.renderEmbeddable?.(el, this.state)
                    : null) ?? (
                    <iframe
                      ref={(ref) => this.cacheEmbeddableRef(el, ref)}
                      className="excalidraw__embeddable"
                      srcDoc={
                        src?.type === "document"
                          ? src.srcdoc(this.state.theme)
                          : undefined
                      }
                      src={
                        src?.type !== "document" ? src?.link ?? "" : undefined
                      }
                      // https://stackoverflow.com/q/18470015
                      scrolling="no"
                      referrerPolicy="no-referrer-when-downgrade"
                      title="Excalidraw Embedded Content"
                      allow="accelerometer; autoplay; clipboard-write; encrypted-media; gyroscope; picture-in-picture"
                      allowFullScreen={true}
                      sandbox="allow-same-origin allow-scripts allow-forms allow-popups allow-popups-to-escape-sandbox allow-presentation allow-downloads"
                    />
                  )}
                </div>
              </div>
            </div>
          );
        })}
      </>
    );
  }

  private getFrameNameDOMId = (frameElement: ExcalidrawElement) => {
    return `${this.id}-frame-name-${frameElement.id}`;
  };

  frameNameBoundsCache: FrameNameBoundsCache = {
    get: (frameElement) => {
      let bounds = this.frameNameBoundsCache._cache.get(frameElement.id);
      if (
        !bounds ||
        bounds.zoom !== this.state.zoom.value ||
        bounds.versionNonce !== frameElement.versionNonce
      ) {
        const frameNameDiv = document.getElementById(
          this.getFrameNameDOMId(frameElement),
        );

        if (frameNameDiv) {
          const box = frameNameDiv.getBoundingClientRect();
          const boxSceneTopLeft = viewportCoordsToSceneCoords(
            { clientX: box.x, clientY: box.y },
            this.state,
          );
          const boxSceneBottomRight = viewportCoordsToSceneCoords(
            { clientX: box.right, clientY: box.bottom },
            this.state,
          );

          bounds = {
            x: boxSceneTopLeft.x,
            y: boxSceneTopLeft.y,
            width: boxSceneBottomRight.x - boxSceneTopLeft.x,
            height: boxSceneBottomRight.y - boxSceneTopLeft.y,
            angle: 0,
            zoom: this.state.zoom.value,
            versionNonce: frameElement.versionNonce,
          };

          this.frameNameBoundsCache._cache.set(frameElement.id, bounds);

          return bounds;
        }
        return null;
      }

      return bounds;
    },
    /**
     * @private
     */
    _cache: new Map(),
  };

  private renderFrameNames = () => {
    if (!this.state.frameRendering.enabled || !this.state.frameRendering.name) {
      return null;
    }

    const isDarkTheme = this.state.theme === "dark";

    let frameIndex = 0;
    let magicFrameIndex = 0;

    return this.scene.getNonDeletedFramesLikes().map((f) => {
      if (isFrameElement(f)) {
        frameIndex++;
      } else {
        magicFrameIndex++;
      }
      if (
        !isElementInViewport(
          f,
          this.canvas.width / window.devicePixelRatio,
          this.canvas.height / window.devicePixelRatio,
          {
            offsetLeft: this.state.offsetLeft,
            offsetTop: this.state.offsetTop,
            scrollX: this.state.scrollX,
            scrollY: this.state.scrollY,
            zoom: this.state.zoom,
          },
        )
      ) {
        // if frame not visible, don't render its name
        return null;
      }

      const { x: x1, y: y1 } = sceneCoordsToViewportCoords(
        { sceneX: f.x, sceneY: f.y },
        this.state,
      );

      const FRAME_NAME_EDIT_PADDING = 6;

      const reset = () => {
        if (f.name?.trim() === "") {
          mutateElement(f, { name: null });
        }

        this.setState({ editingFrame: null });
      };

      let frameNameJSX;

      const frameName = getFrameLikeTitle(
        f,
        isFrameElement(f) ? frameIndex : magicFrameIndex,
      );

      if (f.id === this.state.editingFrame) {
        const frameNameInEdit = frameName;

        frameNameJSX = (
          <input
            autoFocus
            value={frameNameInEdit}
            onChange={(e) => {
              mutateElement(f, {
                name: e.target.value,
              });
            }}
            onBlur={() => reset()}
            onKeyDown={(event) => {
              // for some inexplicable reason, `onBlur` triggered on ESC
              // does not reset `state.editingFrame` despite being called,
              // and we need to reset it here as well
              if (event.key === KEYS.ESCAPE || event.key === KEYS.ENTER) {
                reset();
              }
            }}
            style={{
              background: this.state.viewBackgroundColor,
              filter: isDarkTheme ? THEME_FILTER : "none",
              zIndex: 2,
              border: "none",
              display: "block",
              padding: `${FRAME_NAME_EDIT_PADDING}px`,
              borderRadius: 4,
              boxShadow: "inset 0 0 0 1px var(--color-primary)",
              fontFamily: "Assistant",
              fontSize: "14px",
              transform: `translate(-${FRAME_NAME_EDIT_PADDING}px, ${FRAME_NAME_EDIT_PADDING}px)`,
              color: "var(--color-gray-80)",
              overflow: "hidden",
              maxWidth: `${
                document.body.clientWidth - x1 - FRAME_NAME_EDIT_PADDING
              }px`,
            }}
            size={frameNameInEdit.length + 1 || 1}
            dir="auto"
            autoComplete="off"
            autoCapitalize="off"
            autoCorrect="off"
          />
        );
      } else {
        frameNameJSX = frameName;
      }

      return (
        <div
          id={this.getFrameNameDOMId(f)}
          key={f.id}
          style={{
            position: "absolute",
            // Positioning from bottom so that we don't to either
            // calculate text height or adjust using transform (which)
            // messes up input position when editing the frame name.
            // This makes the positioning deterministic and we can calculate
            // the same position when rendering to canvas / svg.
            bottom: `${
              this.state.height +
              FRAME_STYLE.nameOffsetY -
              y1 +
              this.state.offsetTop
            }px`,
            left: `${x1 - this.state.offsetLeft}px`,
            zIndex: 2,
            fontSize: FRAME_STYLE.nameFontSize,
            color: isDarkTheme
              ? FRAME_STYLE.nameColorDarkTheme
              : FRAME_STYLE.nameColorLightTheme,
            lineHeight: FRAME_STYLE.nameLineHeight,
            width: "max-content",
            maxWidth: `${f.width}px`,
            overflow: f.id === this.state.editingFrame ? "visible" : "hidden",
            whiteSpace: "nowrap",
            textOverflow: "ellipsis",
            cursor: CURSOR_TYPE.MOVE,
            pointerEvents: this.state.viewModeEnabled
              ? POINTER_EVENTS.disabled
              : POINTER_EVENTS.enabled,
          }}
          onPointerDown={(event) => this.handleCanvasPointerDown(event)}
          onWheel={(event) => this.handleWheel(event)}
          onContextMenu={this.handleCanvasContextMenu}
          onDoubleClick={() => {
            this.setState({
              editingFrame: f.id,
            });
          }}
        >
          {frameNameJSX}
        </div>
      );
    });
  };

  public render() {
    const selectedElements = this.scene.getSelectedElements(this.state);
    const { renderTopRightUI, renderCustomStats } = this.props;

    const versionNonce = this.scene.getVersionNonce();
    const { elementsMap, visibleElements } =
      this.renderer.getRenderableElements({
        versionNonce,
        zoom: this.state.zoom,
        offsetLeft: this.state.offsetLeft,
        offsetTop: this.state.offsetTop,
        scrollX: this.state.scrollX,
        scrollY: this.state.scrollY,
        height: this.state.height,
        width: this.state.width,
        editingElement: this.state.editingElement,
        pendingImageElementId: this.state.pendingImageElementId,
      });

    const shouldBlockPointerEvents =
      !(
        this.state.editingElement && isLinearElement(this.state.editingElement)
      ) &&
      (this.state.selectionElement ||
        this.state.draggingElement ||
        this.state.resizingElement ||
        (this.state.activeTool.type === "laser" &&
          // technically we can just test on this once we make it more safe
          this.state.cursorButton === "down") ||
        (this.state.editingElement &&
          !isTextElement(this.state.editingElement)));

    const firstSelectedElement = selectedElements[0];

    return (
      <div
        className={clsx("excalidraw excalidraw-container", {
          "excalidraw--view-mode": this.state.viewModeEnabled,
          "excalidraw--mobile": this.device.editor.isMobile,
        })}
        style={{
          ["--ui-pointerEvents" as any]: shouldBlockPointerEvents
            ? POINTER_EVENTS.disabled
            : POINTER_EVENTS.enabled,
        }}
        ref={this.excalidrawContainerRef}
        onDrop={this.handleAppOnDrop}
        tabIndex={0}
        onKeyDown={
          this.props.handleKeyboardGlobally ? undefined : this.onKeyDown
        }
      >
        <AppContext.Provider value={this}>
          <AppPropsContext.Provider value={this.props}>
            <ExcalidrawContainerContext.Provider
              value={this.excalidrawContainerValue}
            >
              <DeviceContext.Provider value={this.device}>
                <ExcalidrawSetAppStateContext.Provider value={this.setAppState}>
                  <ExcalidrawAppStateContext.Provider value={this.state}>
                    <ExcalidrawElementsContext.Provider
                      value={this.scene.getNonDeletedElements()}
                    >
                      <ExcalidrawActionManagerContext.Provider
                        value={this.actionManager}
                      >
                        <LayerUI
                          canvas={this.canvas}
                          appState={this.state}
                          files={this.files}
                          setAppState={this.setAppState}
                          actionManager={this.actionManager}
                          elements={this.scene.getNonDeletedElements()}
                          onLockToggle={this.toggleLock}
                          onPenModeToggle={this.togglePenMode}
                          onHandToolToggle={this.onHandToolToggle}
                          langCode={getLanguage().code}
                          renderTopRightUI={renderTopRightUI}
                          renderCustomStats={renderCustomStats}
                          showExitZenModeBtn={
                            typeof this.props?.zenModeEnabled === "undefined" &&
                            this.state.zenModeEnabled
                          }
                          UIOptions={this.props.UIOptions}
                          onExportImage={this.onExportImage}
                          renderWelcomeScreen={
                            !this.state.isLoading &&
                            this.state.showWelcomeScreen &&
                            this.state.activeTool.type === "selection" &&
                            !this.state.zenModeEnabled &&
                            !this.scene.getElementsIncludingDeleted().length
                          }
                          app={this}
                          isCollaborating={this.props.isCollaborating}
                          openAIKey={this.OPENAI_KEY}
                          isOpenAIKeyPersisted={this.OPENAI_KEY_IS_PERSISTED}
                          onOpenAIAPIKeyChange={this.onOpenAIKeyChange}
                          onMagicSettingsConfirm={this.onMagicSettingsConfirm}
                        >
                          {this.props.children}
                        </LayerUI>

                        <div className="excalidraw-textEditorContainer" />
                        <div className="excalidraw-contextMenuContainer" />
                        <div className="excalidraw-eye-dropper-container" />
                        <SVGLayer
                          trails={[this.laserTrails, this.eraserTrail]}
                        />
                        {selectedElements.length === 1 &&
                          this.state.showHyperlinkPopup && (
                            <Hyperlink
                              key={firstSelectedElement.id}
                              element={firstSelectedElement}
                              setAppState={this.setAppState}
                              onLinkOpen={this.props.onLinkOpen}
                              setToast={this.setToast}
                              updateEmbedValidationStatus={
                                this.updateEmbedValidationStatus
                              }
                            />
                          )}
                        {this.props.aiEnabled !== false &&
                          selectedElements.length === 1 &&
                          isMagicFrameElement(firstSelectedElement) && (
                            <ElementCanvasButtons
                              element={firstSelectedElement}
                            >
                              <ElementCanvasButton
                                title={t("labels.convertToCode")}
                                icon={MagicIcon}
                                checked={false}
                                onChange={() =>
                                  this.onMagicFrameGenerate(
                                    firstSelectedElement,
                                    "button",
                                  )
                                }
                              />
                            </ElementCanvasButtons>
                          )}
                        {selectedElements.length === 1 &&
                          isIframeElement(firstSelectedElement) &&
                          firstSelectedElement.customData?.generationData
                            ?.status === "done" && (
                            <ElementCanvasButtons
                              element={firstSelectedElement}
                            >
                              <ElementCanvasButton
                                title={t("labels.copySource")}
                                icon={copyIcon}
                                checked={false}
                                onChange={() =>
                                  this.onIframeSrcCopy(firstSelectedElement)
                                }
                              />
                              <ElementCanvasButton
                                title="Enter fullscreen"
                                icon={fullscreenIcon}
                                checked={false}
                                onChange={() => {
                                  const iframe =
                                    this.getHTMLIFrameElement(
                                      firstSelectedElement,
                                    );
                                  if (iframe) {
                                    try {
                                      iframe.requestFullscreen();
                                      this.setState({
                                        activeEmbeddable: {
                                          element: firstSelectedElement,
                                          state: "active",
                                        },
                                        selectedElementIds: {
                                          [firstSelectedElement.id]: true,
                                        },
                                        draggingElement: null,
                                        selectionElement: null,
                                      });
                                    } catch (err: any) {
                                      console.warn(err);
                                      this.setState({
                                        errorMessage:
                                          "Couldn't enter fullscreen",
                                      });
                                    }
                                  }
                                }}
                              />
                            </ElementCanvasButtons>
                          )}
                        {this.state.toast !== null && (
                          <Toast
                            message={this.state.toast.message}
                            onClose={() => this.setToast(null)}
                            duration={this.state.toast.duration}
                            closable={this.state.toast.closable}
                          />
                        )}
                        {this.state.contextMenu && (
                          <ContextMenu
                            items={this.state.contextMenu.items}
                            top={this.state.contextMenu.top}
                            left={this.state.contextMenu.left}
                            actionManager={this.actionManager}
                            onClose={(callback) => {
                              this.setState({ contextMenu: null }, () => {
                                this.focusContainer();
                                callback?.();
                              });
                            }}
                          />
                        )}
                        <StaticCanvas
                          canvas={this.canvas}
                          rc={this.rc}
                          elementsMap={elementsMap}
                          visibleElements={visibleElements}
                          versionNonce={versionNonce}
                          selectionNonce={
                            this.state.selectionElement?.versionNonce
                          }
                          scale={window.devicePixelRatio}
                          appState={this.state}
                          renderConfig={{
                            imageCache: this.imageCache,
                            isExporting: false,
                            renderGrid: true,
                            canvasBackgroundColor:
                              this.state.viewBackgroundColor,
                            embedsValidationStatus: this.embedsValidationStatus,
                            elementsPendingErasure: this.elementsPendingErasure,
                          }}
                        />
                        <InteractiveCanvas
                          containerRef={this.excalidrawContainerRef}
                          canvas={this.interactiveCanvas}
                          elementsMap={elementsMap}
                          visibleElements={visibleElements}
                          selectedElements={selectedElements}
                          versionNonce={versionNonce}
                          selectionNonce={
                            this.state.selectionElement?.versionNonce
                          }
                          scale={window.devicePixelRatio}
                          appState={this.state}
                          renderInteractiveSceneCallback={
                            this.renderInteractiveSceneCallback
                          }
                          handleCanvasRef={this.handleInteractiveCanvasRef}
                          onContextMenu={this.handleCanvasContextMenu}
                          onPointerMove={this.handleCanvasPointerMove}
                          onPointerUp={this.handleCanvasPointerUp}
                          onPointerCancel={this.removePointer}
                          onTouchMove={this.handleTouchMove}
                          onPointerDown={this.handleCanvasPointerDown}
                          onDoubleClick={this.handleCanvasDoubleClick}
                        />
                        {this.state.userToFollow && (
                          <FollowMode
                            width={this.state.width}
                            height={this.state.height}
                            userToFollow={this.state.userToFollow}
                            onDisconnect={this.maybeUnfollowRemoteUser}
                          />
                        )}
                        {this.renderFrameNames()}
                      </ExcalidrawActionManagerContext.Provider>
                      {this.renderEmbeddables()}
                    </ExcalidrawElementsContext.Provider>
                  </ExcalidrawAppStateContext.Provider>
                </ExcalidrawSetAppStateContext.Provider>
              </DeviceContext.Provider>
            </ExcalidrawContainerContext.Provider>
          </AppPropsContext.Provider>
        </AppContext.Provider>
      </div>
    );
  }

  public focusContainer: AppClassProperties["focusContainer"] = () => {
    this.excalidrawContainerRef.current?.focus();
  };

  public getSceneElementsIncludingDeleted = () => {
    return this.scene.getElementsIncludingDeleted();
  };

  public getSceneElements = () => {
    return this.scene.getNonDeletedElements();
  };

  public onInsertElements = (elements: readonly ExcalidrawElement[]) => {
    this.addElementsFromPasteOrLibrary({
      elements,
      position: "center",
      files: null,
    });
  };

  public onExportImage = async (
    type: keyof typeof EXPORT_IMAGE_TYPES,
    elements: ExportedElements,
    opts: { exportingFrame: ExcalidrawFrameLikeElement | null },
  ) => {
    trackEvent("export", type, "ui");
    const fileHandle = await exportCanvas(
      type,
      elements,
      this.state,
      this.files,
      {
        exportBackground: this.state.exportBackground,
        name: this.state.name,
        viewBackgroundColor: this.state.viewBackgroundColor,
        exportingFrame: opts.exportingFrame,
      },
    )
      .catch(muteFSAbortError)
      .catch((error) => {
        console.error(error);
        this.setState({ errorMessage: error.message });
      });

    if (
      this.state.exportEmbedScene &&
      fileHandle &&
      isImageFileHandle(fileHandle)
    ) {
      this.setState({ fileHandle });
    }
  };

  private magicGenerations = new Map<
    ExcalidrawIframeElement["id"],
    MagicCacheData
  >();

  private updateMagicGeneration = ({
    frameElement,
    data,
  }: {
    frameElement: ExcalidrawIframeElement;
    data: MagicCacheData;
  }) => {
    if (data.status === "pending") {
      // We don't wanna persist pending state to storage. It should be in-app
      // state only.
      // Thus reset so that we prefer local cache (if there was some
      // generationData set previously)
      mutateElement(
        frameElement,
        { customData: { generationData: undefined } },
        false,
      );
    } else {
      mutateElement(
        frameElement,
        { customData: { generationData: data } },
        false,
      );
    }
    this.magicGenerations.set(frameElement.id, data);
    this.onSceneUpdated();
  };

  private getTextFromElements(elements: readonly ExcalidrawElement[]) {
    const text = elements
      .reduce((acc: string[], element) => {
        if (isTextElement(element)) {
          acc.push(element.text);
        }
        return acc;
      }, [])
      .join("\n\n");
    return text;
  }

  private async onMagicFrameGenerate(
    magicFrame: ExcalidrawMagicFrameElement,
    source: "button" | "upstream",
  ) {
    if (!this.OPENAI_KEY) {
      this.setState({
        openDialog: {
          name: "settings",
          tab: "diagram-to-code",
          source: "generation",
        },
      });
      trackEvent("ai", "generate (missing key)", "d2c");
      return;
    }

    const magicFrameChildren = getElementsOverlappingFrame(
      this.scene.getNonDeletedElements(),
      magicFrame,
    ).filter((el) => !isMagicFrameElement(el));

    if (!magicFrameChildren.length) {
      if (source === "button") {
        this.setState({ errorMessage: "Cannot generate from an empty frame" });
        trackEvent("ai", "generate (no-children)", "d2c");
      } else {
        this.setActiveTool({ type: "magicframe" });
      }
      return;
    }

    const frameElement = this.insertIframeElement({
      sceneX: magicFrame.x + magicFrame.width + 30,
      sceneY: magicFrame.y,
      width: magicFrame.width,
      height: magicFrame.height,
    });

    if (!frameElement) {
      return;
    }

    this.updateMagicGeneration({
      frameElement,
      data: { status: "pending" },
    });

    this.setState({
      selectedElementIds: { [frameElement.id]: true },
    });

    const blob = await exportToBlob({
      elements: this.scene.getNonDeletedElements(),
      appState: {
        ...this.state,
        exportBackground: true,
        viewBackgroundColor: this.state.viewBackgroundColor,
      },
      exportingFrame: magicFrame,
      files: this.files,
    });

    const dataURL = await getDataURL(blob);

    const textFromFrameChildren = this.getTextFromElements(magicFrameChildren);

    trackEvent("ai", "generate (start)", "d2c");

    const result = await diagramToHTML({
      image: dataURL,
      apiKey: this.OPENAI_KEY,
      text: textFromFrameChildren,
      theme: this.state.theme,
    });

    if (!result.ok) {
      trackEvent("ai", "generate (failed)", "d2c");
      console.error(result.error);
      this.updateMagicGeneration({
        frameElement,
        data: {
          status: "error",
          code: "ERR_OAI",
          message: result.error?.message || "Unknown error during generation",
        },
      });
      return;
    }
    trackEvent("ai", "generate (success)", "d2c");

    if (result.choices[0].message.content == null) {
      this.updateMagicGeneration({
        frameElement,
        data: {
          status: "error",
          code: "ERR_OAI",
          message: "Nothing genereated :(",
        },
      });
      return;
    }

    const message = result.choices[0].message.content;

    const html = message.slice(
      message.indexOf("<!DOCTYPE html>"),
      message.indexOf("</html>") + "</html>".length,
    );

    this.updateMagicGeneration({
      frameElement,
      data: { status: "done", html },
    });
  }

  private onIframeSrcCopy(element: ExcalidrawIframeElement) {
    if (element.customData?.generationData?.status === "done") {
      copyTextToSystemClipboard(element.customData.generationData.html);
      this.setToast({
        message: "copied to clipboard",
        closable: false,
        duration: 1500,
      });
    }
  }

  private OPENAI_KEY: string | null = EditorLocalStorage.get(
    EDITOR_LS_KEYS.OAI_API_KEY,
  );
  private OPENAI_KEY_IS_PERSISTED: boolean =
    EditorLocalStorage.has(EDITOR_LS_KEYS.OAI_API_KEY) || false;

  private onOpenAIKeyChange = (
    openAIKey: string | null,
    shouldPersist: boolean,
  ) => {
    this.OPENAI_KEY = openAIKey || null;
    if (shouldPersist) {
      const didPersist = EditorLocalStorage.set(
        EDITOR_LS_KEYS.OAI_API_KEY,
        openAIKey,
      );
      this.OPENAI_KEY_IS_PERSISTED = didPersist;
    } else {
      this.OPENAI_KEY_IS_PERSISTED = false;
    }
  };

  private onMagicSettingsConfirm = (
    apiKey: string,
    shouldPersist: boolean,
    source: "tool" | "generation" | "settings",
  ) => {
    this.OPENAI_KEY = apiKey || null;
    this.onOpenAIKeyChange(this.OPENAI_KEY, shouldPersist);

    if (source === "settings") {
      return;
    }

    const selectedElements = this.scene.getSelectedElements({
      selectedElementIds: this.state.selectedElementIds,
    });

    if (apiKey) {
      if (selectedElements.length) {
        this.onMagicframeToolSelect();
      } else {
        this.setActiveTool({ type: "magicframe" });
      }
    } else if (!isMagicFrameElement(selectedElements[0])) {
      // even if user didn't end up setting api key, let's pick the tool
      // so they can draw up a frame and move forward
      this.setActiveTool({ type: "magicframe" });
    }
  };

  public onMagicframeToolSelect = () => {
    if (!this.OPENAI_KEY) {
      this.setState({
        openDialog: {
          name: "settings",
          tab: "diagram-to-code",
          source: "tool",
        },
      });
      trackEvent("ai", "tool-select (missing key)", "d2c");
      return;
    }

    const selectedElements = this.scene.getSelectedElements({
      selectedElementIds: this.state.selectedElementIds,
    });

    if (selectedElements.length === 0) {
      this.setActiveTool({ type: TOOL_TYPE.magicframe });
      trackEvent("ai", "tool-select (empty-selection)", "d2c");
    } else {
      const selectedMagicFrame: ExcalidrawMagicFrameElement | false =
        selectedElements.length === 1 &&
        isMagicFrameElement(selectedElements[0]) &&
        selectedElements[0];

      // case: user selected elements containing frame-like(s) or are frame
      // members, we don't want to wrap into another magicframe
      // (unless the only selected element is a magic frame which we reuse)
      if (
        !selectedMagicFrame &&
        selectedElements.some((el) => isFrameLikeElement(el) || el.frameId)
      ) {
        this.setActiveTool({ type: TOOL_TYPE.magicframe });
        return;
      }

      trackEvent("ai", "tool-select (existing selection)", "d2c");

      let frame: ExcalidrawMagicFrameElement;
      if (selectedMagicFrame) {
        // a single magicframe already selected -> use it
        frame = selectedMagicFrame;
      } else {
        // selected elements aren't wrapped in magic frame yet -> wrap now

        const [minX, minY, maxX, maxY] = getCommonBounds(selectedElements);
        const padding = 50;

        frame = newMagicFrameElement({
          ...FRAME_STYLE,
          x: minX - padding,
          y: minY - padding,
          width: maxX - minX + padding * 2,
          height: maxY - minY + padding * 2,
          opacity: 100,
          locked: false,
        });

        this.scene.addNewElement(frame);

        for (const child of selectedElements) {
          mutateElement(child, { frameId: frame.id });
        }

        this.setState({
          selectedElementIds: { [frame.id]: true },
        });
      }

      this.onMagicFrameGenerate(frame, "upstream");
    }
  };

  private openEyeDropper = ({ type }: { type: "stroke" | "background" }) => {
    jotaiStore.set(activeEyeDropperAtom, {
      swapPreviewOnAlt: true,
      colorPickerType:
        type === "stroke" ? "elementStroke" : "elementBackground",
      onSelect: (color, event) => {
        const shouldUpdateStrokeColor =
          (type === "background" && event.altKey) ||
          (type === "stroke" && !event.altKey);
        const selectedElements = this.scene.getSelectedElements(this.state);
        if (
          !selectedElements.length ||
          this.state.activeTool.type !== "selection"
        ) {
          if (shouldUpdateStrokeColor) {
            this.syncActionResult({
              appState: { ...this.state, currentItemStrokeColor: color },
              commitToHistory: true,
            });
          } else {
            this.syncActionResult({
              appState: { ...this.state, currentItemBackgroundColor: color },
              commitToHistory: true,
            });
          }
        } else {
          this.updateScene({
            elements: this.scene.getElementsIncludingDeleted().map((el) => {
              if (this.state.selectedElementIds[el.id]) {
                return newElementWith(el, {
                  [shouldUpdateStrokeColor ? "strokeColor" : "backgroundColor"]:
                    color,
                });
              }
              return el;
            }),
          });
        }
      },
      keepOpenOnAlt: false,
    });
  };

  private syncActionResult = withBatchedUpdates(
    (actionResult: ActionResult) => {
      if (this.unmounted || actionResult === false) {
        return;
      }

      let editingElement: AppState["editingElement"] | null = null;
      if (actionResult.elements) {
        actionResult.elements.forEach((element) => {
          if (
            this.state.editingElement?.id === element.id &&
            this.state.editingElement !== element &&
            isNonDeletedElement(element)
          ) {
            editingElement = element;
          }
        });
        this.scene.replaceAllElements(actionResult.elements);
        if (actionResult.commitToHistory) {
          this.history.resumeRecording();
        }
      }

      if (actionResult.files) {
        this.files = actionResult.replaceFiles
          ? actionResult.files
          : { ...this.files, ...actionResult.files };
        this.addNewImagesToImageCache();
      }

      if (actionResult.appState || editingElement || this.state.contextMenu) {
        if (actionResult.commitToHistory) {
          this.history.resumeRecording();
        }

        let viewModeEnabled = actionResult?.appState?.viewModeEnabled || false;
        let zenModeEnabled = actionResult?.appState?.zenModeEnabled || false;
        let gridSize = actionResult?.appState?.gridSize || null;
        const theme =
          actionResult?.appState?.theme || this.props.theme || THEME.LIGHT;
        let name = actionResult?.appState?.name ?? this.state.name;
        const errorMessage =
          actionResult?.appState?.errorMessage ?? this.state.errorMessage;
        if (typeof this.props.viewModeEnabled !== "undefined") {
          viewModeEnabled = this.props.viewModeEnabled;
        }

        if (typeof this.props.zenModeEnabled !== "undefined") {
          zenModeEnabled = this.props.zenModeEnabled;
        }

        if (typeof this.props.gridModeEnabled !== "undefined") {
          gridSize = this.props.gridModeEnabled ? GRID_SIZE : null;
        }

        if (typeof this.props.name !== "undefined") {
          name = this.props.name;
        }

        editingElement =
          editingElement || actionResult.appState?.editingElement || null;

        if (editingElement?.isDeleted) {
          editingElement = null;
        }

        this.setState(
          (state) => {
            // using Object.assign instead of spread to fool TS 4.2.2+ into
            // regarding the resulting type as not containing undefined
            // (which the following expression will never contain)
            return Object.assign(actionResult.appState || {}, {
              // NOTE this will prevent opening context menu using an action
              // or programmatically from the host, so it will need to be
              // rewritten later
              contextMenu: null,
              editingElement,
              viewModeEnabled,
              zenModeEnabled,
              gridSize,
              theme,
              name,
              errorMessage,
            });
          },
          () => {
            if (actionResult.syncHistory) {
              this.history.setCurrentState(
                this.state,
                this.scene.getElementsIncludingDeleted(),
              );
            }
          },
        );
      }
    },
  );

  // Lifecycle

  private onBlur = withBatchedUpdates(() => {
    isHoldingSpace = false;
    this.setState({ isBindingEnabled: true });
  });

  private onUnload = () => {
    this.onBlur();
  };

  private disableEvent: EventListener = (event) => {
    event.preventDefault();
  };

  private resetHistory = () => {
    this.history.clear();
  };

  /**
   * Resets scene & history.
   * ! Do not use to clear scene user action !
   */
  private resetScene = withBatchedUpdates(
    (opts?: { resetLoadingState: boolean }) => {
      this.scene.replaceAllElements([]);
      this.setState((state) => ({
        ...getDefaultAppState(),
        isLoading: opts?.resetLoadingState ? false : state.isLoading,
        theme: this.state.theme,
      }));
      this.resetHistory();
    },
  );

  private initializeScene = async () => {
    if ("launchQueue" in window && "LaunchParams" in window) {
      (window as any).launchQueue.setConsumer(
        async (launchParams: { files: any[] }) => {
          if (!launchParams.files.length) {
            return;
          }
          const fileHandle = launchParams.files[0];
          const blob: Blob = await fileHandle.getFile();
          this.loadFileToCanvas(
            new File([blob], blob.name || "", { type: blob.type }),
            fileHandle,
          );
        },
      );
    }

    if (this.props.theme) {
      this.setState({ theme: this.props.theme });
    }
    if (!this.state.isLoading) {
      this.setState({ isLoading: true });
    }
    let initialData = null;
    try {
      initialData = (await this.props.initialData) || null;
      if (initialData?.libraryItems) {
        this.library
          .updateLibrary({
            libraryItems: initialData.libraryItems,
            merge: true,
          })
          .catch((error) => {
            console.error(error);
          });
      }
    } catch (error: any) {
      console.error(error);
      initialData = {
        appState: {
          errorMessage:
            error.message ||
            "Encountered an error during importing or restoring scene data",
        },
      };
    }
    const scene = restore(initialData, null, null, { repairBindings: true });
    scene.appState = {
      ...scene.appState,
      theme: this.props.theme || scene.appState.theme,
      // we're falling back to current (pre-init) state when deciding
      // whether to open the library, to handle a case where we
      // update the state outside of initialData (e.g. when loading the app
      // with a library install link, which should auto-open the library)
      openSidebar: scene.appState?.openSidebar || this.state.openSidebar,
      activeTool:
        scene.appState.activeTool.type === "image"
          ? { ...scene.appState.activeTool, type: "selection" }
          : scene.appState.activeTool,
      isLoading: false,
      toast: this.state.toast,
    };
    if (initialData?.scrollToContent) {
      scene.appState = {
        ...scene.appState,
        ...calculateScrollCenter(scene.elements, {
          ...scene.appState,
          width: this.state.width,
          height: this.state.height,
          offsetTop: this.state.offsetTop,
          offsetLeft: this.state.offsetLeft,
        }),
      };
    }
    // FontFaceSet loadingdone event we listen on may not always fire
    // (looking at you Safari), so on init we manually load fonts for current
    // text elements on canvas, and rerender them once done. This also
    // seems faster even in browsers that do fire the loadingdone event.
    this.fonts.loadFontsForElements(scene.elements);

    this.resetHistory();
    this.syncActionResult({
      ...scene,
      commitToHistory: true,
    });
  };

  private isMobileBreakpoint = (width: number, height: number) => {
    return (
      width < MQ_MAX_WIDTH_PORTRAIT ||
      (height < MQ_MAX_HEIGHT_LANDSCAPE && width < MQ_MAX_WIDTH_LANDSCAPE)
    );
  };

  private refreshViewportBreakpoints = () => {
    const container = this.excalidrawContainerRef.current;
    if (!container) {
      return;
    }

    const { clientWidth: viewportWidth, clientHeight: viewportHeight } =
      document.body;

    const prevViewportState = this.device.viewport;

    const nextViewportState = updateObject(prevViewportState, {
      isLandscape: viewportWidth > viewportHeight,
      isMobile: this.isMobileBreakpoint(viewportWidth, viewportHeight),
    });

    if (prevViewportState !== nextViewportState) {
      this.device = { ...this.device, viewport: nextViewportState };
      return true;
    }
    return false;
  };

  private refreshEditorBreakpoints = () => {
    const container = this.excalidrawContainerRef.current;
    if (!container) {
      return;
    }

    const { width: editorWidth, height: editorHeight } =
      container.getBoundingClientRect();

    const sidebarBreakpoint =
      this.props.UIOptions.dockedSidebarBreakpoint != null
        ? this.props.UIOptions.dockedSidebarBreakpoint
        : MQ_RIGHT_SIDEBAR_MIN_WIDTH;

    const prevEditorState = this.device.editor;

    const nextEditorState = updateObject(prevEditorState, {
      isMobile: this.isMobileBreakpoint(editorWidth, editorHeight),
      canFitSidebar: editorWidth > sidebarBreakpoint,
    });

    if (prevEditorState !== nextEditorState) {
      this.device = { ...this.device, editor: nextEditorState };
      return true;
    }
    return false;
  };

  public async componentDidMount() {
    this.unmounted = false;
    this.excalidrawContainerValue.container =
      this.excalidrawContainerRef.current;

    if (import.meta.env.MODE === ENV.TEST || import.meta.env.DEV) {
      const setState = this.setState.bind(this);
      Object.defineProperties(window.h, {
        state: {
          configurable: true,
          get: () => {
            return this.state;
          },
        },
        setState: {
          configurable: true,
          value: (...args: Parameters<typeof setState>) => {
            return this.setState(...args);
          },
        },
        app: {
          configurable: true,
          value: this,
        },
        history: {
          configurable: true,
          value: this.history,
        },
      });
    }

    this.scene.addCallback(this.onSceneUpdated);
    this.addEventListeners();

    if (this.props.autoFocus && this.excalidrawContainerRef.current) {
      this.focusContainer();
    }

    if (
      // bounding rects don't work in tests so updating
      // the state on init would result in making the test enviro run
      // in mobile breakpoint (0 width/height), making everything fail
      !isTestEnv()
    ) {
      this.refreshViewportBreakpoints();
      this.refreshEditorBreakpoints();
    }

    if (supportsResizeObserver && this.excalidrawContainerRef.current) {
      this.resizeObserver = new ResizeObserver(() => {
        this.refreshEditorBreakpoints();
        this.updateDOMRect();
      });
      this.resizeObserver?.observe(this.excalidrawContainerRef.current);
    }

    const searchParams = new URLSearchParams(window.location.search.slice(1));

    if (searchParams.has("web-share-target")) {
      // Obtain a file that was shared via the Web Share Target API.
      this.restoreFileFromShare();
    } else {
      this.updateDOMRect(this.initializeScene);
    }

    // note that this check seems to always pass in localhost
    if (isBrave() && !isMeasureTextSupported()) {
      this.setState({
        errorMessage: <BraveMeasureTextError />,
      });
    }
  }

  public componentWillUnmount() {
    this.renderer.destroy();
    this.scene = new Scene();
    this.renderer = new Renderer(this.scene);
    this.files = {};
    this.imageCache.clear();
    this.resizeObserver?.disconnect();
    this.unmounted = true;
    this.removeEventListeners();
    this.scene.destroy();
    this.library.destroy();
    this.laserTrails.stop();
    this.eraserTrail.stop();
    this.onChangeEmitter.clear();
    ShapeCache.destroy();
    SnapCache.destroy();
    clearTimeout(touchTimeout);
    isSomeElementSelected.clearCache();
    selectGroupsForSelectedElements.clearCache();
    touchTimeout = 0;
  }

  private onResize = withBatchedUpdates(() => {
    this.scene
      .getElementsIncludingDeleted()
      .forEach((element) => ShapeCache.delete(element));
    this.refreshViewportBreakpoints();
    this.updateDOMRect();
    if (!supportsResizeObserver) {
      this.refreshEditorBreakpoints();
    }
    this.setState({});
  });

  /** generally invoked only if fullscreen was invoked programmatically */
  private onFullscreenChange = () => {
    if (
      // points to the iframe element we fullscreened
      !document.fullscreenElement &&
      this.state.activeEmbeddable?.state === "active"
    ) {
      this.setState({
        activeEmbeddable: null,
      });
    }
  };

  private removeEventListeners() {
    this.onRemoveEventListenersEmitter.trigger();
  }

  private addEventListeners() {
    // remove first as we can add event listeners multiple times
    this.removeEventListeners();

    // -------------------------------------------------------------------------
    //                        view+edit mode listeners
    // -------------------------------------------------------------------------

    if (this.props.handleKeyboardGlobally) {
      this.onRemoveEventListenersEmitter.once(
        addEventListener(document, EVENT.KEYDOWN, this.onKeyDown, false),
      );
    }

    this.onRemoveEventListenersEmitter.once(
      addEventListener(
        this.excalidrawContainerRef.current,
        EVENT.WHEEL,
        this.onWheel,
        { passive: false },
      ),
      addEventListener(window, EVENT.MESSAGE, this.onWindowMessage, false),
      addEventListener(document, EVENT.POINTER_UP, this.removePointer), // #3553
      addEventListener(document, EVENT.COPY, this.onCopy),
      addEventListener(document, EVENT.KEYUP, this.onKeyUp, { passive: true }),
      addEventListener(
        document,
        EVENT.MOUSE_MOVE,
        this.updateCurrentCursorPosition,
      ),
      // rerender text elements on font load to fix #637 && #1553
      addEventListener(document.fonts, "loadingdone", (event) => {
        const loadedFontFaces = (event as FontFaceSetLoadEvent).fontfaces;
        this.fonts.onFontsLoaded(loadedFontFaces);
      }),
      // Safari-only desktop pinch zoom
      addEventListener(
        document,
        EVENT.GESTURE_START,
        this.onGestureStart as any,
        false,
      ),
      addEventListener(
        document,
        EVENT.GESTURE_CHANGE,
        this.onGestureChange as any,
        false,
      ),
      addEventListener(
        document,
        EVENT.GESTURE_END,
        this.onGestureEnd as any,
        false,
      ),
      addEventListener(window, EVENT.FOCUS, () => {
        this.maybeCleanupAfterMissingPointerUp(null);
      }),
    );

    if (this.state.viewModeEnabled) {
      return;
    }

    // -------------------------------------------------------------------------
    //                        edit-mode listeners only
    // -------------------------------------------------------------------------

    this.onRemoveEventListenersEmitter.once(
      addEventListener(
        document,
        EVENT.FULLSCREENCHANGE,
        this.onFullscreenChange,
      ),
      addEventListener(document, EVENT.PASTE, this.pasteFromClipboard),
      addEventListener(document, EVENT.CUT, this.onCut),
      addEventListener(window, EVENT.RESIZE, this.onResize, false),
      addEventListener(window, EVENT.UNLOAD, this.onUnload, false),
      addEventListener(window, EVENT.BLUR, this.onBlur, false),
      addEventListener(
        this.excalidrawContainerRef.current,
        EVENT.DRAG_OVER,
        this.disableEvent,
        false,
      ),
      addEventListener(
        this.excalidrawContainerRef.current,
        EVENT.DROP,
        this.disableEvent,
        false,
      ),
    );

    if (this.props.detectScroll) {
      this.onRemoveEventListenersEmitter.once(
        addEventListener(
          getNearestScrollableContainer(this.excalidrawContainerRef.current!),
          EVENT.SCROLL,
          this.onScroll,
        ),
      );
    }
  }

  componentDidUpdate(prevProps: AppProps, prevState: AppState) {
    this.updateEmbeddables();
    if (
      !this.state.showWelcomeScreen &&
      !this.scene.getElementsIncludingDeleted().length
    ) {
      this.setState({ showWelcomeScreen: true });
    }

    if (
      prevProps.UIOptions.dockedSidebarBreakpoint !==
      this.props.UIOptions.dockedSidebarBreakpoint
    ) {
      this.refreshEditorBreakpoints();
    }

    const hasFollowedPersonLeft =
      prevState.userToFollow &&
      !this.state.collaborators.has(prevState.userToFollow.socketId);

    if (hasFollowedPersonLeft) {
      this.maybeUnfollowRemoteUser();
    }

    if (
      prevState.zoom.value !== this.state.zoom.value ||
      prevState.scrollX !== this.state.scrollX ||
      prevState.scrollY !== this.state.scrollY
    ) {
      this.props?.onScrollChange?.(
        this.state.scrollX,
        this.state.scrollY,
        this.state.zoom,
      );
      this.onScrollChangeEmitter.trigger(
        this.state.scrollX,
        this.state.scrollY,
        this.state.zoom,
      );
    }

    if (prevState.userToFollow !== this.state.userToFollow) {
      if (prevState.userToFollow) {
        this.onUserFollowEmitter.trigger({
          userToFollow: prevState.userToFollow,
          action: "UNFOLLOW",
        });
      }

      if (this.state.userToFollow) {
        this.onUserFollowEmitter.trigger({
          userToFollow: this.state.userToFollow,
          action: "FOLLOW",
        });
      }
    }

    if (
      Object.keys(this.state.selectedElementIds).length &&
      isEraserActive(this.state)
    ) {
      this.setState({
        activeTool: updateActiveTool(this.state, { type: "selection" }),
      });
    }
    if (
      this.state.activeTool.type === "eraser" &&
      prevState.theme !== this.state.theme
    ) {
      setEraserCursor(this.interactiveCanvas, this.state.theme);
    }
    // Hide hyperlink popup if shown when element type is not selection
    if (
      prevState.activeTool.type === "selection" &&
      this.state.activeTool.type !== "selection" &&
      this.state.showHyperlinkPopup
    ) {
      this.setState({ showHyperlinkPopup: false });
    }
    if (prevProps.langCode !== this.props.langCode) {
      this.updateLanguage();
    }

    if (isEraserActive(prevState) && !isEraserActive(this.state)) {
      this.eraserTrail.endPath();
    }

    if (prevProps.viewModeEnabled !== this.props.viewModeEnabled) {
      this.setState({ viewModeEnabled: !!this.props.viewModeEnabled });
    }

    if (prevState.viewModeEnabled !== this.state.viewModeEnabled) {
      this.addEventListeners();
      this.deselectElements();
    }

    if (prevProps.zenModeEnabled !== this.props.zenModeEnabled) {
      this.setState({ zenModeEnabled: !!this.props.zenModeEnabled });
    }

    if (prevProps.theme !== this.props.theme && this.props.theme) {
      this.setState({ theme: this.props.theme });
    }

    if (prevProps.gridModeEnabled !== this.props.gridModeEnabled) {
      this.setState({
        gridSize: this.props.gridModeEnabled ? GRID_SIZE : null,
      });
    }

    if (this.props.name && prevProps.name !== this.props.name) {
      this.setState({
        name: this.props.name,
      });
    }

    this.excalidrawContainerRef.current?.classList.toggle(
      "theme--dark",
      this.state.theme === "dark",
    );

    if (
      this.state.editingLinearElement &&
      !this.state.selectedElementIds[this.state.editingLinearElement.elementId]
    ) {
      // defer so that the commitToHistory flag isn't reset via current update
      setTimeout(() => {
        // execute only if the condition still holds when the deferred callback
        // executes (it can be scheduled multiple times depending on how
        // many times the component renders)
        this.state.editingLinearElement &&
          this.actionManager.executeAction(actionFinalize);
      });
    }

    // failsafe in case the state is being updated in incorrect order resulting
    // in the editingElement being now a deleted element
    if (this.state.editingElement?.isDeleted) {
      this.setState({ editingElement: null });
    }

    if (
      this.state.selectedLinearElement &&
      !this.state.selectedElementIds[this.state.selectedLinearElement.elementId]
    ) {
      // To make sure `selectedLinearElement` is in sync with `selectedElementIds`, however this shouldn't be needed once
      // we have a single API to update `selectedElementIds`
      this.setState({ selectedLinearElement: null });
    }

    const { multiElement } = prevState;
    if (
      prevState.activeTool !== this.state.activeTool &&
      multiElement != null &&
      isBindingEnabled(this.state) &&
      isBindingElement(multiElement, false)
    ) {
      maybeBindLinearElement(
        multiElement,
        this.state,
        this.scene,
        tupleToCoors(
          LinearElementEditor.getPointAtIndexGlobalCoordinates(
            multiElement,
            -1,
          ),
        ),
      );
    }
    this.history.record(this.state, this.scene.getElementsIncludingDeleted());

    // Do not notify consumers if we're still loading the scene. Among other
    // potential issues, this fixes a case where the tab isn't focused during
    // init, which would trigger onChange with empty elements, which would then
    // override whatever is in localStorage currently.
    if (!this.state.isLoading) {
      this.props.onChange?.(
        this.scene.getElementsIncludingDeleted(),
        this.state,
        this.files,
      );
      this.onChangeEmitter.trigger(
        this.scene.getElementsIncludingDeleted(),
        this.state,
        this.files,
      );
    }
  }

  private renderInteractiveSceneCallback = ({
    atLeastOneVisibleElement,
    scrollBars,
    elementsMap,
  }: RenderInteractiveSceneCallback) => {
    if (scrollBars) {
      currentScrollBars = scrollBars;
    }
    const scrolledOutside =
      // hide when editing text
      isTextElement(this.state.editingElement)
        ? false
        : !atLeastOneVisibleElement && elementsMap.size > 0;
    if (this.state.scrolledOutside !== scrolledOutside) {
      this.setState({ scrolledOutside });
    }

    this.scheduleImageRefresh();
  };

  private onScroll = debounce(() => {
    const { offsetTop, offsetLeft } = this.getCanvasOffsets();
    this.setState((state) => {
      if (state.offsetLeft === offsetLeft && state.offsetTop === offsetTop) {
        return null;
      }
      return { offsetTop, offsetLeft };
    });
  }, SCROLL_TIMEOUT);

  // Copy/paste

  private onCut = withBatchedUpdates((event: ClipboardEvent) => {
    const isExcalidrawActive = this.excalidrawContainerRef.current?.contains(
      document.activeElement,
    );
    if (!isExcalidrawActive || isWritableElement(event.target)) {
      return;
    }
    this.actionManager.executeAction(actionCut, "keyboard", event);
    event.preventDefault();
    event.stopPropagation();
  });

  private onCopy = withBatchedUpdates((event: ClipboardEvent) => {
    const isExcalidrawActive = this.excalidrawContainerRef.current?.contains(
      document.activeElement,
    );
    if (!isExcalidrawActive || isWritableElement(event.target)) {
      return;
    }
    this.actionManager.executeAction(actionCopy, "keyboard", event);
    event.preventDefault();
    event.stopPropagation();
  });

  private static resetTapTwice() {
    didTapTwice = false;
  }

  private onTouchStart = (event: TouchEvent) => {
    // fix for Apple Pencil Scribble (do not prevent for other devices)
    if (isIOS) {
      event.preventDefault();
    }

    if (!didTapTwice) {
      didTapTwice = true;
      clearTimeout(tappedTwiceTimer);
      tappedTwiceTimer = window.setTimeout(
        App.resetTapTwice,
        TAP_TWICE_TIMEOUT,
      );
      return;
    }
    // insert text only if we tapped twice with a single finger
    // event.touches.length === 1 will also prevent inserting text when user's zooming
    if (didTapTwice && event.touches.length === 1) {
      const touch = event.touches[0];
      // @ts-ignore
      this.handleCanvasDoubleClick({
        clientX: touch.clientX,
        clientY: touch.clientY,
      });
      didTapTwice = false;
      clearTimeout(tappedTwiceTimer);
    }

    if (event.touches.length === 2) {
      this.setState({
        selectedElementIds: makeNextSelectedElementIds({}, this.state),
        activeEmbeddable: null,
      });
    }
  };

  private onTouchEnd = (event: TouchEvent) => {
    this.resetContextMenuTimer();
    if (event.touches.length > 0) {
      this.setState({
        previousSelectedElementIds: {},
        selectedElementIds: makeNextSelectedElementIds(
          this.state.previousSelectedElementIds,
          this.state,
        ),
      });
    } else {
      gesture.pointers.clear();
    }
  };

  public pasteFromClipboard = withBatchedUpdates(
    async (event: ClipboardEvent) => {
      const isPlainPaste = !!IS_PLAIN_PASTE;

      // #686
      const target = document.activeElement;
      const isExcalidrawActive =
        this.excalidrawContainerRef.current?.contains(target);
      if (event && !isExcalidrawActive) {
        return;
      }

      const elementUnderCursor = document.elementFromPoint(
        this.lastViewportPosition.x,
        this.lastViewportPosition.y,
      );
      if (
        event &&
        (!(elementUnderCursor instanceof HTMLCanvasElement) ||
          isWritableElement(target))
      ) {
        return;
      }

      const { x: sceneX, y: sceneY } = viewportCoordsToSceneCoords(
        {
          clientX: this.lastViewportPosition.x,
          clientY: this.lastViewportPosition.y,
        },
        this.state,
      );

      // must be called in the same frame (thus before any awaits) as the paste
      // event else some browsers (FF...) will clear the clipboardData
      // (something something security)
      let file = event?.clipboardData?.files[0];
      const data = await parseClipboard(event, isPlainPaste);
      if (!file && !isPlainPaste) {
        if (data.mixedContent) {
          return this.addElementsFromMixedContentPaste(data.mixedContent, {
            isPlainPaste,
            sceneX,
            sceneY,
          });
        } else if (data.text) {
          const string = data.text.trim();
          if (string.startsWith("<svg") && string.endsWith("</svg>")) {
            // ignore SVG validation/normalization which will be done during image
            // initialization
            file = SVGStringToFile(string);
          }
        }
      }

      // prefer spreadsheet data over image file (MS Office/Libre Office)
      if (isSupportedImageFile(file) && !data.spreadsheet) {
        if (!this.isToolSupported("image")) {
          this.setState({ errorMessage: t("errors.imageToolNotSupported") });
          return;
        }

        const imageElement = this.createImageElement({ sceneX, sceneY });
        this.insertImageElement(imageElement, file);
        this.initializeImageDimensions(imageElement);
        this.setState({
          selectedElementIds: makeNextSelectedElementIds(
            {
              [imageElement.id]: true,
            },
            this.state,
          ),
        });

        return;
      }

      if (this.props.onPaste) {
        try {
          if ((await this.props.onPaste(data, event)) === false) {
            return;
          }
        } catch (error: any) {
          console.error(error);
        }
      }

      if (data.errorMessage) {
        this.setState({ errorMessage: data.errorMessage });
      } else if (data.spreadsheet && !isPlainPaste) {
        this.setState({
          pasteDialog: {
            data: data.spreadsheet,
            shown: true,
          },
        });
      } else if (data.elements) {
        const elements = (
          data.programmaticAPI
            ? convertToExcalidrawElements(
                data.elements as ExcalidrawElementSkeleton[],
              )
            : data.elements
        ) as readonly ExcalidrawElement[];
        // TODO remove formatting from elements if isPlainPaste
        this.addElementsFromPasteOrLibrary({
          elements,
          files: data.files || null,
          position: "cursor",
          retainSeed: isPlainPaste,
        });
      } else if (data.text) {
        const nonEmptyLines = normalizeEOL(data.text)
          .split(/\n+/)
          .map((s) => s.trim())
          .filter(Boolean);

        const embbeddableUrls = nonEmptyLines
          .map((str) => maybeParseEmbedSrc(str))
          .filter((string) => {
            return (
              embeddableURLValidator(string, this.props.validateEmbeddable) &&
              (/^(http|https):\/\/[^\s/$.?#].[^\s]*$/.test(string) ||
                getEmbedLink(string)?.type === "video")
            );
          });

        if (
          !IS_PLAIN_PASTE &&
          embbeddableUrls.length > 0 &&
          // if there were non-embeddable text (lines) mixed in with embeddable
          // urls, ignore and paste as text
          embbeddableUrls.length === nonEmptyLines.length
        ) {
          const embeddables: NonDeleted<ExcalidrawEmbeddableElement>[] = [];
          for (const url of embbeddableUrls) {
            const prevEmbeddable: ExcalidrawEmbeddableElement | undefined =
              embeddables[embeddables.length - 1];
            const embeddable = this.insertEmbeddableElement({
              sceneX: prevEmbeddable
                ? prevEmbeddable.x + prevEmbeddable.width + 20
                : sceneX,
              sceneY,
              link: normalizeLink(url),
            });
            if (embeddable) {
              embeddables.push(embeddable);
            }
          }
          if (embeddables.length) {
            this.setState({
              selectedElementIds: Object.fromEntries(
                embeddables.map((embeddable) => [embeddable.id, true]),
              ),
            });
          }
          return;
        }
        this.addTextFromPaste(data.text, isPlainPaste);
      }
      this.setActiveTool({ type: "selection" });
      event?.preventDefault();
    },
  );

  addElementsFromPasteOrLibrary = (opts: {
    elements: readonly ExcalidrawElement[];
    files: BinaryFiles | null;
    position: { clientX: number; clientY: number } | "cursor" | "center";
    retainSeed?: boolean;
    fitToContent?: boolean;
  }) => {
    const elements = restoreElements(opts.elements, null, undefined);
    const [minX, minY, maxX, maxY] = getCommonBounds(elements);

    const elementsCenterX = distance(minX, maxX) / 2;
    const elementsCenterY = distance(minY, maxY) / 2;

    const clientX =
      typeof opts.position === "object"
        ? opts.position.clientX
        : opts.position === "cursor"
        ? this.lastViewportPosition.x
        : this.state.width / 2 + this.state.offsetLeft;
    const clientY =
      typeof opts.position === "object"
        ? opts.position.clientY
        : opts.position === "cursor"
        ? this.lastViewportPosition.y
        : this.state.height / 2 + this.state.offsetTop;

    const { x, y } = viewportCoordsToSceneCoords(
      { clientX, clientY },
      this.state,
    );

    const dx = x - elementsCenterX;
    const dy = y - elementsCenterY;

    const [gridX, gridY] = getGridPoint(dx, dy, this.state.gridSize);

    const newElements = duplicateElements(
      elements.map((element) => {
        return newElementWith(element, {
          x: element.x + gridX - minX,
          y: element.y + gridY - minY,
        });
      }),
      {
        randomizeSeed: !opts.retainSeed,
      },
    );

    const allElements = [
      ...this.scene.getElementsIncludingDeleted(),
      ...newElements,
    ];

<<<<<<< HEAD
    this.scene.replaceAllElements(nextElements, arrayToMap(newElements));
=======
    const topLayerFrame = this.getTopLayerFrameAtSceneCoords({ x, y });

    if (topLayerFrame) {
      const eligibleElements = filterElementsEligibleAsFrameChildren(
        newElements,
        topLayerFrame,
      );
      addElementsToFrame(allElements, eligibleElements, topLayerFrame);
    }

    this.scene.replaceAllElements(allElements);
>>>>>>> c6fdac13

    newElements.forEach((newElement) => {
      if (isTextElement(newElement) && isBoundToContainer(newElement)) {
        const container = getContainerElement(
          newElement,
          this.scene.getElementsMapIncludingDeleted(),
        );
        redrawTextBoundingBox(newElement, container);
      }
    });

    if (opts.files) {
      this.files = { ...this.files, ...opts.files };
    }

    this.history.resumeRecording();

    const nextElementsToSelect =
      excludeElementsInFramesFromSelection(newElements);

    this.setState(
      {
        ...this.state,
        // keep sidebar (presumably the library) open if it's docked and
        // can fit.
        //
        // Note, we should close the sidebar only if we're dropping items
        // from library, not when pasting from clipboard. Alas.
        openSidebar:
          this.state.openSidebar &&
          this.device.editor.canFitSidebar &&
          jotaiStore.get(isSidebarDockedAtom)
            ? this.state.openSidebar
            : null,
        ...selectGroupsForSelectedElements(
          {
            editingGroupId: null,
            selectedElementIds: nextElementsToSelect.reduce(
              (acc: Record<ExcalidrawElement["id"], true>, element) => {
                if (!isBoundToContainer(element)) {
                  acc[element.id] = true;
                }
                return acc;
              },
              {},
            ),
          },
          this.scene.getNonDeletedElements(),
          this.state,
          this,
        ),
      },
      () => {
        if (opts.files) {
          this.addNewImagesToImageCache();
        }
      },
    );
    this.setActiveTool({ type: "selection" });

    if (opts.fitToContent) {
      this.scrollToContent(newElements, {
        fitToContent: true,
      });
    }
  };

  // TODO rewrite this to paste both text & images at the same time if
  // pasted data contains both
  private async addElementsFromMixedContentPaste(
    mixedContent: PastedMixedContent,
    {
      isPlainPaste,
      sceneX,
      sceneY,
    }: { isPlainPaste: boolean; sceneX: number; sceneY: number },
  ) {
    if (
      !isPlainPaste &&
      mixedContent.some((node) => node.type === "imageUrl") &&
      this.isToolSupported("image")
    ) {
      const imageURLs = mixedContent
        .filter((node) => node.type === "imageUrl")
        .map((node) => node.value);
      const responses = await Promise.all(
        imageURLs.map(async (url) => {
          try {
            return { file: await ImageURLToFile(url) };
          } catch (error: any) {
            return { errorMessage: error.message as string };
          }
        }),
      );
      let y = sceneY;
      let firstImageYOffsetDone = false;
      const nextSelectedIds: Record<ExcalidrawElement["id"], true> = {};
      for (const response of responses) {
        if (response.file) {
          const imageElement = this.createImageElement({
            sceneX,
            sceneY: y,
          });

          const initializedImageElement = await this.insertImageElement(
            imageElement,
            response.file,
          );
          if (initializedImageElement) {
            // vertically center first image in the batch
            if (!firstImageYOffsetDone) {
              firstImageYOffsetDone = true;
              y -= initializedImageElement.height / 2;
            }
            // hack to reset the `y` coord because we vertically center during
            // insertImageElement
            mutateElement(initializedImageElement, { y }, false);

            y = imageElement.y + imageElement.height + 25;

            nextSelectedIds[imageElement.id] = true;
          }
        }
      }

      this.setState({
        selectedElementIds: makeNextSelectedElementIds(
          nextSelectedIds,
          this.state,
        ),
      });

      const error = responses.find((response) => !!response.errorMessage);
      if (error && error.errorMessage) {
        this.setState({ errorMessage: error.errorMessage });
      }
    } else {
      const textNodes = mixedContent.filter((node) => node.type === "text");
      if (textNodes.length) {
        this.addTextFromPaste(
          textNodes.map((node) => node.value).join("\n\n"),
          isPlainPaste,
        );
      }
    }
  }

  private addTextFromPaste(text: string, isPlainPaste = false) {
    const { x, y } = viewportCoordsToSceneCoords(
      {
        clientX: this.lastViewportPosition.x,
        clientY: this.lastViewportPosition.y,
      },
      this.state,
    );

    const textElementProps = {
      x,
      y,
      strokeColor: this.state.currentItemStrokeColor,
      backgroundColor: this.state.currentItemBackgroundColor,
      fillStyle: this.state.currentItemFillStyle,
      strokeWidth: this.state.currentItemStrokeWidth,
      strokeStyle: this.state.currentItemStrokeStyle,
      roundness: null,
      roughness: this.state.currentItemRoughness,
      opacity: this.state.currentItemOpacity,
      text,
      fontSize: this.state.currentItemFontSize,
      fontFamily: this.state.currentItemFontFamily,
      textAlign: this.state.currentItemTextAlign,
      verticalAlign: DEFAULT_VERTICAL_ALIGN,
      locked: false,
    };

    const LINE_GAP = 10;
    let currentY = y;

    const lines = isPlainPaste ? [text] : text.split("\n");
    const textElements = lines.reduce(
      (acc: ExcalidrawTextElement[], line, idx) => {
        const text = line.trim();

        const lineHeight = getDefaultLineHeight(textElementProps.fontFamily);
        if (text.length) {
          const topLayerFrame = this.getTopLayerFrameAtSceneCoords({
            x,
            y: currentY,
          });

          const element = newTextElement({
            ...textElementProps,
            x,
            y: currentY,
            text,
            lineHeight,
            frameId: topLayerFrame ? topLayerFrame.id : null,
          });
          acc.push(element);
          currentY += element.height + LINE_GAP;
        } else {
          const prevLine = lines[idx - 1]?.trim();
          // add paragraph only if previous line was not empty, IOW don't add
          // more than one empty line
          if (prevLine) {
            currentY +=
              getLineHeightInPx(textElementProps.fontSize, lineHeight) +
              LINE_GAP;
          }
        }

        return acc;
      },
      [],
    );

    if (textElements.length === 0) {
      return;
    }

    const frameId = textElements[0].frameId;

    if (frameId) {
      this.scene.insertElementsAtIndex(
        textElements,
        this.scene.getElementIndex(frameId),
      );
    } else {
      this.scene.replaceAllElements(
        [...this.scene.getElementsIncludingDeleted(), ...textElements],
        arrayToMap(textElements),
      );
    }

    this.setState({
      selectedElementIds: makeNextSelectedElementIds(
        Object.fromEntries(textElements.map((el) => [el.id, true])),
        this.state,
      ),
    });

    if (
      !isPlainPaste &&
      textElements.length > 1 &&
      PLAIN_PASTE_TOAST_SHOWN === false &&
      !this.device.editor.isMobile
    ) {
      this.setToast({
        message: t("toast.pasteAsSingleElement", {
          shortcut: getShortcutKey("CtrlOrCmd+Shift+V"),
        }),
        duration: 5000,
      });
      PLAIN_PASTE_TOAST_SHOWN = true;
    }

    this.history.resumeRecording();
  }

  setAppState: React.Component<any, AppState>["setState"] = (
    state,
    callback,
  ) => {
    this.setState(state, callback);
  };

  removePointer = (event: React.PointerEvent<HTMLElement> | PointerEvent) => {
    if (touchTimeout) {
      this.resetContextMenuTimer();
    }

    gesture.pointers.delete(event.pointerId);
  };

  toggleLock = (source: "keyboard" | "ui" = "ui") => {
    if (!this.state.activeTool.locked) {
      trackEvent(
        "toolbar",
        "toggleLock",
        `${source} (${this.device.editor.isMobile ? "mobile" : "desktop"})`,
      );
    }
    this.setState((prevState) => {
      return {
        activeTool: {
          ...prevState.activeTool,
          ...updateActiveTool(
            this.state,
            prevState.activeTool.locked
              ? { type: "selection" }
              : prevState.activeTool,
          ),
          locked: !prevState.activeTool.locked,
        },
      };
    });
  };

  updateFrameRendering = (
    opts:
      | Partial<AppState["frameRendering"]>
      | ((
          prevState: AppState["frameRendering"],
        ) => Partial<AppState["frameRendering"]>),
  ) => {
    this.setState((prevState) => {
      const next =
        typeof opts === "function" ? opts(prevState.frameRendering) : opts;
      return {
        frameRendering: {
          enabled: next?.enabled ?? prevState.frameRendering.enabled,
          clip: next?.clip ?? prevState.frameRendering.clip,
          name: next?.name ?? prevState.frameRendering.name,
          outline: next?.outline ?? prevState.frameRendering.outline,
        },
      };
    });
  };

  togglePenMode = (force: boolean | null) => {
    this.setState((prevState) => {
      return {
        penMode: force ?? !prevState.penMode,
        penDetected: true,
      };
    });
  };

  onHandToolToggle = () => {
    this.actionManager.executeAction(actionToggleHandTool);
  };

  /**
   * Zooms on canvas viewport center
   */
  zoomCanvas = (
    /** decimal fraction between 0.1 (10% zoom) and 30 (3000% zoom) */
    value: number,
  ) => {
    this.setState({
      ...getStateForZoom(
        {
          viewportX: this.state.width / 2 + this.state.offsetLeft,
          viewportY: this.state.height / 2 + this.state.offsetTop,
          nextZoom: getNormalizedZoom(value),
        },
        this.state,
      ),
    });
  };

  private cancelInProgressAnimation: (() => void) | null = null;

  scrollToContent = (
    target:
      | ExcalidrawElement
      | readonly ExcalidrawElement[] = this.scene.getNonDeletedElements(),
    opts?:
      | {
          fitToContent?: boolean;
          fitToViewport?: never;
          viewportZoomFactor?: never;
          animate?: boolean;
          duration?: number;
        }
      | {
          fitToContent?: never;
          fitToViewport?: boolean;
          /** when fitToViewport=true, how much screen should the content cover,
           * between 0.1 (10%) and 1 (100%)
           */
          viewportZoomFactor?: number;
          animate?: boolean;
          duration?: number;
        },
  ) => {
    this.cancelInProgressAnimation?.();

    // convert provided target into ExcalidrawElement[] if necessary
    const targetElements = Array.isArray(target) ? target : [target];

    let zoom = this.state.zoom;
    let scrollX = this.state.scrollX;
    let scrollY = this.state.scrollY;

    if (opts?.fitToContent || opts?.fitToViewport) {
      const { appState } = zoomToFit({
        targetElements,
        appState: this.state,
        fitToViewport: !!opts?.fitToViewport,
        viewportZoomFactor: opts?.viewportZoomFactor,
      });
      zoom = appState.zoom;
      scrollX = appState.scrollX;
      scrollY = appState.scrollY;
    } else {
      // compute only the viewport location, without any zoom adjustment
      const scroll = calculateScrollCenter(targetElements, this.state);
      scrollX = scroll.scrollX;
      scrollY = scroll.scrollY;
    }

    // when animating, we use RequestAnimationFrame to prevent the animation
    // from slowing down other processes
    if (opts?.animate) {
      const origScrollX = this.state.scrollX;
      const origScrollY = this.state.scrollY;
      const origZoom = this.state.zoom.value;

      const cancel = easeToValuesRAF({
        fromValues: {
          scrollX: origScrollX,
          scrollY: origScrollY,
          zoom: origZoom,
        },
        toValues: { scrollX, scrollY, zoom: zoom.value },
        interpolateValue: (from, to, progress, key) => {
          // for zoom, use different easing
          if (key === "zoom") {
            return from * Math.pow(to / from, easeOut(progress));
          }
          // handle using default
          return undefined;
        },
        onStep: ({ scrollX, scrollY, zoom }) => {
          this.setState({
            scrollX,
            scrollY,
            zoom: { value: zoom },
          });
        },
        onStart: () => {
          this.setState({ shouldCacheIgnoreZoom: true });
        },
        onEnd: () => {
          this.setState({ shouldCacheIgnoreZoom: false });
        },
        onCancel: () => {
          this.setState({ shouldCacheIgnoreZoom: false });
        },
        duration: opts?.duration ?? 500,
      });

      this.cancelInProgressAnimation = () => {
        cancel();
        this.cancelInProgressAnimation = null;
      };
    } else {
      this.setState({ scrollX, scrollY, zoom });
    }
  };

  private maybeUnfollowRemoteUser = () => {
    if (this.state.userToFollow) {
      this.setState({ userToFollow: null });
    }
  };

  /** use when changing scrollX/scrollY/zoom based on user interaction */
  private translateCanvas: React.Component<any, AppState>["setState"] = (
    state,
  ) => {
    this.cancelInProgressAnimation?.();
    this.maybeUnfollowRemoteUser();
    this.setState(state);
  };

  setToast = (
    toast: {
      message: string;
      closable?: boolean;
      duration?: number;
    } | null,
  ) => {
    this.setState({ toast });
  };

  restoreFileFromShare = async () => {
    try {
      const webShareTargetCache = await caches.open("web-share-target");

      const response = await webShareTargetCache.match("shared-file");
      if (response) {
        const blob = await response.blob();
        const file = new File([blob], blob.name || "", { type: blob.type });
        this.loadFileToCanvas(file, null);
        await webShareTargetCache.delete("shared-file");
        window.history.replaceState(null, APP_NAME, window.location.pathname);
      }
    } catch (error: any) {
      this.setState({ errorMessage: error.message });
    }
  };

  /** adds supplied files to existing files in the appState */
  public addFiles: ExcalidrawImperativeAPI["addFiles"] = withBatchedUpdates(
    (files) => {
      const filesMap = files.reduce((acc, fileData) => {
        acc.set(fileData.id, fileData);
        return acc;
      }, new Map<FileId, BinaryFileData>());

      this.files = { ...this.files, ...Object.fromEntries(filesMap) };

      this.scene.getNonDeletedElements().forEach((element) => {
        if (
          isInitializedImageElement(element) &&
          filesMap.has(element.fileId)
        ) {
          this.imageCache.delete(element.fileId);
          ShapeCache.delete(element);
        }
      });
      this.scene.informMutation();

      this.addNewImagesToImageCache();
    },
  );

  public updateScene = withBatchedUpdates(
    <K extends keyof AppState>(sceneData: {
      elements?: SceneData["elements"];
      appState?: Pick<AppState, K> | null;
      collaborators?: SceneData["collaborators"];
      commitToHistory?: SceneData["commitToHistory"];
    }) => {
      if (sceneData.commitToHistory) {
        this.history.resumeRecording();
      }

      if (sceneData.appState) {
        this.setState(sceneData.appState);
      }

      if (sceneData.elements) {
        this.scene.replaceAllElements(
          restoreFractionalIndices(sceneData.elements),
        );
      }

      if (sceneData.collaborators) {
        this.setState({ collaborators: sceneData.collaborators });
      }
    },
  );

  private onSceneUpdated = () => {
    this.setState({});
  };

  /**
   * @returns whether the menu was toggled on or off
   */
  public toggleSidebar = ({
    name,
    tab,
    force,
  }: {
    name: SidebarName;
    tab?: SidebarTabName;
    force?: boolean;
  }): boolean => {
    let nextName;
    if (force === undefined) {
      nextName = this.state.openSidebar?.name === name ? null : name;
    } else {
      nextName = force ? name : null;
    }
    this.setState({ openSidebar: nextName ? { name: nextName, tab } : null });

    return !!nextName;
  };

  private updateCurrentCursorPosition = withBatchedUpdates(
    (event: MouseEvent) => {
      this.lastViewportPosition.x = event.clientX;
      this.lastViewportPosition.y = event.clientY;
    },
  );

  // Input handling
  private onKeyDown = withBatchedUpdates(
    (event: React.KeyboardEvent | KeyboardEvent) => {
      // normalize `event.key` when CapsLock is pressed #2372

      if (
        "Proxy" in window &&
        ((!event.shiftKey && /^[A-Z]$/.test(event.key)) ||
          (event.shiftKey && /^[a-z]$/.test(event.key)))
      ) {
        event = new Proxy(event, {
          get(ev: any, prop) {
            const value = ev[prop];
            if (typeof value === "function") {
              // fix for Proxies hijacking `this`
              return value.bind(ev);
            }
            return prop === "key"
              ? // CapsLock inverts capitalization based on ShiftKey, so invert
                // it back
                event.shiftKey
                ? ev.key.toUpperCase()
                : ev.key.toLowerCase()
              : value;
          },
        });
      }

      if (event[KEYS.CTRL_OR_CMD] && event.key.toLowerCase() === KEYS.V) {
        IS_PLAIN_PASTE = event.shiftKey;
        clearTimeout(IS_PLAIN_PASTE_TIMER);
        // reset (100ms to be safe that we it runs after the ensuing
        // paste event). Though, technically unnecessary to reset since we
        // (re)set the flag before each paste event.
        IS_PLAIN_PASTE_TIMER = window.setTimeout(() => {
          IS_PLAIN_PASTE = false;
        }, 100);
      }

      // prevent browser zoom in input fields
      if (event[KEYS.CTRL_OR_CMD] && isWritableElement(event.target)) {
        if (event.code === CODES.MINUS || event.code === CODES.EQUAL) {
          event.preventDefault();
          return;
        }
      }

      // bail if
      if (
        // inside an input
        (isWritableElement(event.target) &&
          // unless pressing escape (finalize action)
          event.key !== KEYS.ESCAPE) ||
        // or unless using arrows (to move between buttons)
        (isArrowKey(event.key) && isInputLike(event.target))
      ) {
        return;
      }

      if (event.key === KEYS.QUESTION_MARK) {
        this.setState({
          openDialog: { name: "help" },
        });
        return;
      } else if (
        event.key.toLowerCase() === KEYS.E &&
        event.shiftKey &&
        event[KEYS.CTRL_OR_CMD]
      ) {
        event.preventDefault();
        this.setState({ openDialog: { name: "imageExport" } });
        return;
      }

      if (event.key === KEYS.PAGE_UP || event.key === KEYS.PAGE_DOWN) {
        let offset =
          (event.shiftKey ? this.state.width : this.state.height) /
          this.state.zoom.value;
        if (event.key === KEYS.PAGE_DOWN) {
          offset = -offset;
        }
        if (event.shiftKey) {
          this.translateCanvas((state) => ({
            scrollX: state.scrollX + offset,
          }));
        } else {
          this.translateCanvas((state) => ({
            scrollY: state.scrollY + offset,
          }));
        }
      }

      if (this.actionManager.handleKeyDown(event)) {
        return;
      }

      if (this.state.viewModeEnabled) {
        return;
      }

      if (event[KEYS.CTRL_OR_CMD] && this.state.isBindingEnabled) {
        this.setState({ isBindingEnabled: false });
      }

      if (isArrowKey(event.key)) {
        const step =
          (this.state.gridSize &&
            (event.shiftKey
              ? ELEMENT_TRANSLATE_AMOUNT
              : this.state.gridSize)) ||
          (event.shiftKey
            ? ELEMENT_SHIFT_TRANSLATE_AMOUNT
            : ELEMENT_TRANSLATE_AMOUNT);

        let offsetX = 0;
        let offsetY = 0;

        if (event.key === KEYS.ARROW_LEFT) {
          offsetX = -step;
        } else if (event.key === KEYS.ARROW_RIGHT) {
          offsetX = step;
        } else if (event.key === KEYS.ARROW_UP) {
          offsetY = -step;
        } else if (event.key === KEYS.ARROW_DOWN) {
          offsetY = step;
        }

        const selectedElements = this.scene.getSelectedElements({
          selectedElementIds: this.state.selectedElementIds,
          includeBoundTextElement: true,
          includeElementsInFrames: true,
        });

        selectedElements.forEach((element) => {
          mutateElement(element, {
            x: element.x + offsetX,
            y: element.y + offsetY,
          });

          updateBoundElements(element, {
            simultaneouslyUpdated: selectedElements,
          });
        });

        this.maybeSuggestBindingForAll(selectedElements);

        event.preventDefault();
      } else if (event.key === KEYS.ENTER) {
        const selectedElements = this.scene.getSelectedElements(this.state);
        if (selectedElements.length === 1) {
          const selectedElement = selectedElements[0];
          if (event[KEYS.CTRL_OR_CMD]) {
            if (isLinearElement(selectedElement)) {
              if (
                !this.state.editingLinearElement ||
                this.state.editingLinearElement.elementId !==
                  selectedElements[0].id
              ) {
                this.history.resumeRecording();
                this.setState({
                  editingLinearElement: new LinearElementEditor(
                    selectedElement,
                    this.scene,
                  ),
                });
              }
            }
          } else if (
            isTextElement(selectedElement) ||
            isValidTextContainer(selectedElement)
          ) {
            let container;
            if (!isTextElement(selectedElement)) {
              container = selectedElement as ExcalidrawTextContainer;
            }
            const midPoint = getContainerCenter(selectedElement, this.state);
            const sceneX = midPoint.x;
            const sceneY = midPoint.y;
            this.startTextEditing({
              sceneX,
              sceneY,
              container,
            });
            event.preventDefault();
            return;
          } else if (isFrameLikeElement(selectedElement)) {
            this.setState({
              editingFrame: selectedElement.id,
            });
          }
        }
      } else if (
        !event.ctrlKey &&
        !event.altKey &&
        !event.metaKey &&
        this.state.draggingElement === null
      ) {
        const shape = findShapeByKey(event.key);
        if (shape) {
          if (this.state.activeTool.type !== shape) {
            trackEvent(
              "toolbar",
              shape,
              `keyboard (${
                this.device.editor.isMobile ? "mobile" : "desktop"
              })`,
            );
          }
          this.setActiveTool({ type: shape });
          event.stopPropagation();
        } else if (event.key === KEYS.Q) {
          this.toggleLock("keyboard");
          event.stopPropagation();
        }
      }
      if (event.key === KEYS.SPACE && gesture.pointers.size === 0) {
        isHoldingSpace = true;
        setCursor(this.interactiveCanvas, CURSOR_TYPE.GRAB);
        event.preventDefault();
      }

      if (
        (event.key === KEYS.G || event.key === KEYS.S) &&
        !event.altKey &&
        !event[KEYS.CTRL_OR_CMD]
      ) {
        const selectedElements = this.scene.getSelectedElements(this.state);
        if (
          this.state.activeTool.type === "selection" &&
          !selectedElements.length
        ) {
          return;
        }

        if (
          event.key === KEYS.G &&
          (hasBackground(this.state.activeTool.type) ||
            selectedElements.some((element) => hasBackground(element.type)))
        ) {
          this.setState({ openPopup: "elementBackground" });
          event.stopPropagation();
        }
        if (event.key === KEYS.S) {
          this.setState({ openPopup: "elementStroke" });
          event.stopPropagation();
        }
      }

      if (event.key === KEYS.K && !event.altKey && !event[KEYS.CTRL_OR_CMD]) {
        if (this.state.activeTool.type === "laser") {
          this.setActiveTool({ type: "selection" });
        } else {
          this.setActiveTool({ type: "laser" });
        }
        return;
      }

      if (
        event[KEYS.CTRL_OR_CMD] &&
        (event.key === KEYS.BACKSPACE || event.key === KEYS.DELETE)
      ) {
        jotaiStore.set(activeConfirmDialogAtom, "clearCanvas");
      }

      // eye dropper
      // -----------------------------------------------------------------------
      const lowerCased = event.key.toLocaleLowerCase();
      const isPickingStroke = lowerCased === KEYS.S && event.shiftKey;
      const isPickingBackground =
        event.key === KEYS.I || (lowerCased === KEYS.G && event.shiftKey);

      if (isPickingStroke || isPickingBackground) {
        this.openEyeDropper({
          type: isPickingStroke ? "stroke" : "background",
        });
      }
      // -----------------------------------------------------------------------
    },
  );

  private onWheel = withBatchedUpdates((event: WheelEvent) => {
    // prevent browser pinch zoom on DOM elements
    if (!(event.target instanceof HTMLCanvasElement) && event.ctrlKey) {
      event.preventDefault();
    }
  });

  private onKeyUp = withBatchedUpdates((event: KeyboardEvent) => {
    if (event.key === KEYS.SPACE) {
      if (this.state.viewModeEnabled) {
        setCursor(this.interactiveCanvas, CURSOR_TYPE.GRAB);
      } else if (this.state.activeTool.type === "selection") {
        resetCursor(this.interactiveCanvas);
      } else {
        setCursorForShape(this.interactiveCanvas, this.state);
        this.setState({
          selectedElementIds: makeNextSelectedElementIds({}, this.state),
          selectedGroupIds: {},
          editingGroupId: null,
          activeEmbeddable: null,
        });
      }
      isHoldingSpace = false;
    }
    if (!event[KEYS.CTRL_OR_CMD] && !this.state.isBindingEnabled) {
      this.setState({ isBindingEnabled: true });
    }
    if (isArrowKey(event.key)) {
      const selectedElements = this.scene.getSelectedElements(this.state);
      isBindingEnabled(this.state)
        ? bindOrUnbindSelectedElements(selectedElements)
        : unbindLinearElements(selectedElements);
      this.setState({ suggestedBindings: [] });
    }
  });

  // We purposely widen the `tool` type so this helper can be called with
  // any tool without having to type check it
  private isToolSupported = <T extends ToolType | "custom">(tool: T) => {
    return (
      this.props.UIOptions.tools?.[
        tool as Extract<T, keyof AppProps["UIOptions"]["tools"]>
      ] !== false
    );
  };

  setActiveTool = (
    tool: (
      | (
          | { type: Exclude<ToolType, "image"> }
          | {
              type: Extract<ToolType, "image">;
              insertOnCanvasDirectly?: boolean;
            }
        )
      | { type: "custom"; customType: string }
    ) & { locked?: boolean },
  ) => {
    if (!this.isToolSupported(tool.type)) {
      console.warn(
        `"${tool.type}" tool is disabled via "UIOptions.canvasActions.tools.${tool.type}"`,
      );
      return;
    }

    const nextActiveTool = updateActiveTool(this.state, tool);
    if (nextActiveTool.type === "hand") {
      setCursor(this.interactiveCanvas, CURSOR_TYPE.GRAB);
    } else if (!isHoldingSpace) {
      setCursorForShape(this.interactiveCanvas, this.state);
    }
    if (isToolIcon(document.activeElement)) {
      this.focusContainer();
    }
    if (!isLinearElementType(nextActiveTool.type)) {
      this.setState({ suggestedBindings: [] });
    }
    if (nextActiveTool.type === "image") {
      this.onImageAction({
        insertOnCanvasDirectly:
          (tool.type === "image" && tool.insertOnCanvasDirectly) ?? false,
      });
    }

    this.setState((prevState) => {
      const commonResets = {
        snapLines: prevState.snapLines.length ? [] : prevState.snapLines,
        originSnapOffset: null,
        activeEmbeddable: null,
      } as const;
      if (nextActiveTool.type !== "selection") {
        return {
          ...prevState,
          activeTool: nextActiveTool,
          selectedElementIds: makeNextSelectedElementIds({}, prevState),
          selectedGroupIds: makeNextSelectedElementIds({}, prevState),
          editingGroupId: null,
          multiElement: null,
          ...commonResets,
        };
      }
      return {
        ...prevState,
        activeTool: nextActiveTool,
        ...commonResets,
      };
    });
  };

  setOpenDialog = (dialogType: AppState["openDialog"]) => {
    this.setState({ openDialog: dialogType });
  };

  private setCursor = (cursor: string) => {
    setCursor(this.interactiveCanvas, cursor);
  };

  private resetCursor = () => {
    resetCursor(this.interactiveCanvas);
  };
  /**
   * returns whether user is making a gesture with >= 2 fingers (points)
   * on o touch screen (not on a trackpad). Currently only relates to Darwin
   * (iOS/iPadOS,MacOS), but may work on other devices in the future if
   * GestureEvent is standardized.
   */
  private isTouchScreenMultiTouchGesture = () => {
    // we don't want to deselect when using trackpad, and multi-point gestures
    // only work on touch screens, so checking for >= pointers means we're on a
    // touchscreen
    return gesture.pointers.size >= 2;
  };

  // fires only on Safari
  private onGestureStart = withBatchedUpdates((event: GestureEvent) => {
    event.preventDefault();

    // we only want to deselect on touch screens because user may have selected
    // elements by mistake while zooming
    if (this.isTouchScreenMultiTouchGesture()) {
      this.setState({
        selectedElementIds: makeNextSelectedElementIds({}, this.state),
        activeEmbeddable: null,
      });
    }
    gesture.initialScale = this.state.zoom.value;
  });

  // fires only on Safari
  private onGestureChange = withBatchedUpdates((event: GestureEvent) => {
    event.preventDefault();

    // onGestureChange only has zoom factor but not the center.
    // If we're on iPad or iPhone, then we recognize multi-touch and will
    // zoom in at the right location in the touchmove handler
    // (handleCanvasPointerMove).
    //
    // On Macbook trackpad, we don't have those events so will zoom in at the
    // current location instead.
    //
    // As such, bail from this handler on touch devices.
    if (this.isTouchScreenMultiTouchGesture()) {
      return;
    }

    const initialScale = gesture.initialScale;
    if (initialScale) {
      this.setState((state) => ({
        ...getStateForZoom(
          {
            viewportX: this.lastViewportPosition.x,
            viewportY: this.lastViewportPosition.y,
            nextZoom: getNormalizedZoom(initialScale * event.scale),
          },
          state,
        ),
      }));
    }
  });

  // fires only on Safari
  private onGestureEnd = withBatchedUpdates((event: GestureEvent) => {
    event.preventDefault();
    // reselect elements only on touch screens (see onGestureStart)
    if (this.isTouchScreenMultiTouchGesture()) {
      this.setState({
        previousSelectedElementIds: {},
        selectedElementIds: makeNextSelectedElementIds(
          this.state.previousSelectedElementIds,
          this.state,
        ),
      });
    }
    gesture.initialScale = null;
  });

  private handleTextWysiwyg(
    element: ExcalidrawTextElement,
    {
      isExistingElement = false,
    }: {
      isExistingElement?: boolean;
    },
  ) {
    const updateElement = (
      text: string,
      originalText: string,
      isDeleted: boolean,
    ) => {
      this.scene.replaceAllElements([
        ...this.scene.getElementsIncludingDeleted().map((_element) => {
          if (_element.id === element.id && isTextElement(_element)) {
            return updateTextElement(
              _element,
              getContainerElement(
                _element,
                this.scene.getElementsMapIncludingDeleted(),
              ),
              {
                text,
                isDeleted,
                originalText,
              },
            );
          }
          return _element;
        }),
      ]);
    };

    textWysiwyg({
      id: element.id,
      canvas: this.canvas,
      getViewportCoords: (x, y) => {
        const { x: viewportX, y: viewportY } = sceneCoordsToViewportCoords(
          {
            sceneX: x,
            sceneY: y,
          },
          this.state,
        );
        return [
          viewportX - this.state.offsetLeft,
          viewportY - this.state.offsetTop,
        ];
      },
      onChange: withBatchedUpdates((text) => {
        updateElement(text, text, false);
        if (isNonDeletedElement(element)) {
          updateBoundElements(element);
        }
      }),
      onSubmit: withBatchedUpdates(({ text, viaKeyboard, originalText }) => {
        const isDeleted = !text.trim();
        updateElement(text, originalText, isDeleted);
        // select the created text element only if submitting via keyboard
        // (when submitting via click it should act as signal to deselect)
        if (!isDeleted && viaKeyboard) {
          const elementIdToSelect = element.containerId
            ? element.containerId
            : element.id;
          this.setState((prevState) => ({
            selectedElementIds: makeNextSelectedElementIds(
              {
                ...prevState.selectedElementIds,
                [elementIdToSelect]: true,
              },
              prevState,
            ),
          }));
        }
        if (isDeleted) {
          fixBindingsAfterDeletion(this.scene.getNonDeletedElements(), [
            element,
          ]);
        }
        if (!isDeleted || isExistingElement) {
          this.history.resumeRecording();
        }

        this.setState({
          draggingElement: null,
          editingElement: null,
        });
        if (this.state.activeTool.locked) {
          setCursorForShape(this.interactiveCanvas, this.state);
        }

        this.focusContainer();
      }),
      element,
      excalidrawContainer: this.excalidrawContainerRef.current,
      app: this,
    });
    // deselect all other elements when inserting text
    this.deselectElements();

    // do an initial update to re-initialize element position since we were
    // modifying element's x/y for sake of editor (case: syncing to remote)
    updateElement(element.text, element.originalText, false);
  }

  private deselectElements() {
    this.setState({
      selectedElementIds: makeNextSelectedElementIds({}, this.state),
      selectedGroupIds: {},
      editingGroupId: null,
      activeEmbeddable: null,
    });
  }

  private getTextElementAtPosition(
    x: number,
    y: number,
  ): NonDeleted<ExcalidrawTextElement> | null {
    const element = this.getElementAtPosition(x, y, {
      includeBoundTextElement: true,
    });
    if (element && isTextElement(element) && !element.isDeleted) {
      return element;
    }
    return null;
  }

  private getElementAtPosition(
    x: number,
    y: number,
    opts?: {
      /** if true, returns the first selected element (with highest z-index)
        of all hit elements */
      preferSelected?: boolean;
      includeBoundTextElement?: boolean;
      includeLockedElements?: boolean;
    },
  ): NonDeleted<ExcalidrawElement> | null {
    const allHitElements = this.getElementsAtPosition(
      x,
      y,
      opts?.includeBoundTextElement,
      opts?.includeLockedElements,
    );
    if (allHitElements.length > 1) {
      if (opts?.preferSelected) {
        for (let index = allHitElements.length - 1; index > -1; index--) {
          if (this.state.selectedElementIds[allHitElements[index].id]) {
            return allHitElements[index];
          }
        }
      }
      const elementWithHighestZIndex =
        allHitElements[allHitElements.length - 1];
      // If we're hitting element with highest z-index only on its bounding box
      // while also hitting other element figure, the latter should be considered.
      return isHittingElementBoundingBoxWithoutHittingElement(
        elementWithHighestZIndex,
        this.state,
        this.frameNameBoundsCache,
        x,
        y,
      )
        ? allHitElements[allHitElements.length - 2]
        : elementWithHighestZIndex;
    }
    if (allHitElements.length === 1) {
      return allHitElements[0];
    }
    return null;
  }

  private getElementsAtPosition(
    x: number,
    y: number,
    includeBoundTextElement: boolean = false,
    includeLockedElements: boolean = false,
  ): NonDeleted<ExcalidrawElement>[] {
    const elements =
      includeBoundTextElement && includeLockedElements
        ? this.scene.getNonDeletedElements()
        : this.scene
            .getNonDeletedElements()
            .filter(
              (element) =>
                (includeLockedElements || !element.locked) &&
                (includeBoundTextElement ||
                  !(isTextElement(element) && element.containerId)),
            );

    return getElementsAtPosition(elements, (element) =>
      hitTest(element, this.state, this.frameNameBoundsCache, x, y),
    ).filter((element) => {
      // hitting a frame's element from outside the frame is not considered a hit
      const containingFrame = getContainingFrame(element);
      return containingFrame &&
        this.state.frameRendering.enabled &&
        this.state.frameRendering.clip
        ? isCursorInFrame({ x, y }, containingFrame)
        : true;
    });
  }

  private startTextEditing = ({
    sceneX,
    sceneY,
    insertAtParentCenter = true,
    container,
  }: {
    /** X position to insert text at */
    sceneX: number;
    /** Y position to insert text at */
    sceneY: number;
    /** whether to attempt to insert at element center if applicable */
    insertAtParentCenter?: boolean;
    container?: ExcalidrawTextContainer | null;
  }) => {
    let shouldBindToContainer = false;

    let parentCenterPosition =
      insertAtParentCenter &&
      this.getTextWysiwygSnappedToCenterPosition(
        sceneX,
        sceneY,
        this.state,
        container,
      );
    if (container && parentCenterPosition) {
      const boundTextElementToContainer = getBoundTextElement(container);
      if (!boundTextElementToContainer) {
        shouldBindToContainer = true;
      }
    }
    let existingTextElement: NonDeleted<ExcalidrawTextElement> | null = null;

    const selectedElements = this.scene.getSelectedElements(this.state);

    if (selectedElements.length === 1) {
      if (isTextElement(selectedElements[0])) {
        existingTextElement = selectedElements[0];
      } else if (container) {
        existingTextElement = getBoundTextElement(selectedElements[0]);
      } else {
        existingTextElement = this.getTextElementAtPosition(sceneX, sceneY);
      }
    } else {
      existingTextElement = this.getTextElementAtPosition(sceneX, sceneY);
    }

    const fontFamily =
      existingTextElement?.fontFamily || this.state.currentItemFontFamily;

    const lineHeight =
      existingTextElement?.lineHeight || getDefaultLineHeight(fontFamily);
    const fontSize = this.state.currentItemFontSize;

    if (
      !existingTextElement &&
      shouldBindToContainer &&
      container &&
      !isArrowElement(container)
    ) {
      const fontString = {
        fontSize,
        fontFamily,
      };
      const minWidth = getApproxMinLineWidth(
        getFontString(fontString),
        lineHeight,
      );
      const minHeight = getApproxMinLineHeight(fontSize, lineHeight);
      const newHeight = Math.max(container.height, minHeight);
      const newWidth = Math.max(container.width, minWidth);
      mutateElement(container, { height: newHeight, width: newWidth });
      sceneX = container.x + newWidth / 2;
      sceneY = container.y + newHeight / 2;
      if (parentCenterPosition) {
        parentCenterPosition = this.getTextWysiwygSnappedToCenterPosition(
          sceneX,
          sceneY,
          this.state,
          container,
        );
      }
    }

    const topLayerFrame = this.getTopLayerFrameAtSceneCoords({
      x: sceneX,
      y: sceneY,
    });

    const element = existingTextElement
      ? existingTextElement
      : newTextElement({
          x: parentCenterPosition
            ? parentCenterPosition.elementCenterX
            : sceneX,
          y: parentCenterPosition
            ? parentCenterPosition.elementCenterY
            : sceneY,
          strokeColor: this.state.currentItemStrokeColor,
          backgroundColor: this.state.currentItemBackgroundColor,
          fillStyle: this.state.currentItemFillStyle,
          strokeWidth: this.state.currentItemStrokeWidth,
          strokeStyle: this.state.currentItemStrokeStyle,
          roughness: this.state.currentItemRoughness,
          opacity: this.state.currentItemOpacity,
          text: "",
          fontSize,
          fontFamily,
          textAlign: parentCenterPosition
            ? "center"
            : this.state.currentItemTextAlign,
          verticalAlign: parentCenterPosition
            ? VERTICAL_ALIGN.MIDDLE
            : DEFAULT_VERTICAL_ALIGN,
          containerId: shouldBindToContainer ? container?.id : undefined,
          groupIds: container?.groupIds ?? [],
          lineHeight,
          angle: container?.angle ?? 0,
          frameId: topLayerFrame ? topLayerFrame.id : null,
        });

    if (!existingTextElement && shouldBindToContainer && container) {
      mutateElement(container, {
        boundElements: (container.boundElements || []).concat({
          type: "text",
          id: element.id,
        }),
      });
    }
    this.setState({ editingElement: element });

    if (!existingTextElement) {
      if (container && shouldBindToContainer) {
        const containerIndex = this.scene.getElementIndex(container.id);
        this.scene.insertElementAtIndex(element, containerIndex + 1);
      } else {
        this.scene.addNewElement(element);
      }
    }

    this.setState({
      editingElement: element,
    });

    this.handleTextWysiwyg(element, {
      isExistingElement: !!existingTextElement,
    });
  };

  private handleCanvasDoubleClick = (
    event: React.MouseEvent<HTMLCanvasElement>,
  ) => {
    // case: double-clicking with arrow/line tool selected would both create
    // text and enter multiElement mode
    if (this.state.multiElement) {
      return;
    }
    // we should only be able to double click when mode is selection
    if (this.state.activeTool.type !== "selection") {
      return;
    }

    const selectedElements = this.scene.getSelectedElements(this.state);

    if (selectedElements.length === 1 && isLinearElement(selectedElements[0])) {
      if (
        event[KEYS.CTRL_OR_CMD] &&
        (!this.state.editingLinearElement ||
          this.state.editingLinearElement.elementId !== selectedElements[0].id)
      ) {
        this.history.resumeRecording();
        this.setState({
          editingLinearElement: new LinearElementEditor(
            selectedElements[0],
            this.scene,
          ),
        });
        return;
      } else if (
        this.state.editingLinearElement &&
        this.state.editingLinearElement.elementId === selectedElements[0].id
      ) {
        return;
      }
    }

    resetCursor(this.interactiveCanvas);

    let { x: sceneX, y: sceneY } = viewportCoordsToSceneCoords(
      event,
      this.state,
    );

    const selectedGroupIds = getSelectedGroupIds(this.state);

    if (selectedGroupIds.length > 0) {
      const hitElement = this.getElementAtPosition(sceneX, sceneY);

      const selectedGroupId =
        hitElement &&
        getSelectedGroupIdForElement(hitElement, this.state.selectedGroupIds);

      if (selectedGroupId) {
        this.setState((prevState) => ({
          ...prevState,
          ...selectGroupsForSelectedElements(
            {
              editingGroupId: selectedGroupId,
              selectedElementIds: { [hitElement!.id]: true },
            },
            this.scene.getNonDeletedElements(),
            prevState,
            this,
          ),
        }));
        return;
      }
    }

    resetCursor(this.interactiveCanvas);
    if (!event[KEYS.CTRL_OR_CMD] && !this.state.viewModeEnabled) {
      const hitElement = this.getElementAtPosition(sceneX, sceneY);

      if (isIframeLikeElement(hitElement)) {
        this.setState({
          activeEmbeddable: { element: hitElement, state: "active" },
        });
        return;
      }

      const container = getTextBindableContainerAtPosition(
        this.scene.getNonDeletedElements(),
        this.state,
        sceneX,
        sceneY,
      );

      if (container) {
        if (
          hasBoundTextElement(container) ||
          !isTransparent(container.backgroundColor) ||
          isHittingElementNotConsideringBoundingBox(
            container,
            this.state,
            this.frameNameBoundsCache,
            [sceneX, sceneY],
          )
        ) {
          const midPoint = getContainerCenter(container, this.state);

          sceneX = midPoint.x;
          sceneY = midPoint.y;
        }
      }

      this.startTextEditing({
        sceneX,
        sceneY,
        insertAtParentCenter: !event.altKey,
        container,
      });
    }
  };

  private getElementLinkAtPosition = (
    scenePointer: Readonly<{ x: number; y: number }>,
    hitElement: NonDeletedExcalidrawElement | null,
  ): ExcalidrawElement | undefined => {
    // Reversing so we traverse the elements in decreasing order
    // of z-index
    const elements = this.scene.getNonDeletedElements().slice().reverse();
    let hitElementIndex = Infinity;

    return elements.find((element, index) => {
      if (hitElement && element.id === hitElement.id) {
        hitElementIndex = index;
      }
      return (
        element.link &&
        index <= hitElementIndex &&
        isPointHittingLink(
          element,
          this.state,
          [scenePointer.x, scenePointer.y],
          this.device.editor.isMobile,
        )
      );
    });
  };

  private redirectToLink = (
    event: React.PointerEvent<HTMLCanvasElement>,
    isTouchScreen: boolean,
  ) => {
    const draggedDistance = distance2d(
      this.lastPointerDownEvent!.clientX,
      this.lastPointerDownEvent!.clientY,
      this.lastPointerUpEvent!.clientX,
      this.lastPointerUpEvent!.clientY,
    );
    if (
      !this.hitLinkElement ||
      // For touch screen allow dragging threshold else strict check
      (isTouchScreen && draggedDistance > DRAGGING_THRESHOLD) ||
      (!isTouchScreen && draggedDistance !== 0)
    ) {
      return;
    }
    const lastPointerDownCoords = viewportCoordsToSceneCoords(
      this.lastPointerDownEvent!,
      this.state,
    );
    const lastPointerDownHittingLinkIcon = isPointHittingLink(
      this.hitLinkElement,
      this.state,
      [lastPointerDownCoords.x, lastPointerDownCoords.y],
      this.device.editor.isMobile,
    );
    const lastPointerUpCoords = viewportCoordsToSceneCoords(
      this.lastPointerUpEvent!,
      this.state,
    );
    const lastPointerUpHittingLinkIcon = isPointHittingLink(
      this.hitLinkElement,
      this.state,
      [lastPointerUpCoords.x, lastPointerUpCoords.y],
      this.device.editor.isMobile,
    );
    if (lastPointerDownHittingLinkIcon && lastPointerUpHittingLinkIcon) {
      let url = this.hitLinkElement.link;
      if (url) {
        url = normalizeLink(url);
        let customEvent;
        if (this.props.onLinkOpen) {
          customEvent = wrapEvent(EVENT.EXCALIDRAW_LINK, event.nativeEvent);
          this.props.onLinkOpen(
            {
              ...this.hitLinkElement,
              link: url,
            },
            customEvent,
          );
        }
        if (!customEvent?.defaultPrevented) {
          const target = isLocalLink(url) ? "_self" : "_blank";
          const newWindow = window.open(undefined, target);
          // https://mathiasbynens.github.io/rel-noopener/
          if (newWindow) {
            newWindow.opener = null;
            newWindow.location = url;
          }
        }
      }
    }
  };

  private getTopLayerFrameAtSceneCoords = (sceneCoords: {
    x: number;
    y: number;
  }) => {
    const frames = this.scene
      .getNonDeletedFramesLikes()
      .filter((frame): frame is ExcalidrawFrameLikeElement =>
        isCursorInFrame(sceneCoords, frame),
      );

    return frames.length ? frames[frames.length - 1] : null;
  };

  private handleCanvasPointerMove = (
    event: React.PointerEvent<HTMLCanvasElement>,
  ) => {
    this.savePointer(event.clientX, event.clientY, this.state.cursorButton);
    this.lastPointerMoveEvent = event.nativeEvent;

    if (gesture.pointers.has(event.pointerId)) {
      gesture.pointers.set(event.pointerId, {
        x: event.clientX,
        y: event.clientY,
      });
    }

    const initialScale = gesture.initialScale;
    if (
      gesture.pointers.size === 2 &&
      gesture.lastCenter &&
      initialScale &&
      gesture.initialDistance
    ) {
      const center = getCenter(gesture.pointers);
      const deltaX = center.x - gesture.lastCenter.x;
      const deltaY = center.y - gesture.lastCenter.y;
      gesture.lastCenter = center;

      const distance = getDistance(Array.from(gesture.pointers.values()));
      const scaleFactor =
        this.state.activeTool.type === "freedraw" && this.state.penMode
          ? 1
          : distance / gesture.initialDistance;

      const nextZoom = scaleFactor
        ? getNormalizedZoom(initialScale * scaleFactor)
        : this.state.zoom.value;

      this.setState((state) => {
        const zoomState = getStateForZoom(
          {
            viewportX: center.x,
            viewportY: center.y,
            nextZoom,
          },
          state,
        );

        this.translateCanvas({
          zoom: zoomState.zoom,
          scrollX: zoomState.scrollX + deltaX / nextZoom,
          scrollY: zoomState.scrollY + deltaY / nextZoom,
          shouldCacheIgnoreZoom: true,
        });
      });
      this.resetShouldCacheIgnoreZoomDebounced();
    } else {
      gesture.lastCenter =
        gesture.initialDistance =
        gesture.initialScale =
          null;
    }

    if (
      isHoldingSpace ||
      isPanning ||
      isDraggingScrollBar ||
      isHandToolActive(this.state)
    ) {
      return;
    }

    const isPointerOverScrollBars = isOverScrollBars(
      currentScrollBars,
      event.clientX - this.state.offsetLeft,
      event.clientY - this.state.offsetTop,
    );
    const isOverScrollBar = isPointerOverScrollBars.isOverEither;
    if (!this.state.draggingElement && !this.state.multiElement) {
      if (isOverScrollBar) {
        resetCursor(this.interactiveCanvas);
      } else {
        setCursorForShape(this.interactiveCanvas, this.state);
      }
    }

    const scenePointer = viewportCoordsToSceneCoords(event, this.state);
    const { x: scenePointerX, y: scenePointerY } = scenePointer;

    if (
      !this.state.draggingElement &&
      isActiveToolNonLinearSnappable(this.state.activeTool.type)
    ) {
      const { originOffset, snapLines } = getSnapLinesAtPointer(
        this.scene.getNonDeletedElements(),
        this.state,
        {
          x: scenePointerX,
          y: scenePointerY,
        },
        event,
      );

      this.setState((prevState) => {
        const nextSnapLines = updateStable(prevState.snapLines, snapLines);
        const nextOriginOffset = prevState.originSnapOffset
          ? updateStable(prevState.originSnapOffset, originOffset)
          : originOffset;

        if (
          prevState.snapLines === nextSnapLines &&
          prevState.originSnapOffset === nextOriginOffset
        ) {
          return null;
        }
        return {
          snapLines: nextSnapLines,
          originSnapOffset: nextOriginOffset,
        };
      });
    } else if (!this.state.draggingElement) {
      this.setState((prevState) => {
        if (prevState.snapLines.length) {
          return {
            snapLines: [],
          };
        }
        return null;
      });
    }

    if (
      this.state.editingLinearElement &&
      !this.state.editingLinearElement.isDragging
    ) {
      const editingLinearElement = LinearElementEditor.handlePointerMove(
        event,
        scenePointerX,
        scenePointerY,
        this.state,
      );

      if (
        editingLinearElement &&
        editingLinearElement !== this.state.editingLinearElement
      ) {
        // Since we are reading from previous state which is not possible with
        // automatic batching in React 18 hence using flush sync to synchronously
        // update the state. Check https://github.com/excalidraw/excalidraw/pull/5508 for more details.
        flushSync(() => {
          this.setState({
            editingLinearElement,
          });
        });
      }
      if (editingLinearElement?.lastUncommittedPoint != null) {
        this.maybeSuggestBindingAtCursor(scenePointer);
      } else {
        // causes stack overflow if not sync
        flushSync(() => {
          this.setState({ suggestedBindings: [] });
        });
      }
    }

    if (isBindingElementType(this.state.activeTool.type)) {
      // Hovering with a selected tool or creating new linear element via click
      // and point
      const { draggingElement } = this.state;
      if (isBindingElement(draggingElement, false)) {
        this.maybeSuggestBindingsForLinearElementAtCoords(
          draggingElement,
          [scenePointer],
          this.state.startBoundElement,
        );
      } else {
        this.maybeSuggestBindingAtCursor(scenePointer);
      }
    }

    if (this.state.multiElement) {
      const { multiElement } = this.state;
      const { x: rx, y: ry } = multiElement;

      const { points, lastCommittedPoint } = multiElement;
      const lastPoint = points[points.length - 1];

      setCursorForShape(this.interactiveCanvas, this.state);

      if (lastPoint === lastCommittedPoint) {
        // if we haven't yet created a temp point and we're beyond commit-zone
        // threshold, add a point
        if (
          distance2d(
            scenePointerX - rx,
            scenePointerY - ry,
            lastPoint[0],
            lastPoint[1],
          ) >= LINE_CONFIRM_THRESHOLD
        ) {
          mutateElement(multiElement, {
            points: [...points, [scenePointerX - rx, scenePointerY - ry]],
          });
        } else {
          setCursor(this.interactiveCanvas, CURSOR_TYPE.POINTER);
          // in this branch, we're inside the commit zone, and no uncommitted
          // point exists. Thus do nothing (don't add/remove points).
        }
      } else if (
        points.length > 2 &&
        lastCommittedPoint &&
        distance2d(
          scenePointerX - rx,
          scenePointerY - ry,
          lastCommittedPoint[0],
          lastCommittedPoint[1],
        ) < LINE_CONFIRM_THRESHOLD
      ) {
        setCursor(this.interactiveCanvas, CURSOR_TYPE.POINTER);
        mutateElement(multiElement, {
          points: points.slice(0, -1),
        });
      } else {
        const [gridX, gridY] = getGridPoint(
          scenePointerX,
          scenePointerY,
          event[KEYS.CTRL_OR_CMD] ? null : this.state.gridSize,
        );

        const [lastCommittedX, lastCommittedY] =
          multiElement?.lastCommittedPoint ?? [0, 0];

        let dxFromLastCommitted = gridX - rx - lastCommittedX;
        let dyFromLastCommitted = gridY - ry - lastCommittedY;

        if (shouldRotateWithDiscreteAngle(event)) {
          ({ width: dxFromLastCommitted, height: dyFromLastCommitted } =
            getLockedLinearCursorAlignSize(
              // actual coordinate of the last committed point
              lastCommittedX + rx,
              lastCommittedY + ry,
              // cursor-grid coordinate
              gridX,
              gridY,
            ));
        }

        if (isPathALoop(points, this.state.zoom.value)) {
          setCursor(this.interactiveCanvas, CURSOR_TYPE.POINTER);
        }
        // update last uncommitted point
        mutateElement(multiElement, {
          points: [
            ...points.slice(0, -1),
            [
              lastCommittedX + dxFromLastCommitted,
              lastCommittedY + dyFromLastCommitted,
            ],
          ],
        });
      }

      return;
    }

    const hasDeselectedButton = Boolean(event.buttons);
    if (
      hasDeselectedButton ||
      (this.state.activeTool.type !== "selection" &&
        this.state.activeTool.type !== "text" &&
        this.state.activeTool.type !== "eraser")
    ) {
      return;
    }

    const elements = this.scene.getNonDeletedElements();

    const selectedElements = this.scene.getSelectedElements(this.state);
    if (
      selectedElements.length === 1 &&
      !isOverScrollBar &&
      !this.state.editingLinearElement
    ) {
      const elementWithTransformHandleType = getElementWithTransformHandleType(
        elements,
        this.state,
        scenePointerX,
        scenePointerY,
        this.state.zoom,
        event.pointerType,
      );
      if (
        elementWithTransformHandleType &&
        elementWithTransformHandleType.transformHandleType
      ) {
        setCursor(
          this.interactiveCanvas,
          getCursorForResizingElement(elementWithTransformHandleType),
        );
        return;
      }
    } else if (selectedElements.length > 1 && !isOverScrollBar) {
      const transformHandleType = getTransformHandleTypeFromCoords(
        getCommonBounds(selectedElements),
        scenePointerX,
        scenePointerY,
        this.state.zoom,
        event.pointerType,
      );
      if (transformHandleType) {
        setCursor(
          this.interactiveCanvas,
          getCursorForResizingElement({
            transformHandleType,
          }),
        );
        return;
      }
    }

    const hitElement = this.getElementAtPosition(
      scenePointer.x,
      scenePointer.y,
    );

    this.hitLinkElement = this.getElementLinkAtPosition(
      scenePointer,
      hitElement,
    );
    if (isEraserActive(this.state)) {
      return;
    }
    if (
      this.hitLinkElement &&
      !this.state.selectedElementIds[this.hitLinkElement.id]
    ) {
      setCursor(this.interactiveCanvas, CURSOR_TYPE.POINTER);
      showHyperlinkTooltip(this.hitLinkElement, this.state);
    } else {
      hideHyperlinkToolip();
      if (
        hitElement &&
        (hitElement.link || isEmbeddableElement(hitElement)) &&
        this.state.selectedElementIds[hitElement.id] &&
        !this.state.contextMenu &&
        !this.state.showHyperlinkPopup
      ) {
        this.setState({ showHyperlinkPopup: "info" });
      } else if (this.state.activeTool.type === "text") {
        setCursor(
          this.interactiveCanvas,
          isTextElement(hitElement) ? CURSOR_TYPE.TEXT : CURSOR_TYPE.CROSSHAIR,
        );
      } else if (this.state.viewModeEnabled) {
        setCursor(this.interactiveCanvas, CURSOR_TYPE.GRAB);
      } else if (isOverScrollBar) {
        setCursor(this.interactiveCanvas, CURSOR_TYPE.AUTO);
      } else if (this.state.selectedLinearElement) {
        this.handleHoverSelectedLinearElement(
          this.state.selectedLinearElement,
          scenePointerX,
          scenePointerY,
        );
      } else if (
        // if using cmd/ctrl, we're not dragging
        !event[KEYS.CTRL_OR_CMD]
      ) {
        if (
          (hitElement ||
            this.isHittingCommonBoundingBoxOfSelectedElements(
              scenePointer,
              selectedElements,
            )) &&
          !hitElement?.locked
        ) {
          if (
            hitElement &&
            isIframeLikeElement(hitElement) &&
            this.isIframeLikeElementCenter(
              hitElement,
              event,
              scenePointerX,
              scenePointerY,
            )
          ) {
            setCursor(this.interactiveCanvas, CURSOR_TYPE.POINTER);
            this.setState({
              activeEmbeddable: { element: hitElement, state: "hover" },
            });
          } else {
            setCursor(this.interactiveCanvas, CURSOR_TYPE.MOVE);
            if (this.state.activeEmbeddable?.state === "hover") {
              this.setState({ activeEmbeddable: null });
            }
          }
        }
      } else {
        setCursor(this.interactiveCanvas, CURSOR_TYPE.AUTO);
      }
    }
  };

  private handleEraser = (
    event: PointerEvent,
    pointerDownState: PointerDownState,
    scenePointer: { x: number; y: number },
  ) => {
    this.eraserTrail.addPointToPath(scenePointer.x, scenePointer.y);

    let didChange = false;

    const processedGroups = new Set<ExcalidrawElement["id"]>();
    const nonDeletedElements = this.scene.getNonDeletedElements();

    const processElements = (elements: ExcalidrawElement[]) => {
      for (const element of elements) {
        if (element.locked) {
          return;
        }

        if (event.altKey) {
          if (this.elementsPendingErasure.delete(element.id)) {
            didChange = true;
          }
        } else if (!this.elementsPendingErasure.has(element.id)) {
          didChange = true;
          this.elementsPendingErasure.add(element.id);
        }

        // (un)erase groups atomically
        if (didChange && element.groupIds?.length) {
          const shallowestGroupId = element.groupIds.at(-1)!;
          if (!processedGroups.has(shallowestGroupId)) {
            processedGroups.add(shallowestGroupId);
            const elems = getElementsInGroup(
              nonDeletedElements,
              shallowestGroupId,
            );
            for (const elem of elems) {
              if (event.altKey) {
                this.elementsPendingErasure.delete(elem.id);
              } else {
                this.elementsPendingErasure.add(elem.id);
              }
            }
          }
        }
      }
    };

    const distance = distance2d(
      pointerDownState.lastCoords.x,
      pointerDownState.lastCoords.y,
      scenePointer.x,
      scenePointer.y,
    );
    const threshold = 10 / this.state.zoom.value;
    const point = { ...pointerDownState.lastCoords };
    let samplingInterval = 0;
    while (samplingInterval <= distance) {
      const hitElements = this.getElementsAtPosition(point.x, point.y);
      processElements(hitElements);

      // Exit since we reached current point
      if (samplingInterval === distance) {
        break;
      }

      // Calculate next point in the line at a distance of sampling interval
      samplingInterval = Math.min(samplingInterval + threshold, distance);

      const distanceRatio = samplingInterval / distance;
      const nextX =
        (1 - distanceRatio) * point.x + distanceRatio * scenePointer.x;
      const nextY =
        (1 - distanceRatio) * point.y + distanceRatio * scenePointer.y;
      point.x = nextX;
      point.y = nextY;
    }

    pointerDownState.lastCoords.x = scenePointer.x;
    pointerDownState.lastCoords.y = scenePointer.y;

    if (didChange) {
      for (const element of this.scene.getNonDeletedElements()) {
        if (
          isBoundToContainer(element) &&
          (this.elementsPendingErasure.has(element.id) ||
            this.elementsPendingErasure.has(element.containerId))
        ) {
          if (event.altKey) {
            this.elementsPendingErasure.delete(element.id);
            this.elementsPendingErasure.delete(element.containerId);
          } else {
            this.elementsPendingErasure.add(element.id);
            this.elementsPendingErasure.add(element.containerId);
          }
        }
      }

      this.elementsPendingErasure = new Set(this.elementsPendingErasure);
      this.onSceneUpdated();
    }
  };

  // set touch moving for mobile context menu
  private handleTouchMove = (event: React.TouchEvent<HTMLCanvasElement>) => {
    invalidateContextMenu = true;
  };

  handleHoverSelectedLinearElement(
    linearElementEditor: LinearElementEditor,
    scenePointerX: number,
    scenePointerY: number,
  ) {
    const element = LinearElementEditor.getElement(
      linearElementEditor.elementId,
    );

    const boundTextElement = getBoundTextElement(element);

    if (!element) {
      return;
    }
    if (this.state.selectedLinearElement) {
      let hoverPointIndex = -1;
      let segmentMidPointHoveredCoords = null;
      if (
        isHittingElementNotConsideringBoundingBox(
          element,
          this.state,
          this.frameNameBoundsCache,
          [scenePointerX, scenePointerY],
        )
      ) {
        hoverPointIndex = LinearElementEditor.getPointIndexUnderCursor(
          element,
          this.state.zoom,
          scenePointerX,
          scenePointerY,
        );
        segmentMidPointHoveredCoords =
          LinearElementEditor.getSegmentMidpointHitCoords(
            linearElementEditor,
            { x: scenePointerX, y: scenePointerY },
            this.state,
          );

        if (hoverPointIndex >= 0 || segmentMidPointHoveredCoords) {
          setCursor(this.interactiveCanvas, CURSOR_TYPE.POINTER);
        } else {
          setCursor(this.interactiveCanvas, CURSOR_TYPE.MOVE);
        }
      } else if (
        shouldShowBoundingBox([element], this.state) &&
        isHittingElementBoundingBoxWithoutHittingElement(
          element,
          this.state,
          this.frameNameBoundsCache,
          scenePointerX,
          scenePointerY,
        )
      ) {
        setCursor(this.interactiveCanvas, CURSOR_TYPE.MOVE);
      } else if (
        boundTextElement &&
        hitTest(
          boundTextElement,
          this.state,
          this.frameNameBoundsCache,
          scenePointerX,
          scenePointerY,
        )
      ) {
        setCursor(this.interactiveCanvas, CURSOR_TYPE.MOVE);
      }

      if (
        this.state.selectedLinearElement.hoverPointIndex !== hoverPointIndex
      ) {
        this.setState({
          selectedLinearElement: {
            ...this.state.selectedLinearElement,
            hoverPointIndex,
          },
        });
      }

      if (
        !LinearElementEditor.arePointsEqual(
          this.state.selectedLinearElement.segmentMidPointHoveredCoords,
          segmentMidPointHoveredCoords,
        )
      ) {
        this.setState({
          selectedLinearElement: {
            ...this.state.selectedLinearElement,
            segmentMidPointHoveredCoords,
          },
        });
      }
    } else {
      setCursor(this.interactiveCanvas, CURSOR_TYPE.AUTO);
    }
  }

  private handleCanvasPointerDown = (
    event: React.PointerEvent<HTMLElement>,
  ) => {
    this.maybeCleanupAfterMissingPointerUp(event.nativeEvent);
    this.maybeUnfollowRemoteUser();

    // since contextMenu options are potentially evaluated on each render,
    // and an contextMenu action may depend on selection state, we must
    // close the contextMenu before we update the selection on pointerDown
    // (e.g. resetting selection)
    if (this.state.contextMenu) {
      this.setState({ contextMenu: null });
    }

    if (this.state.snapLines) {
      this.setAppState({ snapLines: [] });
    }

    this.updateGestureOnPointerDown(event);

    // if dragging element is freedraw and another pointerdown event occurs
    // a second finger is on the screen
    // discard the freedraw element if it is very short because it is likely
    // just a spike, otherwise finalize the freedraw element when the second
    // finger is lifted
    if (
      event.pointerType === "touch" &&
      this.state.draggingElement &&
      this.state.draggingElement.type === "freedraw"
    ) {
      const element = this.state.draggingElement as ExcalidrawFreeDrawElement;
      this.updateScene({
        ...(element.points.length < 10
          ? {
              elements: this.scene
                .getElementsIncludingDeleted()
                .filter((el) => el.id !== element.id),
            }
          : {}),
        appState: {
          draggingElement: null,
          editingElement: null,
          startBoundElement: null,
          suggestedBindings: [],
          selectedElementIds: makeNextSelectedElementIds(
            Object.keys(this.state.selectedElementIds)
              .filter((key) => key !== element.id)
              .reduce((obj: { [id: string]: true }, key) => {
                obj[key] = this.state.selectedElementIds[key];
                return obj;
              }, {}),
            this.state,
          ),
        },
      });
      return;
    }

    // remove any active selection when we start to interact with canvas
    // (mainly, we care about removing selection outside the component which
    //  would prevent our copy handling otherwise)
    const selection = document.getSelection();
    if (selection?.anchorNode) {
      selection.removeAllRanges();
    }
    this.maybeOpenContextMenuAfterPointerDownOnTouchDevices(event);

    //fires only once, if pen is detected, penMode is enabled
    //the user can disable this by toggling the penMode button
    if (!this.state.penDetected && event.pointerType === "pen") {
      this.setState((prevState) => {
        return {
          penMode: true,
          penDetected: true,
        };
      });
    }

    if (
      !this.device.isTouchScreen &&
      ["pen", "touch"].includes(event.pointerType)
    ) {
      this.device = updateObject(this.device, { isTouchScreen: true });
    }

    if (isPanning) {
      return;
    }

    this.lastPointerDownEvent = event;

    // we must exit before we set `cursorButton` state and `savePointer`
    // else it will send pointer state & laser pointer events in collab when
    // panning
    if (this.handleCanvasPanUsingWheelOrSpaceDrag(event)) {
      return;
    }

    this.setState({
      lastPointerDownWith: event.pointerType,
      cursorButton: "down",
    });
    this.savePointer(event.clientX, event.clientY, "down");

    if (
      event.button === POINTER_BUTTON.ERASER &&
      this.state.activeTool.type !== TOOL_TYPE.eraser
    ) {
      this.setState(
        {
          activeTool: updateActiveTool(this.state, {
            type: TOOL_TYPE.eraser,
            lastActiveToolBeforeEraser: this.state.activeTool,
          }),
        },
        () => {
          this.handleCanvasPointerDown(event);
          const onPointerUp = () => {
            unsubPointerUp();
            unsubCleanup?.();
            if (isEraserActive(this.state)) {
              this.setState({
                activeTool: updateActiveTool(this.state, {
                  ...(this.state.activeTool.lastActiveTool || {
                    type: TOOL_TYPE.selection,
                  }),
                  lastActiveToolBeforeEraser: null,
                }),
              });
            }
          };

          const unsubPointerUp = addEventListener(
            window,
            EVENT.POINTER_UP,
            onPointerUp,
            {
              once: true,
            },
          );
          let unsubCleanup: UnsubscribeCallback | undefined;
          // subscribe inside rAF lest it'd be triggered on the same pointerdown
          // if we start erasing while coming from blurred document since
          // we cleanup pointer events on focus
          requestAnimationFrame(() => {
            unsubCleanup =
              this.missingPointerEventCleanupEmitter.once(onPointerUp);
          });
        },
      );
      return;
    }

    // only handle left mouse button or touch
    if (
      event.button !== POINTER_BUTTON.MAIN &&
      event.button !== POINTER_BUTTON.TOUCH &&
      event.button !== POINTER_BUTTON.ERASER
    ) {
      return;
    }

    // don't select while panning
    if (gesture.pointers.size > 1) {
      return;
    }

    // State for the duration of a pointer interaction, which starts with a
    // pointerDown event, ends with a pointerUp event (or another pointerDown)
    const pointerDownState = this.initialPointerDownState(event);

    this.setState({
      selectedElementsAreBeingDragged: false,
    });

    if (this.handleDraggingScrollBar(event, pointerDownState)) {
      return;
    }

    this.clearSelectionIfNotUsingSelection();
    this.updateBindingEnabledOnPointerMove(event);

    if (this.handleSelectionOnPointerDown(event, pointerDownState)) {
      return;
    }

    const allowOnPointerDown =
      !this.state.penMode ||
      event.pointerType !== "touch" ||
      this.state.activeTool.type === "selection" ||
      this.state.activeTool.type === "text" ||
      this.state.activeTool.type === "image";

    if (!allowOnPointerDown) {
      return;
    }

    if (this.state.activeTool.type === "text") {
      this.handleTextOnPointerDown(event, pointerDownState);
      return;
    } else if (
      this.state.activeTool.type === "arrow" ||
      this.state.activeTool.type === "line"
    ) {
      this.handleLinearElementOnPointerDown(
        event,
        this.state.activeTool.type,
        pointerDownState,
      );
    } else if (this.state.activeTool.type === "image") {
      // reset image preview on pointerdown
      setCursor(this.interactiveCanvas, CURSOR_TYPE.CROSSHAIR);

      // retrieve the latest element as the state may be stale
      const pendingImageElement =
        this.state.pendingImageElementId &&
        this.scene.getElement(this.state.pendingImageElementId);

      if (!pendingImageElement) {
        return;
      }

      this.setState({
        draggingElement: pendingImageElement,
        editingElement: pendingImageElement,
        pendingImageElementId: null,
        multiElement: null,
      });

      const { x, y } = viewportCoordsToSceneCoords(event, this.state);

      const frame = this.getTopLayerFrameAtSceneCoords({ x, y });

      mutateElement(pendingImageElement, {
        x,
        y,
        frameId: frame ? frame.id : null,
      });
    } else if (this.state.activeTool.type === "freedraw") {
      this.handleFreeDrawElementOnPointerDown(
        event,
        this.state.activeTool.type,
        pointerDownState,
      );
    } else if (this.state.activeTool.type === "custom") {
      setCursorForShape(this.interactiveCanvas, this.state);
    } else if (
      this.state.activeTool.type === TOOL_TYPE.frame ||
      this.state.activeTool.type === TOOL_TYPE.magicframe
    ) {
      this.createFrameElementOnPointerDown(
        pointerDownState,
        this.state.activeTool.type,
      );
    } else if (this.state.activeTool.type === "laser") {
      this.laserTrails.startPath(
        pointerDownState.lastCoords.x,
        pointerDownState.lastCoords.y,
      );
    } else if (
      this.state.activeTool.type !== "eraser" &&
      this.state.activeTool.type !== "hand"
    ) {
      this.createGenericElementOnPointerDown(
        this.state.activeTool.type,
        pointerDownState,
      );
    }

    this.props?.onPointerDown?.(this.state.activeTool, pointerDownState);
    this.onPointerDownEmitter.trigger(
      this.state.activeTool,
      pointerDownState,
      event,
    );

    if (this.state.activeTool.type === "eraser") {
      this.eraserTrail.startPath(
        pointerDownState.lastCoords.x,
        pointerDownState.lastCoords.y,
      );
    }

    const onPointerMove =
      this.onPointerMoveFromPointerDownHandler(pointerDownState);

    const onPointerUp =
      this.onPointerUpFromPointerDownHandler(pointerDownState);

    const onKeyDown = this.onKeyDownFromPointerDownHandler(pointerDownState);
    const onKeyUp = this.onKeyUpFromPointerDownHandler(pointerDownState);

    this.missingPointerEventCleanupEmitter.once((_event) =>
      onPointerUp(_event || event.nativeEvent),
    );

    if (!this.state.viewModeEnabled || this.state.activeTool.type === "laser") {
      window.addEventListener(EVENT.POINTER_MOVE, onPointerMove);
      window.addEventListener(EVENT.POINTER_UP, onPointerUp);
      window.addEventListener(EVENT.KEYDOWN, onKeyDown);
      window.addEventListener(EVENT.KEYUP, onKeyUp);
      pointerDownState.eventListeners.onMove = onPointerMove;
      pointerDownState.eventListeners.onUp = onPointerUp;
      pointerDownState.eventListeners.onKeyUp = onKeyUp;
      pointerDownState.eventListeners.onKeyDown = onKeyDown;
    }
  };

  private handleCanvasPointerUp = (
    event: React.PointerEvent<HTMLCanvasElement>,
  ) => {
    this.removePointer(event);
    this.lastPointerUpEvent = event;

    const scenePointer = viewportCoordsToSceneCoords(
      { clientX: event.clientX, clientY: event.clientY },
      this.state,
    );
    const clicklength =
      event.timeStamp - (this.lastPointerDownEvent?.timeStamp ?? 0);
    if (this.device.editor.isMobile && clicklength < 300) {
      const hitElement = this.getElementAtPosition(
        scenePointer.x,
        scenePointer.y,
      );
      if (
        isIframeLikeElement(hitElement) &&
        this.isIframeLikeElementCenter(
          hitElement,
          event,
          scenePointer.x,
          scenePointer.y,
        )
      ) {
        this.handleEmbeddableCenterClick(hitElement);
        return;
      }
    }

    if (this.device.isTouchScreen) {
      const hitElement = this.getElementAtPosition(
        scenePointer.x,
        scenePointer.y,
      );
      this.hitLinkElement = this.getElementLinkAtPosition(
        scenePointer,
        hitElement,
      );
    }

    if (
      this.hitLinkElement &&
      !this.state.selectedElementIds[this.hitLinkElement.id]
    ) {
      if (
        clicklength < 300 &&
        isIframeLikeElement(this.hitLinkElement) &&
        !isPointHittingLinkIcon(this.hitLinkElement, this.state, [
          scenePointer.x,
          scenePointer.y,
        ])
      ) {
        this.handleEmbeddableCenterClick(this.hitLinkElement);
      } else {
        this.redirectToLink(event, this.device.isTouchScreen);
      }
    } else if (this.state.viewModeEnabled) {
      this.setState({
        activeEmbeddable: null,
        selectedElementIds: {},
      });
    }
  };

  private maybeOpenContextMenuAfterPointerDownOnTouchDevices = (
    event: React.PointerEvent<HTMLElement>,
  ): void => {
    // deal with opening context menu on touch devices
    if (event.pointerType === "touch") {
      invalidateContextMenu = false;

      if (touchTimeout) {
        // If there's already a touchTimeout, this means that there's another
        // touch down and we are doing another touch, so we shouldn't open the
        // context menu.
        invalidateContextMenu = true;
      } else {
        // open the context menu with the first touch's clientX and clientY
        // if the touch is not moving
        touchTimeout = window.setTimeout(() => {
          touchTimeout = 0;
          if (!invalidateContextMenu) {
            this.handleCanvasContextMenu(event);
          }
        }, TOUCH_CTX_MENU_TIMEOUT);
      }
    }
  };

  private resetContextMenuTimer = () => {
    clearTimeout(touchTimeout);
    touchTimeout = 0;
    invalidateContextMenu = false;
  };

  /**
   * pointerup may not fire in certian cases (user tabs away...), so in order
   * to properly cleanup pointerdown state, we need to fire any hanging
   * pointerup handlers manually
   */
  private maybeCleanupAfterMissingPointerUp = (event: PointerEvent | null) => {
    lastPointerUp?.();
    this.missingPointerEventCleanupEmitter.trigger(event).clear();
  };

  // Returns whether the event is a panning
  private handleCanvasPanUsingWheelOrSpaceDrag = (
    event: React.PointerEvent<HTMLElement>,
  ): boolean => {
    if (
      !(
        gesture.pointers.size <= 1 &&
        (event.button === POINTER_BUTTON.WHEEL ||
          (event.button === POINTER_BUTTON.MAIN && isHoldingSpace) ||
          isHandToolActive(this.state) ||
          this.state.viewModeEnabled)
      ) ||
      isTextElement(this.state.editingElement)
    ) {
      return false;
    }
    isPanning = true;
    event.preventDefault();

    let nextPastePrevented = false;
    const isLinux = /Linux/.test(window.navigator.platform);

    setCursor(this.interactiveCanvas, CURSOR_TYPE.GRABBING);
    let { clientX: lastX, clientY: lastY } = event;
    const onPointerMove = withBatchedUpdatesThrottled((event: PointerEvent) => {
      const deltaX = lastX - event.clientX;
      const deltaY = lastY - event.clientY;
      lastX = event.clientX;
      lastY = event.clientY;

      /*
       * Prevent paste event if we move while middle clicking on Linux.
       * See issue #1383.
       */
      if (
        isLinux &&
        !nextPastePrevented &&
        (Math.abs(deltaX) > 1 || Math.abs(deltaY) > 1)
      ) {
        nextPastePrevented = true;

        /* Prevent the next paste event */
        const preventNextPaste = (event: ClipboardEvent) => {
          document.body.removeEventListener(EVENT.PASTE, preventNextPaste);
          event.stopPropagation();
        };

        /*
         * Reenable next paste in case of disabled middle click paste for
         * any reason:
         * - right click paste
         * - empty clipboard
         */
        const enableNextPaste = () => {
          setTimeout(() => {
            document.body.removeEventListener(EVENT.PASTE, preventNextPaste);
            window.removeEventListener(EVENT.POINTER_UP, enableNextPaste);
          }, 100);
        };

        document.body.addEventListener(EVENT.PASTE, preventNextPaste);
        window.addEventListener(EVENT.POINTER_UP, enableNextPaste);
      }

      this.translateCanvas({
        scrollX: this.state.scrollX - deltaX / this.state.zoom.value,
        scrollY: this.state.scrollY - deltaY / this.state.zoom.value,
      });
    });
    const teardown = withBatchedUpdates(
      (lastPointerUp = () => {
        lastPointerUp = null;
        isPanning = false;
        if (!isHoldingSpace) {
          if (this.state.viewModeEnabled) {
            setCursor(this.interactiveCanvas, CURSOR_TYPE.GRAB);
          } else {
            setCursorForShape(this.interactiveCanvas, this.state);
          }
        }
        this.setState({
          cursorButton: "up",
        });
        this.savePointer(event.clientX, event.clientY, "up");
        window.removeEventListener(EVENT.POINTER_MOVE, onPointerMove);
        window.removeEventListener(EVENT.POINTER_UP, teardown);
        window.removeEventListener(EVENT.BLUR, teardown);
        onPointerMove.flush();
      }),
    );
    window.addEventListener(EVENT.BLUR, teardown);
    window.addEventListener(EVENT.POINTER_MOVE, onPointerMove, {
      passive: true,
    });
    window.addEventListener(EVENT.POINTER_UP, teardown);
    return true;
  };

  private updateGestureOnPointerDown(
    event: React.PointerEvent<HTMLElement>,
  ): void {
    gesture.pointers.set(event.pointerId, {
      x: event.clientX,
      y: event.clientY,
    });

    if (gesture.pointers.size === 2) {
      gesture.lastCenter = getCenter(gesture.pointers);
      gesture.initialScale = this.state.zoom.value;
      gesture.initialDistance = getDistance(
        Array.from(gesture.pointers.values()),
      );
    }
  }

  private initialPointerDownState(
    event: React.PointerEvent<HTMLElement>,
  ): PointerDownState {
    const origin = viewportCoordsToSceneCoords(event, this.state);
    const selectedElements = this.scene.getSelectedElements(this.state);
    const [minX, minY, maxX, maxY] = getCommonBounds(selectedElements);

    return {
      origin,
      withCmdOrCtrl: event[KEYS.CTRL_OR_CMD],
      originInGrid: tupleToCoors(
        getGridPoint(
          origin.x,
          origin.y,
          event[KEYS.CTRL_OR_CMD] ? null : this.state.gridSize,
        ),
      ),
      scrollbars: isOverScrollBars(
        currentScrollBars,
        event.clientX - this.state.offsetLeft,
        event.clientY - this.state.offsetTop,
      ),
      // we need to duplicate because we'll be updating this state
      lastCoords: { ...origin },
      originalElements: this.scene
        .getNonDeletedElements()
        .reduce((acc, element) => {
          acc.set(element.id, deepCopyElement(element));
          return acc;
        }, new Map() as PointerDownState["originalElements"]),
      resize: {
        handleType: false,
        isResizing: false,
        offset: { x: 0, y: 0 },
        arrowDirection: "origin",
        center: { x: (maxX + minX) / 2, y: (maxY + minY) / 2 },
      },
      hit: {
        element: null,
        allHitElements: [],
        wasAddedToSelection: false,
        hasBeenDuplicated: false,
        hasHitCommonBoundingBoxOfSelectedElements:
          this.isHittingCommonBoundingBoxOfSelectedElements(
            origin,
            selectedElements,
          ),
      },
      drag: {
        hasOccurred: false,
        offset: null,
      },
      eventListeners: {
        onMove: null,
        onUp: null,
        onKeyUp: null,
        onKeyDown: null,
      },
      boxSelection: {
        hasOccurred: false,
      },
    };
  }

  // Returns whether the event is a dragging a scrollbar
  private handleDraggingScrollBar(
    event: React.PointerEvent<HTMLElement>,
    pointerDownState: PointerDownState,
  ): boolean {
    if (
      !(pointerDownState.scrollbars.isOverEither && !this.state.multiElement)
    ) {
      return false;
    }
    isDraggingScrollBar = true;
    pointerDownState.lastCoords.x = event.clientX;
    pointerDownState.lastCoords.y = event.clientY;
    const onPointerMove = withBatchedUpdatesThrottled((event: PointerEvent) => {
      const target = event.target;
      if (!(target instanceof HTMLElement)) {
        return;
      }

      this.handlePointerMoveOverScrollbars(event, pointerDownState);
    });
    const onPointerUp = withBatchedUpdates(() => {
      lastPointerUp = null;
      isDraggingScrollBar = false;
      setCursorForShape(this.interactiveCanvas, this.state);
      this.setState({
        cursorButton: "up",
      });
      this.savePointer(event.clientX, event.clientY, "up");
      window.removeEventListener(EVENT.POINTER_MOVE, onPointerMove);
      window.removeEventListener(EVENT.POINTER_UP, onPointerUp);
      onPointerMove.flush();
    });

    lastPointerUp = onPointerUp;

    window.addEventListener(EVENT.POINTER_MOVE, onPointerMove);
    window.addEventListener(EVENT.POINTER_UP, onPointerUp);
    return true;
  }

  private clearSelectionIfNotUsingSelection = (): void => {
    if (this.state.activeTool.type !== "selection") {
      this.setState({
        selectedElementIds: makeNextSelectedElementIds({}, this.state),
        selectedGroupIds: {},
        editingGroupId: null,
        activeEmbeddable: null,
      });
    }
  };

  /**
   * @returns whether the pointer event has been completely handled
   */
  private handleSelectionOnPointerDown = (
    event: React.PointerEvent<HTMLElement>,
    pointerDownState: PointerDownState,
  ): boolean => {
    if (this.state.activeTool.type === "selection") {
      const elements = this.scene.getNonDeletedElements();
      const selectedElements = this.scene.getSelectedElements(this.state);
      if (selectedElements.length === 1 && !this.state.editingLinearElement) {
        const elementWithTransformHandleType =
          getElementWithTransformHandleType(
            elements,
            this.state,
            pointerDownState.origin.x,
            pointerDownState.origin.y,
            this.state.zoom,
            event.pointerType,
          );
        if (elementWithTransformHandleType != null) {
          this.setState({
            resizingElement: elementWithTransformHandleType.element,
          });
          pointerDownState.resize.handleType =
            elementWithTransformHandleType.transformHandleType;
        }
      } else if (selectedElements.length > 1) {
        pointerDownState.resize.handleType = getTransformHandleTypeFromCoords(
          getCommonBounds(selectedElements),
          pointerDownState.origin.x,
          pointerDownState.origin.y,
          this.state.zoom,
          event.pointerType,
        );
      }
      if (pointerDownState.resize.handleType) {
        pointerDownState.resize.isResizing = true;
        pointerDownState.resize.offset = tupleToCoors(
          getResizeOffsetXY(
            pointerDownState.resize.handleType,
            selectedElements,
            pointerDownState.origin.x,
            pointerDownState.origin.y,
          ),
        );
        if (
          selectedElements.length === 1 &&
          isLinearElement(selectedElements[0]) &&
          selectedElements[0].points.length === 2
        ) {
          pointerDownState.resize.arrowDirection = getResizeArrowDirection(
            pointerDownState.resize.handleType,
            selectedElements[0],
          );
        }
      } else {
        if (this.state.selectedLinearElement) {
          const linearElementEditor =
            this.state.editingLinearElement || this.state.selectedLinearElement;
          const ret = LinearElementEditor.handlePointerDown(
            event,
            this.state,
            this.history,
            pointerDownState.origin,
            linearElementEditor,
          );
          if (ret.hitElement) {
            pointerDownState.hit.element = ret.hitElement;
          }
          if (ret.linearElementEditor) {
            this.setState({ selectedLinearElement: ret.linearElementEditor });

            if (this.state.editingLinearElement) {
              this.setState({ editingLinearElement: ret.linearElementEditor });
            }
          }
          if (ret.didAddPoint) {
            return true;
          }
        }
        // hitElement may already be set above, so check first
        pointerDownState.hit.element =
          pointerDownState.hit.element ??
          this.getElementAtPosition(
            pointerDownState.origin.x,
            pointerDownState.origin.y,
          );

        if (pointerDownState.hit.element) {
          // Early return if pointer is hitting link icon
          const hitLinkElement = this.getElementLinkAtPosition(
            {
              x: pointerDownState.origin.x,
              y: pointerDownState.origin.y,
            },
            pointerDownState.hit.element,
          );
          if (hitLinkElement) {
            return false;
          }
        }

        // For overlapped elements one position may hit
        // multiple elements
        pointerDownState.hit.allHitElements = this.getElementsAtPosition(
          pointerDownState.origin.x,
          pointerDownState.origin.y,
        );

        const hitElement = pointerDownState.hit.element;
        const someHitElementIsSelected =
          pointerDownState.hit.allHitElements.some((element) =>
            this.isASelectedElement(element),
          );
        if (
          (hitElement === null || !someHitElementIsSelected) &&
          !event.shiftKey &&
          !pointerDownState.hit.hasHitCommonBoundingBoxOfSelectedElements
        ) {
          this.clearSelection(hitElement);
        }

        if (this.state.editingLinearElement) {
          this.setState({
            selectedElementIds: makeNextSelectedElementIds(
              {
                [this.state.editingLinearElement.elementId]: true,
              },
              this.state,
            ),
          });
          // If we click on something
        } else if (hitElement != null) {
          // on CMD/CTRL, drill down to hit element regardless of groups etc.
          if (event[KEYS.CTRL_OR_CMD]) {
            if (!this.state.selectedElementIds[hitElement.id]) {
              pointerDownState.hit.wasAddedToSelection = true;
            }
            this.setState((prevState) => ({
              ...editGroupForSelectedElement(prevState, hitElement),
              previousSelectedElementIds: this.state.selectedElementIds,
            }));
            // mark as not completely handled so as to allow dragging etc.
            return false;
          }

          // deselect if item is selected
          // if shift is not clicked, this will always return true
          // otherwise, it will trigger selection based on current
          // state of the box
          if (!this.state.selectedElementIds[hitElement.id]) {
            // if we are currently editing a group, exiting editing mode and deselect the group.
            if (
              this.state.editingGroupId &&
              !isElementInGroup(hitElement, this.state.editingGroupId)
            ) {
              this.setState({
                selectedElementIds: makeNextSelectedElementIds({}, this.state),
                selectedGroupIds: {},
                editingGroupId: null,
                activeEmbeddable: null,
              });
            }

            // Add hit element to selection. At this point if we're not holding
            // SHIFT the previously selected element(s) were deselected above
            // (make sure you use setState updater to use latest state)
            // With shift-selection, we want to make sure that frames and their containing
            // elements are not selected at the same time.
            if (
              !someHitElementIsSelected &&
              !pointerDownState.hit.hasHitCommonBoundingBoxOfSelectedElements
            ) {
              this.setState((prevState) => {
                const nextSelectedElementIds: { [id: string]: true } = {
                  ...prevState.selectedElementIds,
                  [hitElement.id]: true,
                };

                const previouslySelectedElements: ExcalidrawElement[] = [];

                Object.keys(prevState.selectedElementIds).forEach((id) => {
                  const element = this.scene.getElement(id);
                  element && previouslySelectedElements.push(element);
                });

                // if hitElement is frame-like, deselect all of its elements
                // if they are selected
                if (isFrameLikeElement(hitElement)) {
                  getFrameChildren(
                    previouslySelectedElements,
                    hitElement.id,
                  ).forEach((element) => {
                    delete nextSelectedElementIds[element.id];
                  });
                } else if (hitElement.frameId) {
                  // if hitElement is in a frame and its frame has been selected
                  // disable selection for the given element
                  if (nextSelectedElementIds[hitElement.frameId]) {
                    delete nextSelectedElementIds[hitElement.id];
                  }
                } else {
                  // hitElement is neither a frame nor an element in a frame
                  // but since hitElement could be in a group with some frames
                  // this means selecting hitElement will have the frames selected as well
                  // because we want to keep the invariant:
                  // - frames and their elements are not selected at the same time
                  // we deselect elements in those frames that were previously selected

                  const groupIds = hitElement.groupIds;
                  const framesInGroups = new Set(
                    groupIds
                      .flatMap((gid) =>
                        getElementsInGroup(
                          this.scene.getNonDeletedElements(),
                          gid,
                        ),
                      )
                      .filter((element) => isFrameLikeElement(element))
                      .map((frame) => frame.id),
                  );

                  if (framesInGroups.size > 0) {
                    previouslySelectedElements.forEach((element) => {
                      if (
                        element.frameId &&
                        framesInGroups.has(element.frameId)
                      ) {
                        // deselect element and groups containing the element
                        delete nextSelectedElementIds[element.id];
                        element.groupIds
                          .flatMap((gid) =>
                            getElementsInGroup(
                              this.scene.getNonDeletedElements(),
                              gid,
                            ),
                          )
                          .forEach((element) => {
                            delete nextSelectedElementIds[element.id];
                          });
                      }
                    });
                  }
                }

                return {
                  ...selectGroupsForSelectedElements(
                    {
                      editingGroupId: prevState.editingGroupId,
                      selectedElementIds: nextSelectedElementIds,
                    },
                    this.scene.getNonDeletedElements(),
                    prevState,
                    this,
                  ),
                  showHyperlinkPopup:
                    hitElement.link || isEmbeddableElement(hitElement)
                      ? "info"
                      : false,
                };
              });
              pointerDownState.hit.wasAddedToSelection = true;
            }
          }
        }

        this.setState({
          previousSelectedElementIds: this.state.selectedElementIds,
        });
      }
    }
    return false;
  };

  private isASelectedElement(hitElement: ExcalidrawElement | null): boolean {
    return hitElement != null && this.state.selectedElementIds[hitElement.id];
  }

  private isHittingCommonBoundingBoxOfSelectedElements(
    point: Readonly<{ x: number; y: number }>,
    selectedElements: readonly ExcalidrawElement[],
  ): boolean {
    if (selectedElements.length < 2) {
      return false;
    }

    // How many pixels off the shape boundary we still consider a hit
    const threshold = 10 / this.state.zoom.value;
    const [x1, y1, x2, y2] = getCommonBounds(selectedElements);
    return (
      point.x > x1 - threshold &&
      point.x < x2 + threshold &&
      point.y > y1 - threshold &&
      point.y < y2 + threshold
    );
  }

  private handleTextOnPointerDown = (
    event: React.PointerEvent<HTMLElement>,
    pointerDownState: PointerDownState,
  ): void => {
    // if we're currently still editing text, clicking outside
    // should only finalize it, not create another (irrespective
    // of state.activeTool.locked)
    if (isTextElement(this.state.editingElement)) {
      return;
    }
    let sceneX = pointerDownState.origin.x;
    let sceneY = pointerDownState.origin.y;

    const element = this.getElementAtPosition(sceneX, sceneY, {
      includeBoundTextElement: true,
    });

    // FIXME
    let container = getTextBindableContainerAtPosition(
      this.scene.getNonDeletedElements(),
      this.state,
      sceneX,
      sceneY,
    );

    if (hasBoundTextElement(element)) {
      container = element as ExcalidrawTextContainer;
      sceneX = element.x + element.width / 2;
      sceneY = element.y + element.height / 2;
    }
    this.startTextEditing({
      sceneX,
      sceneY,
      insertAtParentCenter: !event.altKey,
      container,
    });

    resetCursor(this.interactiveCanvas);
    if (!this.state.activeTool.locked) {
      this.setState({
        activeTool: updateActiveTool(this.state, { type: "selection" }),
      });
    }
  };

  private handleFreeDrawElementOnPointerDown = (
    event: React.PointerEvent<HTMLElement>,
    elementType: ExcalidrawFreeDrawElement["type"],
    pointerDownState: PointerDownState,
  ) => {
    // Begin a mark capture. This does not have to update state yet.
    const [gridX, gridY] = getGridPoint(
      pointerDownState.origin.x,
      pointerDownState.origin.y,
      null,
    );

    const topLayerFrame = this.getTopLayerFrameAtSceneCoords({
      x: gridX,
      y: gridY,
    });

    const element = newFreeDrawElement({
      type: elementType,
      x: gridX,
      y: gridY,
      strokeColor: this.state.currentItemStrokeColor,
      backgroundColor: this.state.currentItemBackgroundColor,
      fillStyle: this.state.currentItemFillStyle,
      strokeWidth: this.state.currentItemStrokeWidth,
      strokeStyle: this.state.currentItemStrokeStyle,
      roughness: this.state.currentItemRoughness,
      opacity: this.state.currentItemOpacity,
      roundness: null,
      simulatePressure: event.pressure === 0.5,
      locked: false,
      frameId: topLayerFrame ? topLayerFrame.id : null,
    });

    this.setState((prevState) => {
      const nextSelectedElementIds = {
        ...prevState.selectedElementIds,
      };
      delete nextSelectedElementIds[element.id];
      return {
        selectedElementIds: makeNextSelectedElementIds(
          nextSelectedElementIds,
          prevState,
        ),
      };
    });

    const pressures = element.simulatePressure
      ? element.pressures
      : [...element.pressures, event.pressure];

    mutateElement(element, {
      points: [[0, 0]],
      pressures,
    });

    const boundElement = getHoveredElementForBinding(
      pointerDownState.origin,
      this.scene,
    );
    this.scene.addNewElement(element);
    this.setState({
      draggingElement: element,
      editingElement: element,
      startBoundElement: boundElement,
      suggestedBindings: [],
    });
  };

  public insertIframeElement = ({
    sceneX,
    sceneY,
    width,
    height,
  }: {
    sceneX: number;
    sceneY: number;
    width: number;
    height: number;
  }) => {
    const [gridX, gridY] = getGridPoint(
      sceneX,
      sceneY,
      this.lastPointerDownEvent?.[KEYS.CTRL_OR_CMD]
        ? null
        : this.state.gridSize,
    );

    const element = newIframeElement({
      type: "iframe",
      x: gridX,
      y: gridY,
      strokeColor: "transparent",
      backgroundColor: "transparent",
      fillStyle: this.state.currentItemFillStyle,
      strokeWidth: this.state.currentItemStrokeWidth,
      strokeStyle: this.state.currentItemStrokeStyle,
      roughness: this.state.currentItemRoughness,
      roundness: this.getCurrentItemRoundness("iframe"),
      opacity: this.state.currentItemOpacity,
      locked: false,
      width,
      height,
    });

    this.scene.replaceAllElements(
      [...this.scene.getElementsIncludingDeleted(), element],
      arrayToMap([element]),
    );

    return element;
  };

  //create rectangle element with youtube top left on nearest grid point width / hight 640/360
  public insertEmbeddableElement = ({
    sceneX,
    sceneY,
    link,
  }: {
    sceneX: number;
    sceneY: number;
    link: string;
  }) => {
    const [gridX, gridY] = getGridPoint(
      sceneX,
      sceneY,
      this.lastPointerDownEvent?.[KEYS.CTRL_OR_CMD]
        ? null
        : this.state.gridSize,
    );

    const embedLink = getEmbedLink(link);

    if (!embedLink) {
      return;
    }

    if (embedLink.warning) {
      this.setToast({ message: embedLink.warning, closable: true });
    }

    const element = newEmbeddableElement({
      type: "embeddable",
      x: gridX,
      y: gridY,
      strokeColor: "transparent",
      backgroundColor: "transparent",
      fillStyle: this.state.currentItemFillStyle,
      strokeWidth: this.state.currentItemStrokeWidth,
      strokeStyle: this.state.currentItemStrokeStyle,
      roughness: this.state.currentItemRoughness,
      roundness: this.getCurrentItemRoundness("embeddable"),
      opacity: this.state.currentItemOpacity,
      locked: false,
      width: embedLink.intrinsicSize.w,
      height: embedLink.intrinsicSize.h,
      link,
    });

    this.scene.replaceAllElements(
      [...this.scene.getElementsIncludingDeleted(), element],
      arrayToMap([element]),
    );

    return element;
  };

  private createImageElement = ({
    sceneX,
    sceneY,
    addToFrameUnderCursor = true,
  }: {
    sceneX: number;
    sceneY: number;
    addToFrameUnderCursor?: boolean;
  }) => {
    const [gridX, gridY] = getGridPoint(
      sceneX,
      sceneY,
      this.lastPointerDownEvent?.[KEYS.CTRL_OR_CMD]
        ? null
        : this.state.gridSize,
    );

    const topLayerFrame = addToFrameUnderCursor
      ? this.getTopLayerFrameAtSceneCoords({
          x: gridX,
          y: gridY,
        })
      : null;

    const element = newImageElement({
      type: "image",
      x: gridX,
      y: gridY,
      strokeColor: this.state.currentItemStrokeColor,
      backgroundColor: this.state.currentItemBackgroundColor,
      fillStyle: this.state.currentItemFillStyle,
      strokeWidth: this.state.currentItemStrokeWidth,
      strokeStyle: this.state.currentItemStrokeStyle,
      roughness: this.state.currentItemRoughness,
      roundness: null,
      opacity: this.state.currentItemOpacity,
      locked: false,
      frameId: topLayerFrame ? topLayerFrame.id : null,
    });

    return element;
  };

  private handleLinearElementOnPointerDown = (
    event: React.PointerEvent<HTMLElement>,
    elementType: ExcalidrawLinearElement["type"],
    pointerDownState: PointerDownState,
  ): void => {
    if (this.state.multiElement) {
      const { multiElement } = this.state;

      // finalize if completing a loop
      if (
        multiElement.type === "line" &&
        isPathALoop(multiElement.points, this.state.zoom.value)
      ) {
        mutateElement(multiElement, {
          lastCommittedPoint:
            multiElement.points[multiElement.points.length - 1],
        });
        this.actionManager.executeAction(actionFinalize);
        return;
      }

      const { x: rx, y: ry, lastCommittedPoint } = multiElement;

      // clicking inside commit zone → finalize arrow
      if (
        multiElement.points.length > 1 &&
        lastCommittedPoint &&
        distance2d(
          pointerDownState.origin.x - rx,
          pointerDownState.origin.y - ry,
          lastCommittedPoint[0],
          lastCommittedPoint[1],
        ) < LINE_CONFIRM_THRESHOLD
      ) {
        this.actionManager.executeAction(actionFinalize);
        return;
      }

      this.setState((prevState) => ({
        selectedElementIds: makeNextSelectedElementIds(
          {
            ...prevState.selectedElementIds,
            [multiElement.id]: true,
          },
          prevState,
        ),
      }));
      // clicking outside commit zone → update reference for last committed
      // point
      mutateElement(multiElement, {
        lastCommittedPoint: multiElement.points[multiElement.points.length - 1],
      });
      setCursor(this.interactiveCanvas, CURSOR_TYPE.POINTER);
    } else {
      const [gridX, gridY] = getGridPoint(
        pointerDownState.origin.x,
        pointerDownState.origin.y,
        event[KEYS.CTRL_OR_CMD] ? null : this.state.gridSize,
      );

      const topLayerFrame = this.getTopLayerFrameAtSceneCoords({
        x: gridX,
        y: gridY,
      });

      /* If arrow is pre-arrowheads, it will have undefined for both start and end arrowheads.
      If so, we want it to be null for start and "arrow" for end. If the linear item is not
      an arrow, we want it to be null for both. Otherwise, we want it to use the
      values from appState. */

      const { currentItemStartArrowhead, currentItemEndArrowhead } = this.state;
      const [startArrowhead, endArrowhead] =
        elementType === "arrow"
          ? [currentItemStartArrowhead, currentItemEndArrowhead]
          : [null, null];

      const element = newLinearElement({
        type: elementType,
        x: gridX,
        y: gridY,
        strokeColor: this.state.currentItemStrokeColor,
        backgroundColor: this.state.currentItemBackgroundColor,
        fillStyle: this.state.currentItemFillStyle,
        strokeWidth: this.state.currentItemStrokeWidth,
        strokeStyle: this.state.currentItemStrokeStyle,
        roughness: this.state.currentItemRoughness,
        opacity: this.state.currentItemOpacity,
        roundness:
          this.state.currentItemRoundness === "round"
            ? { type: ROUNDNESS.PROPORTIONAL_RADIUS }
            : null,
        startArrowhead,
        endArrowhead,
        locked: false,
        frameId: topLayerFrame ? topLayerFrame.id : null,
      });
      this.setState((prevState) => {
        const nextSelectedElementIds = {
          ...prevState.selectedElementIds,
        };
        delete nextSelectedElementIds[element.id];
        return {
          selectedElementIds: makeNextSelectedElementIds(
            nextSelectedElementIds,
            prevState,
          ),
        };
      });
      mutateElement(element, {
        points: [...element.points, [0, 0]],
      });
      const boundElement = getHoveredElementForBinding(
        pointerDownState.origin,
        this.scene,
      );

      this.scene.addNewElement(element);
      this.setState({
        draggingElement: element,
        editingElement: element,
        startBoundElement: boundElement,
        suggestedBindings: [],
      });
    }
  };

  private getCurrentItemRoundness(
    elementType:
      | "selection"
      | "rectangle"
      | "diamond"
      | "ellipse"
      | "iframe"
      | "embeddable",
  ) {
    return this.state.currentItemRoundness === "round"
      ? {
          type: isUsingAdaptiveRadius(elementType)
            ? ROUNDNESS.ADAPTIVE_RADIUS
            : ROUNDNESS.PROPORTIONAL_RADIUS,
        }
      : null;
  }

  private createGenericElementOnPointerDown = (
    elementType: ExcalidrawGenericElement["type"] | "embeddable",
    pointerDownState: PointerDownState,
  ): void => {
    const [gridX, gridY] = getGridPoint(
      pointerDownState.origin.x,
      pointerDownState.origin.y,
      this.lastPointerDownEvent?.[KEYS.CTRL_OR_CMD]
        ? null
        : this.state.gridSize,
    );

    const topLayerFrame = this.getTopLayerFrameAtSceneCoords({
      x: gridX,
      y: gridY,
    });

    const baseElementAttributes = {
      x: gridX,
      y: gridY,
      strokeColor: this.state.currentItemStrokeColor,
      backgroundColor: this.state.currentItemBackgroundColor,
      fillStyle: this.state.currentItemFillStyle,
      strokeWidth: this.state.currentItemStrokeWidth,
      strokeStyle: this.state.currentItemStrokeStyle,
      roughness: this.state.currentItemRoughness,
      opacity: this.state.currentItemOpacity,
      roundness: this.getCurrentItemRoundness(elementType),
      locked: false,
      frameId: topLayerFrame ? topLayerFrame.id : null,
    } as const;

    let element;
    if (elementType === "embeddable") {
      element = newEmbeddableElement({
        type: "embeddable",
        ...baseElementAttributes,
      });
    } else {
      element = newElement({
        type: elementType,
        ...baseElementAttributes,
      });
    }

    if (element.type === "selection") {
      this.setState({
        selectionElement: element,
        draggingElement: element,
      });
    } else {
      this.scene.addNewElement(element);
      this.setState({
        multiElement: null,
        draggingElement: element,
        editingElement: element,
      });
    }
  };

  private createFrameElementOnPointerDown = (
    pointerDownState: PointerDownState,
    type: Extract<ToolType, "frame" | "magicframe">,
  ): void => {
    const [gridX, gridY] = getGridPoint(
      pointerDownState.origin.x,
      pointerDownState.origin.y,
      this.lastPointerDownEvent?.[KEYS.CTRL_OR_CMD]
        ? null
        : this.state.gridSize,
    );

    const constructorOpts = {
      x: gridX,
      y: gridY,
      opacity: this.state.currentItemOpacity,
      locked: false,
      ...FRAME_STYLE,
    } as const;

    const frame =
      type === TOOL_TYPE.magicframe
        ? newMagicFrameElement(constructorOpts)
        : newFrameElement(constructorOpts);

    this.scene.replaceAllElements(
      [...this.scene.getElementsIncludingDeleted(), frame],
      arrayToMap([frame]),
    );

    this.setState({
      multiElement: null,
      draggingElement: frame,
      editingElement: frame,
    });
  };

  private maybeCacheReferenceSnapPoints(
    event: KeyboardModifiersObject,
    selectedElements: ExcalidrawElement[],
    recomputeAnyways: boolean = false,
  ) {
    if (
      isSnappingEnabled({
        event,
        appState: this.state,
        selectedElements,
      }) &&
      (recomputeAnyways || !SnapCache.getReferenceSnapPoints())
    ) {
      SnapCache.setReferenceSnapPoints(
        getReferenceSnapPoints(
          this.scene.getNonDeletedElements(),
          selectedElements,
          this.state,
        ),
      );
    }
  }

  private maybeCacheVisibleGaps(
    event: KeyboardModifiersObject,
    selectedElements: ExcalidrawElement[],
    recomputeAnyways: boolean = false,
  ) {
    if (
      isSnappingEnabled({
        event,
        appState: this.state,
        selectedElements,
      }) &&
      (recomputeAnyways || !SnapCache.getVisibleGaps())
    ) {
      SnapCache.setVisibleGaps(
        getVisibleGaps(
          this.scene.getNonDeletedElements(),
          selectedElements,
          this.state,
        ),
      );
    }
  }

  private onKeyDownFromPointerDownHandler(
    pointerDownState: PointerDownState,
  ): (event: KeyboardEvent) => void {
    return withBatchedUpdates((event: KeyboardEvent) => {
      if (this.maybeHandleResize(pointerDownState, event)) {
        return;
      }
      this.maybeDragNewGenericElement(pointerDownState, event);
    });
  }

  private onKeyUpFromPointerDownHandler(
    pointerDownState: PointerDownState,
  ): (event: KeyboardEvent) => void {
    return withBatchedUpdates((event: KeyboardEvent) => {
      // Prevents focus from escaping excalidraw tab
      event.key === KEYS.ALT && event.preventDefault();
      if (this.maybeHandleResize(pointerDownState, event)) {
        return;
      }
      this.maybeDragNewGenericElement(pointerDownState, event);
    });
  }

  private onPointerMoveFromPointerDownHandler(
    pointerDownState: PointerDownState,
  ) {
    return withBatchedUpdatesThrottled((event: PointerEvent) => {
      // We need to initialize dragOffsetXY only after we've updated
      // `state.selectedElementIds` on pointerDown. Doing it here in pointerMove
      // event handler should hopefully ensure we're already working with
      // the updated state.
      if (pointerDownState.drag.offset === null) {
        pointerDownState.drag.offset = tupleToCoors(
          getDragOffsetXY(
            this.scene.getSelectedElements(this.state),
            pointerDownState.origin.x,
            pointerDownState.origin.y,
          ),
        );
      }
      const target = event.target;
      if (!(target instanceof HTMLElement)) {
        return;
      }

      if (this.handlePointerMoveOverScrollbars(event, pointerDownState)) {
        return;
      }

      const pointerCoords = viewportCoordsToSceneCoords(event, this.state);

      if (isEraserActive(this.state)) {
        this.handleEraser(event, pointerDownState, pointerCoords);
        return;
      }

      if (this.state.activeTool.type === "laser") {
        this.laserTrails.addPointToPath(pointerCoords.x, pointerCoords.y);
      }

      const [gridX, gridY] = getGridPoint(
        pointerCoords.x,
        pointerCoords.y,
        event[KEYS.CTRL_OR_CMD] ? null : this.state.gridSize,
      );

      // for arrows/lines, don't start dragging until a given threshold
      // to ensure we don't create a 2-point arrow by mistake when
      // user clicks mouse in a way that it moves a tiny bit (thus
      // triggering pointermove)
      if (
        !pointerDownState.drag.hasOccurred &&
        (this.state.activeTool.type === "arrow" ||
          this.state.activeTool.type === "line")
      ) {
        if (
          distance2d(
            pointerCoords.x,
            pointerCoords.y,
            pointerDownState.origin.x,
            pointerDownState.origin.y,
          ) < DRAGGING_THRESHOLD
        ) {
          return;
        }
      }
      if (pointerDownState.resize.isResizing) {
        pointerDownState.lastCoords.x = pointerCoords.x;
        pointerDownState.lastCoords.y = pointerCoords.y;
        if (this.maybeHandleResize(pointerDownState, event)) {
          return true;
        }
      }

      if (this.state.selectedLinearElement) {
        const linearElementEditor =
          this.state.editingLinearElement || this.state.selectedLinearElement;

        if (
          LinearElementEditor.shouldAddMidpoint(
            this.state.selectedLinearElement,
            pointerCoords,
            this.state,
          )
        ) {
          const ret = LinearElementEditor.addMidpoint(
            this.state.selectedLinearElement,
            pointerCoords,
            this.state,
            !event[KEYS.CTRL_OR_CMD],
          );
          if (!ret) {
            return;
          }

          // Since we are reading from previous state which is not possible with
          // automatic batching in React 18 hence using flush sync to synchronously
          // update the state. Check https://github.com/excalidraw/excalidraw/pull/5508 for more details.

          flushSync(() => {
            if (this.state.selectedLinearElement) {
              this.setState({
                selectedLinearElement: {
                  ...this.state.selectedLinearElement,
                  pointerDownState: ret.pointerDownState,
                  selectedPointsIndices: ret.selectedPointsIndices,
                },
              });
            }
            if (this.state.editingLinearElement) {
              this.setState({
                editingLinearElement: {
                  ...this.state.editingLinearElement,
                  pointerDownState: ret.pointerDownState,
                  selectedPointsIndices: ret.selectedPointsIndices,
                },
              });
            }
          });

          return;
        } else if (
          linearElementEditor.pointerDownState.segmentMidpoint.value !== null &&
          !linearElementEditor.pointerDownState.segmentMidpoint.added
        ) {
          return;
        }

        const didDrag = LinearElementEditor.handlePointDragging(
          event,
          this.state,
          pointerCoords.x,
          pointerCoords.y,
          (element, pointsSceneCoords) => {
            this.maybeSuggestBindingsForLinearElementAtCoords(
              element,
              pointsSceneCoords,
            );
          },
          linearElementEditor,
        );
        if (didDrag) {
          pointerDownState.lastCoords.x = pointerCoords.x;
          pointerDownState.lastCoords.y = pointerCoords.y;
          pointerDownState.drag.hasOccurred = true;
          if (
            this.state.editingLinearElement &&
            !this.state.editingLinearElement.isDragging
          ) {
            this.setState({
              editingLinearElement: {
                ...this.state.editingLinearElement,
                isDragging: true,
              },
            });
          }
          if (!this.state.selectedLinearElement.isDragging) {
            this.setState({
              selectedLinearElement: {
                ...this.state.selectedLinearElement,
                isDragging: true,
              },
            });
          }
          return;
        }
      }

      const hasHitASelectedElement = pointerDownState.hit.allHitElements.some(
        (element) => this.isASelectedElement(element),
      );

      const isSelectingPointsInLineEditor =
        this.state.editingLinearElement &&
        event.shiftKey &&
        this.state.editingLinearElement.elementId ===
          pointerDownState.hit.element?.id;
      if (
        (hasHitASelectedElement ||
          pointerDownState.hit.hasHitCommonBoundingBoxOfSelectedElements) &&
        !isSelectingPointsInLineEditor
      ) {
        const selectedElements = this.scene.getSelectedElements(this.state);

        if (selectedElements.every((element) => element.locked)) {
          return;
        }

        const selectedElementsHasAFrame = selectedElements.find((e) =>
          isFrameLikeElement(e),
        );
        const topLayerFrame = this.getTopLayerFrameAtSceneCoords(pointerCoords);
        this.setState({
          frameToHighlight:
            topLayerFrame && !selectedElementsHasAFrame ? topLayerFrame : null,
        });

        // Marking that click was used for dragging to check
        // if elements should be deselected on pointerup
        pointerDownState.drag.hasOccurred = true;
        this.setState({
          selectedElementsAreBeingDragged: true,
        });
        // prevent dragging even if we're no longer holding cmd/ctrl otherwise
        // it would have weird results (stuff jumping all over the screen)
        // Checking for editingElement to avoid jump while editing on mobile #6503
        if (
          selectedElements.length > 0 &&
          !pointerDownState.withCmdOrCtrl &&
          !this.state.editingElement &&
          this.state.activeEmbeddable?.state !== "active"
        ) {
          const dragOffset = {
            x: pointerCoords.x - pointerDownState.origin.x,
            y: pointerCoords.y - pointerDownState.origin.y,
          };

          const originalElements = [
            ...pointerDownState.originalElements.values(),
          ];

          // We only drag in one direction if shift is pressed
          const lockDirection = event.shiftKey;

          if (lockDirection) {
            const distanceX = Math.abs(dragOffset.x);
            const distanceY = Math.abs(dragOffset.y);

            const lockX = lockDirection && distanceX < distanceY;
            const lockY = lockDirection && distanceX > distanceY;

            if (lockX) {
              dragOffset.x = 0;
            }

            if (lockY) {
              dragOffset.y = 0;
            }
          }

          // Snap cache *must* be synchronously popuplated before initial drag,
          // otherwise the first drag even will not snap, causing a jump before
          // it snaps to its position if previously snapped already.
          this.maybeCacheVisibleGaps(event, selectedElements);
          this.maybeCacheReferenceSnapPoints(event, selectedElements);

          const { snapOffset, snapLines } = snapDraggedElements(
            getSelectedElements(originalElements, this.state),
            dragOffset,
            this.state,
            event,
          );

          this.setState({ snapLines });

          // when we're editing the name of a frame, we want the user to be
          // able to select and interact with the text input
          !this.state.editingFrame &&
            dragSelectedElements(
              pointerDownState,
              selectedElements,
              dragOffset,
              this.state,
              this.scene,
              snapOffset,
              event[KEYS.CTRL_OR_CMD] ? null : this.state.gridSize,
            );

          this.maybeSuggestBindingForAll(selectedElements);

          // We duplicate the selected element if alt is pressed on pointer move
          if (event.altKey && !pointerDownState.hit.hasBeenDuplicated) {
            // Move the currently selected elements to the top of the z index stack, and
            // put the duplicates where the selected elements used to be.
            // (the origin point where the dragging started)

            pointerDownState.hit.hasBeenDuplicated = true;

            const nextElements = [];
            const elementsToAppend = [];
            const groupIdMap = new Map();
            const oldIdToDuplicatedId = new Map();
            const hitElement = pointerDownState.hit.element;
            const selectedElementIds = new Set(
              this.scene
                .getSelectedElements({
                  selectedElementIds: this.state.selectedElementIds,
                  includeBoundTextElement: true,
                  includeElementsInFrames: true,
                })
                .map((element) => element.id),
            );
            const duplicatedElementsMap = new Map<string, ExcalidrawElement>();

            const elements = this.scene.getElementsIncludingDeleted();

            for (const element of elements) {
              if (
                selectedElementIds.has(element.id) ||
                // case: the state.selectedElementIds might not have been
                // updated yet by the time this mousemove event is fired
                (element.id === hitElement?.id &&
                  pointerDownState.hit.wasAddedToSelection)
              ) {
                const duplicatedElement = duplicateElement(
                  this.state.editingGroupId,
                  groupIdMap,
                  element,
                );
                duplicatedElementsMap.set(element.id, element);
                const origElement = pointerDownState.originalElements.get(
                  element.id,
                )!;
                mutateElement(duplicatedElement, {
                  x: origElement.x,
                  y: origElement.y,
                });

                // put duplicated element to pointerDownState.originalElements
                // so that we can snap to the duplicated element without releasing
                pointerDownState.originalElements.set(
                  duplicatedElement.id,
                  duplicatedElement,
                );

                nextElements.push(duplicatedElement);
                elementsToAppend.push(element);
                oldIdToDuplicatedId.set(element.id, duplicatedElement.id);
              } else {
                nextElements.push(element);
              }
            }
            const nextSceneElements = [...nextElements, ...elementsToAppend];
            bindTextToShapeAfterDuplication(
              nextElements,
              elementsToAppend,
              oldIdToDuplicatedId,
            );
            fixBindingsAfterDuplication(
              nextSceneElements,
              elementsToAppend,
              oldIdToDuplicatedId,
              "duplicatesServeAsOld",
            );
            bindElementsToFramesAfterDuplication(
              nextSceneElements,
              elementsToAppend,
              oldIdToDuplicatedId,
            );
            this.scene.replaceAllElements(
              nextSceneElements,
              duplicatedElementsMap,
            );
            this.maybeCacheVisibleGaps(event, selectedElements, true);
            this.maybeCacheReferenceSnapPoints(event, selectedElements, true);
          }
          return;
        }
      }

      // It is very important to read this.state within each move event,
      // otherwise we would read a stale one!
      const draggingElement = this.state.draggingElement;
      if (!draggingElement) {
        return;
      }

      if (draggingElement.type === "freedraw") {
        const points = draggingElement.points;
        const dx = pointerCoords.x - draggingElement.x;
        const dy = pointerCoords.y - draggingElement.y;

        const lastPoint = points.length > 0 && points[points.length - 1];
        const discardPoint =
          lastPoint && lastPoint[0] === dx && lastPoint[1] === dy;

        if (!discardPoint) {
          const pressures = draggingElement.simulatePressure
            ? draggingElement.pressures
            : [...draggingElement.pressures, event.pressure];

          mutateElement(draggingElement, {
            points: [...points, [dx, dy]],
            pressures,
          });
        }
      } else if (isLinearElement(draggingElement)) {
        pointerDownState.drag.hasOccurred = true;
        this.setState({
          selectedElementsAreBeingDragged: true,
        });
        const points = draggingElement.points;
        let dx = gridX - draggingElement.x;
        let dy = gridY - draggingElement.y;

        if (shouldRotateWithDiscreteAngle(event) && points.length === 2) {
          ({ width: dx, height: dy } = getLockedLinearCursorAlignSize(
            draggingElement.x,
            draggingElement.y,
            pointerCoords.x,
            pointerCoords.y,
          ));
        }

        if (points.length === 1) {
          mutateElement(draggingElement, {
            points: [...points, [dx, dy]],
          });
        } else if (points.length === 2) {
          mutateElement(draggingElement, {
            points: [...points.slice(0, -1), [dx, dy]],
          });
        }

        if (isBindingElement(draggingElement, false)) {
          // When creating a linear element by dragging
          this.maybeSuggestBindingsForLinearElementAtCoords(
            draggingElement,
            [pointerCoords],
            this.state.startBoundElement,
          );
        }
      } else {
        pointerDownState.lastCoords.x = pointerCoords.x;
        pointerDownState.lastCoords.y = pointerCoords.y;
        this.maybeDragNewGenericElement(pointerDownState, event);
      }

      if (this.state.activeTool.type === "selection") {
        pointerDownState.boxSelection.hasOccurred = true;

        const elements = this.scene.getNonDeletedElements();

        // box-select line editor points
        if (this.state.editingLinearElement) {
          LinearElementEditor.handleBoxSelection(
            event,
            this.state,
            this.setState.bind(this),
          );
          // regular box-select
        } else {
          let shouldReuseSelection = true;

          if (!event.shiftKey && isSomeElementSelected(elements, this.state)) {
            if (
              pointerDownState.withCmdOrCtrl &&
              pointerDownState.hit.element
            ) {
              this.setState((prevState) =>
                selectGroupsForSelectedElements(
                  {
                    ...prevState,
                    selectedElementIds: {
                      [pointerDownState.hit.element!.id]: true,
                    },
                  },
                  this.scene.getNonDeletedElements(),
                  prevState,
                  this,
                ),
              );
            } else {
              shouldReuseSelection = false;
            }
          }
          const elementsWithinSelection = getElementsWithinSelection(
            elements,
            draggingElement,
          );

          this.setState((prevState) => {
            const nextSelectedElementIds = {
              ...(shouldReuseSelection && prevState.selectedElementIds),
              ...elementsWithinSelection.reduce(
                (acc: Record<ExcalidrawElement["id"], true>, element) => {
                  acc[element.id] = true;
                  return acc;
                },
                {},
              ),
            };

            if (pointerDownState.hit.element) {
              // if using ctrl/cmd, select the hitElement only if we
              // haven't box-selected anything else
              if (!elementsWithinSelection.length) {
                nextSelectedElementIds[pointerDownState.hit.element.id] = true;
              } else {
                delete nextSelectedElementIds[pointerDownState.hit.element.id];
              }
            }

            prevState = !shouldReuseSelection
              ? { ...prevState, selectedGroupIds: {}, editingGroupId: null }
              : prevState;

            return {
              ...selectGroupsForSelectedElements(
                {
                  editingGroupId: prevState.editingGroupId,
                  selectedElementIds: nextSelectedElementIds,
                },
                this.scene.getNonDeletedElements(),
                prevState,
                this,
              ),
              // select linear element only when we haven't box-selected anything else
              selectedLinearElement:
                elementsWithinSelection.length === 1 &&
                isLinearElement(elementsWithinSelection[0])
                  ? new LinearElementEditor(
                      elementsWithinSelection[0],
                      this.scene,
                    )
                  : null,
              showHyperlinkPopup:
                elementsWithinSelection.length === 1 &&
                (elementsWithinSelection[0].link ||
                  isEmbeddableElement(elementsWithinSelection[0]))
                  ? "info"
                  : false,
            };
          });
        }
      }
    });
  }

  // Returns whether the pointer move happened over either scrollbar
  private handlePointerMoveOverScrollbars(
    event: PointerEvent,
    pointerDownState: PointerDownState,
  ): boolean {
    if (pointerDownState.scrollbars.isOverHorizontal) {
      const x = event.clientX;
      const dx = x - pointerDownState.lastCoords.x;
      this.translateCanvas({
        scrollX: this.state.scrollX - dx / this.state.zoom.value,
      });
      pointerDownState.lastCoords.x = x;
      return true;
    }

    if (pointerDownState.scrollbars.isOverVertical) {
      const y = event.clientY;
      const dy = y - pointerDownState.lastCoords.y;
      this.translateCanvas({
        scrollY: this.state.scrollY - dy / this.state.zoom.value,
      });
      pointerDownState.lastCoords.y = y;
      return true;
    }
    return false;
  }

  private onPointerUpFromPointerDownHandler(
    pointerDownState: PointerDownState,
  ): (event: PointerEvent) => void {
    return withBatchedUpdates((childEvent: PointerEvent) => {
      this.removePointer(childEvent);
      if (pointerDownState.eventListeners.onMove) {
        pointerDownState.eventListeners.onMove.flush();
      }
      const {
        draggingElement,
        resizingElement,
        multiElement,
        activeTool,
        isResizing,
        isRotating,
      } = this.state;

      this.setState((prevState) => ({
        isResizing: false,
        isRotating: false,
        resizingElement: null,
        selectionElement: null,
        frameToHighlight: null,
        elementsToHighlight: null,
        cursorButton: "up",
        // text elements are reset on finalize, and resetting on pointerup
        // may cause issues with double taps
        editingElement:
          multiElement || isTextElement(this.state.editingElement)
            ? this.state.editingElement
            : null,
        snapLines: updateStable(prevState.snapLines, []),

        originSnapOffset: null,
      }));

      SnapCache.setReferenceSnapPoints(null);
      SnapCache.setVisibleGaps(null);

      this.savePointer(childEvent.clientX, childEvent.clientY, "up");

      this.setState({
        selectedElementsAreBeingDragged: false,
      });

      // Handle end of dragging a point of a linear element, might close a loop
      // and sets binding element
      if (this.state.editingLinearElement) {
        if (
          !pointerDownState.boxSelection.hasOccurred &&
          pointerDownState.hit?.element?.id !==
            this.state.editingLinearElement.elementId
        ) {
          this.actionManager.executeAction(actionFinalize);
        } else {
          const editingLinearElement = LinearElementEditor.handlePointerUp(
            childEvent,
            this.state.editingLinearElement,
            this.state,
          );
          if (editingLinearElement !== this.state.editingLinearElement) {
            this.setState({
              editingLinearElement,
              suggestedBindings: [],
            });
          }
        }
      } else if (this.state.selectedLinearElement) {
        if (
          pointerDownState.hit?.element?.id !==
          this.state.selectedLinearElement.elementId
        ) {
          const selectedELements = this.scene.getSelectedElements(this.state);
          // set selectedLinearElement to null if there is more than one element selected since we don't want to show linear element handles
          if (selectedELements.length > 1) {
            this.setState({ selectedLinearElement: null });
          }
        } else {
          const linearElementEditor = LinearElementEditor.handlePointerUp(
            childEvent,
            this.state.selectedLinearElement,
            this.state,
          );

          const { startBindingElement, endBindingElement } =
            linearElementEditor;
          const element = this.scene.getElement(linearElementEditor.elementId);
          if (isBindingElement(element)) {
            bindOrUnbindLinearElement(
              element,
              startBindingElement,
              endBindingElement,
            );
          }

          if (linearElementEditor !== this.state.selectedLinearElement) {
            this.setState({
              selectedLinearElement: {
                ...linearElementEditor,
                selectedPointsIndices: null,
              },
              suggestedBindings: [],
            });
          }
        }
      }

      this.missingPointerEventCleanupEmitter.clear();

      window.removeEventListener(
        EVENT.POINTER_MOVE,
        pointerDownState.eventListeners.onMove!,
      );
      window.removeEventListener(
        EVENT.POINTER_UP,
        pointerDownState.eventListeners.onUp!,
      );
      window.removeEventListener(
        EVENT.KEYDOWN,
        pointerDownState.eventListeners.onKeyDown!,
      );
      window.removeEventListener(
        EVENT.KEYUP,
        pointerDownState.eventListeners.onKeyUp!,
      );

      if (this.state.pendingImageElementId) {
        this.setState({ pendingImageElementId: null });
      }

      this.onPointerUpEmitter.trigger(
        this.state.activeTool,
        pointerDownState,
        childEvent,
      );

      if (draggingElement?.type === "freedraw") {
        const pointerCoords = viewportCoordsToSceneCoords(
          childEvent,
          this.state,
        );

        const points = draggingElement.points;
        let dx = pointerCoords.x - draggingElement.x;
        let dy = pointerCoords.y - draggingElement.y;

        // Allows dots to avoid being flagged as infinitely small
        if (dx === points[0][0] && dy === points[0][1]) {
          dy += 0.0001;
          dx += 0.0001;
        }

        const pressures = draggingElement.simulatePressure
          ? []
          : [...draggingElement.pressures, childEvent.pressure];

        mutateElement(draggingElement, {
          points: [...points, [dx, dy]],
          pressures,
          lastCommittedPoint: [dx, dy],
        });

        this.actionManager.executeAction(actionFinalize);

        return;
      }
      if (isImageElement(draggingElement)) {
        const imageElement = draggingElement;
        try {
          this.initializeImageDimensions(imageElement);
          this.setState(
            {
              selectedElementIds: makeNextSelectedElementIds(
                { [imageElement.id]: true },
                this.state,
              ),
            },
            () => {
              this.actionManager.executeAction(actionFinalize);
            },
          );
        } catch (error: any) {
          console.error(error);
          this.scene.replaceAllElements(
            this.scene
              .getElementsIncludingDeleted()
              .filter((el) => el.id !== imageElement.id),
          );
          this.actionManager.executeAction(actionFinalize);
        }
        return;
      }

      if (isLinearElement(draggingElement)) {
        if (draggingElement!.points.length > 1) {
          this.history.resumeRecording();
        }
        const pointerCoords = viewportCoordsToSceneCoords(
          childEvent,
          this.state,
        );

        if (
          !pointerDownState.drag.hasOccurred &&
          draggingElement &&
          !multiElement
        ) {
          mutateElement(draggingElement, {
            points: [
              ...draggingElement.points,
              [
                pointerCoords.x - draggingElement.x,
                pointerCoords.y - draggingElement.y,
              ],
            ],
          });
          this.setState({
            multiElement: draggingElement,
            editingElement: this.state.draggingElement,
          });
        } else if (pointerDownState.drag.hasOccurred && !multiElement) {
          if (
            isBindingEnabled(this.state) &&
            isBindingElement(draggingElement, false)
          ) {
            maybeBindLinearElement(
              draggingElement,
              this.state,
              this.scene,
              pointerCoords,
            );
          }
          this.setState({ suggestedBindings: [], startBoundElement: null });
          if (!activeTool.locked) {
            resetCursor(this.interactiveCanvas);
            this.setState((prevState) => ({
              draggingElement: null,
              activeTool: updateActiveTool(this.state, {
                type: "selection",
              }),
              selectedElementIds: makeNextSelectedElementIds(
                {
                  ...prevState.selectedElementIds,
                  [draggingElement.id]: true,
                },
                prevState,
              ),
              selectedLinearElement: new LinearElementEditor(
                draggingElement,
                this.scene,
              ),
            }));
          } else {
            this.setState((prevState) => ({
              draggingElement: null,
            }));
          }
        }
        return;
      }

      if (
        activeTool.type !== "selection" &&
        draggingElement &&
        isInvisiblySmallElement(draggingElement)
      ) {
        // remove invisible element which was added in onPointerDown
        this.scene.replaceAllElements(
          this.scene
            .getElementsIncludingDeleted()
            .filter((el) => el.id !== draggingElement.id),
        );
        this.setState({
          draggingElement: null,
        });
        return;
      }

      if (draggingElement) {
        if (pointerDownState.drag.hasOccurred) {
          const sceneCoords = viewportCoordsToSceneCoords(
            childEvent,
            this.state,
          );

          // when editing the points of a linear element, we check if the
          // linear element still is in the frame afterwards
          // if not, the linear element will be removed from its frame (if any)
          if (
            this.state.selectedLinearElement &&
            this.state.selectedLinearElement.isDragging
          ) {
            const linearElement = this.scene.getElement(
              this.state.selectedLinearElement.elementId,
            );

            if (linearElement?.frameId) {
              const frame = getContainingFrame(linearElement);

              if (frame && linearElement) {
                if (!elementOverlapsWithFrame(linearElement, frame)) {
                  // remove the linear element from all groups
                  // before removing it from the frame as well
                  mutateElement(linearElement, {
                    groupIds: [],
                  });

                  removeElementsFromFrame([linearElement]);

                  this.scene.informMutation();
                }
              }
            }
          } else {
            // update the relationships between selected elements and frames
            const topLayerFrame =
              this.getTopLayerFrameAtSceneCoords(sceneCoords);

            const selectedElements = this.scene.getSelectedElements(this.state);
            let nextElements = this.scene.getElementsMapIncludingDeleted();

            const updateGroupIdsAfterEditingGroup = (
              elements: ExcalidrawElement[],
            ) => {
              if (elements.length > 0) {
                for (const element of elements) {
                  const index = element.groupIds.indexOf(
                    this.state.editingGroupId!,
                  );

                  mutateElement(
                    element,
                    {
                      groupIds: element.groupIds.slice(0, index),
                    },
                    false,
                  );
                }

                nextElements.forEach((element) => {
                  if (
                    element.groupIds.length &&
                    getElementsInGroup(
                      nextElements,
                      element.groupIds[element.groupIds.length - 1],
                    ).length < 2
                  ) {
                    mutateElement(
                      element,
                      {
                        groupIds: [],
                      },
                      false,
                    );
                  }
                });

                this.setState({
                  editingGroupId: null,
                });
              }
            };

            if (
              topLayerFrame &&
              !this.state.selectedElementIds[topLayerFrame.id]
            ) {
              const elementsToAdd = selectedElements.filter(
                (element) =>
                  element.frameId !== topLayerFrame.id &&
                  isElementInFrame(element, nextElements, this.state),
              );

              if (this.state.editingGroupId) {
                updateGroupIdsAfterEditingGroup(elementsToAdd);
              }

              nextElements = addElementsToFrame(
                nextElements,
                elementsToAdd,
                topLayerFrame,
              );
            } else if (!topLayerFrame) {
              if (this.state.editingGroupId) {
                const elementsToRemove = selectedElements.filter(
                  (element) =>
                    element.frameId &&
                    !isElementInFrame(element, nextElements, this.state),
                );

                updateGroupIdsAfterEditingGroup(elementsToRemove);
              }
            }

            nextElements = updateFrameMembershipOfSelectedElements(
              nextElements,
              this.state,
              this,
            );

            this.scene.replaceAllElements(nextElements);
          }
        }

        if (isFrameLikeElement(draggingElement)) {
          const elementsInsideFrame = getElementsInNewFrame(
            this.scene.getElementsIncludingDeleted(),
            draggingElement,
          );

          this.scene.replaceAllElements(
            addElementsToFrame(
              this.scene.getElementsMapIncludingDeleted(),
              elementsInsideFrame,
              draggingElement,
            ),
          );
        }

        mutateElement(
          draggingElement,
          getNormalizedDimensions(draggingElement),
        );
      }

      if (resizingElement) {
        this.history.resumeRecording();
      }

      if (resizingElement && isInvisiblySmallElement(resizingElement)) {
        this.scene.replaceAllElements(
          this.scene
            .getElementsIncludingDeleted()
            .filter((el) => el.id !== resizingElement.id),
        );
      }

      // handle frame membership for resizing frames and/or selected elements
      if (pointerDownState.resize.isResizing) {
        let nextElements = updateFrameMembershipOfSelectedElements(
          this.scene.getElementsIncludingDeleted(),
          this.state,
          this,
        );

        const selectedFrames = this.scene
          .getSelectedElements(this.state)
          .filter((element): element is ExcalidrawFrameLikeElement =>
            isFrameLikeElement(element),
          );

        for (const frame of selectedFrames) {
          nextElements = replaceAllElementsInFrame(
            nextElements,
            getElementsInResizingFrame(
              this.scene.getElementsIncludingDeleted(),
              frame,
              this.state,
            ),
            frame,
          );
        }

        this.scene.replaceAllElements(nextElements);
      }

      // Code below handles selection when element(s) weren't
      // drag or added to selection on pointer down phase.
      const hitElement = pointerDownState.hit.element;
      if (
        this.state.selectedLinearElement?.elementId !== hitElement?.id &&
        isLinearElement(hitElement)
      ) {
        const selectedELements = this.scene.getSelectedElements(this.state);
        // set selectedLinearElement when no other element selected except
        // the one we've hit
        if (selectedELements.length === 1) {
          this.setState({
            selectedLinearElement: new LinearElementEditor(
              hitElement,
              this.scene,
            ),
          });
        }
      }

      const pointerStart = this.lastPointerDownEvent;
      const pointerEnd = this.lastPointerUpEvent || this.lastPointerMoveEvent;

      if (isEraserActive(this.state) && pointerStart && pointerEnd) {
        this.eraserTrail.endPath();

        const draggedDistance = distance2d(
          pointerStart.clientX,
          pointerStart.clientY,
          pointerEnd.clientX,
          pointerEnd.clientY,
        );

        if (draggedDistance === 0) {
          const scenePointer = viewportCoordsToSceneCoords(
            {
              clientX: pointerEnd.clientX,
              clientY: pointerEnd.clientY,
            },
            this.state,
          );
          const hitElements = this.getElementsAtPosition(
            scenePointer.x,
            scenePointer.y,
          );
          hitElements.forEach((hitElement) =>
            this.elementsPendingErasure.add(hitElement.id),
          );
        }
        this.eraseElements();
        return;
      } else if (this.elementsPendingErasure.size) {
        this.restoreReadyToEraseElements();
      }

      if (
        hitElement &&
        !pointerDownState.drag.hasOccurred &&
        !pointerDownState.hit.wasAddedToSelection &&
        // if we're editing a line, pointerup shouldn't switch selection if
        // box selected
        (!this.state.editingLinearElement ||
          !pointerDownState.boxSelection.hasOccurred)
      ) {
        // when inside line editor, shift selects points instead
        if (childEvent.shiftKey && !this.state.editingLinearElement) {
          if (this.state.selectedElementIds[hitElement.id]) {
            if (isSelectedViaGroup(this.state, hitElement)) {
              this.setState((_prevState) => {
                const nextSelectedElementIds = {
                  ..._prevState.selectedElementIds,
                };

                // We want to unselect all groups hitElement is part of
                // as well as all elements that are part of the groups
                // hitElement is part of
                for (const groupedElement of hitElement.groupIds.flatMap(
                  (groupId) =>
                    getElementsInGroup(
                      this.scene.getNonDeletedElements(),
                      groupId,
                    ),
                )) {
                  delete nextSelectedElementIds[groupedElement.id];
                }

                return {
                  selectedGroupIds: {
                    ..._prevState.selectedElementIds,
                    ...hitElement.groupIds
                      .map((gId) => ({ [gId]: false }))
                      .reduce((prev, acc) => ({ ...prev, ...acc }), {}),
                  },
                  selectedElementIds: makeNextSelectedElementIds(
                    nextSelectedElementIds,
                    _prevState,
                  ),
                };
              });
              // if not dragging a linear element point (outside editor)
            } else if (!this.state.selectedLinearElement?.isDragging) {
              // remove element from selection while
              // keeping prev elements selected

              this.setState((prevState) => {
                const newSelectedElementIds = {
                  ...prevState.selectedElementIds,
                };
                delete newSelectedElementIds[hitElement!.id];
                const newSelectedElements = getSelectedElements(
                  this.scene.getNonDeletedElements(),
                  { selectedElementIds: newSelectedElementIds },
                );

                return {
                  ...selectGroupsForSelectedElements(
                    {
                      editingGroupId: prevState.editingGroupId,
                      selectedElementIds: newSelectedElementIds,
                    },
                    this.scene.getNonDeletedElements(),
                    prevState,
                    this,
                  ),
                  // set selectedLinearElement only if thats the only element selected
                  selectedLinearElement:
                    newSelectedElements.length === 1 &&
                    isLinearElement(newSelectedElements[0])
                      ? new LinearElementEditor(
                          newSelectedElements[0],
                          this.scene,
                        )
                      : prevState.selectedLinearElement,
                };
              });
            }
          } else if (
            hitElement.frameId &&
            this.state.selectedElementIds[hitElement.frameId]
          ) {
            // when hitElement is part of a selected frame, deselect the frame
            // to avoid frame and containing elements selected simultaneously
            this.setState((prevState) => {
              const nextSelectedElementIds: {
                [id: string]: true;
              } = {
                ...prevState.selectedElementIds,
                [hitElement.id]: true,
              };
              // deselect the frame
              delete nextSelectedElementIds[hitElement.frameId!];

              // deselect groups containing the frame
              (this.scene.getElement(hitElement.frameId!)?.groupIds ?? [])
                .flatMap((gid) =>
                  getElementsInGroup(this.scene.getNonDeletedElements(), gid),
                )
                .forEach((element) => {
                  delete nextSelectedElementIds[element.id];
                });

              return {
                ...selectGroupsForSelectedElements(
                  {
                    editingGroupId: prevState.editingGroupId,
                    selectedElementIds: nextSelectedElementIds,
                  },
                  this.scene.getNonDeletedElements(),
                  prevState,
                  this,
                ),
                showHyperlinkPopup:
                  hitElement.link || isEmbeddableElement(hitElement)
                    ? "info"
                    : false,
              };
            });
          } else {
            // add element to selection while keeping prev elements selected
            this.setState((_prevState) => ({
              selectedElementIds: makeNextSelectedElementIds(
                {
                  ..._prevState.selectedElementIds,
                  [hitElement!.id]: true,
                },
                _prevState,
              ),
            }));
          }
        } else {
          this.setState((prevState) => ({
            ...selectGroupsForSelectedElements(
              {
                editingGroupId: prevState.editingGroupId,
                selectedElementIds: { [hitElement.id]: true },
              },
              this.scene.getNonDeletedElements(),
              prevState,
              this,
            ),
            selectedLinearElement:
              isLinearElement(hitElement) &&
              // Don't set `selectedLinearElement` if its same as the hitElement, this is mainly to prevent resetting the `hoverPointIndex` to -1.
              // Future we should update the API to take care of setting the correct `hoverPointIndex` when initialized
              prevState.selectedLinearElement?.elementId !== hitElement.id
                ? new LinearElementEditor(hitElement, this.scene)
                : prevState.selectedLinearElement,
          }));
        }
      }

      if (
        !pointerDownState.drag.hasOccurred &&
        !this.state.isResizing &&
        ((hitElement &&
          isHittingElementBoundingBoxWithoutHittingElement(
            hitElement,
            this.state,
            this.frameNameBoundsCache,
            pointerDownState.origin.x,
            pointerDownState.origin.y,
          )) ||
          (!hitElement &&
            pointerDownState.hit.hasHitCommonBoundingBoxOfSelectedElements))
      ) {
        if (this.state.editingLinearElement) {
          this.setState({ editingLinearElement: null });
        } else {
          // Deselect selected elements
          this.setState({
            selectedElementIds: makeNextSelectedElementIds({}, this.state),
            selectedGroupIds: {},
            editingGroupId: null,
            activeEmbeddable: null,
          });
        }
        return;
      }

      if (
        !activeTool.locked &&
        activeTool.type !== "freedraw" &&
        draggingElement &&
        draggingElement.type !== "selection"
      ) {
        this.setState((prevState) => ({
          selectedElementIds: makeNextSelectedElementIds(
            {
              ...prevState.selectedElementIds,
              [draggingElement.id]: true,
            },
            prevState,
          ),
          showHyperlinkPopup:
            isEmbeddableElement(draggingElement) && !draggingElement.link
              ? "editor"
              : prevState.showHyperlinkPopup,
        }));
      }

      if (
        activeTool.type !== "selection" ||
        isSomeElementSelected(this.scene.getNonDeletedElements(), this.state)
      ) {
        this.history.resumeRecording();
      }

      if (pointerDownState.drag.hasOccurred || isResizing || isRotating) {
        (isBindingEnabled(this.state)
          ? bindOrUnbindSelectedElements
          : unbindLinearElements)(this.scene.getSelectedElements(this.state));
      }

      if (activeTool.type === "laser") {
        this.laserTrails.endPath();
        return;
      }

      if (!activeTool.locked && activeTool.type !== "freedraw") {
        resetCursor(this.interactiveCanvas);
        this.setState({
          draggingElement: null,
          suggestedBindings: [],
          activeTool: updateActiveTool(this.state, { type: "selection" }),
        });
      } else {
        this.setState({
          draggingElement: null,
          suggestedBindings: [],
        });
      }

      if (
        hitElement &&
        this.lastPointerUpEvent &&
        this.lastPointerDownEvent &&
        this.lastPointerUpEvent.timeStamp -
          this.lastPointerDownEvent.timeStamp <
          300 &&
        gesture.pointers.size <= 1 &&
        isIframeLikeElement(hitElement) &&
        this.isIframeLikeElementCenter(
          hitElement,
          this.lastPointerUpEvent,
          pointerDownState.origin.x,
          pointerDownState.origin.y,
        )
      ) {
        this.handleEmbeddableCenterClick(hitElement);
      }
    });
  }

  private restoreReadyToEraseElements = () => {
    this.elementsPendingErasure = new Set();
    this.onSceneUpdated();
  };

  private eraseElements = () => {
    let didChange = false;
    const elements = this.scene.getElementsIncludingDeleted().map((ele) => {
      if (
        this.elementsPendingErasure.has(ele.id) ||
        (ele.frameId && this.elementsPendingErasure.has(ele.frameId)) ||
        (isBoundToContainer(ele) &&
          this.elementsPendingErasure.has(ele.containerId))
      ) {
        didChange = true;
        return newElementWith(ele, { isDeleted: true });
      }
      return ele;
    });

    this.elementsPendingErasure = new Set();

    if (didChange) {
      this.history.resumeRecording();
      this.scene.replaceAllElements(elements);
    }
  };

  private initializeImage = async ({
    imageFile,
    imageElement: _imageElement,
    showCursorImagePreview = false,
  }: {
    imageFile: File;
    imageElement: ExcalidrawImageElement;
    showCursorImagePreview?: boolean;
  }) => {
    // at this point this should be guaranteed image file, but we do this check
    // to satisfy TS down the line
    if (!isSupportedImageFile(imageFile)) {
      throw new Error(t("errors.unsupportedFileType"));
    }
    const mimeType = imageFile.type;

    setCursor(this.interactiveCanvas, "wait");

    if (mimeType === MIME_TYPES.svg) {
      try {
        imageFile = SVGStringToFile(
          await normalizeSVG(await imageFile.text()),
          imageFile.name,
        );
      } catch (error: any) {
        console.warn(error);
        throw new Error(t("errors.svgImageInsertError"));
      }
    }

    // generate image id (by default the file digest) before any
    // resizing/compression takes place to keep it more portable
    const fileId = await ((this.props.generateIdForFile?.(
      imageFile,
    ) as Promise<FileId>) || generateIdFromFile(imageFile));

    if (!fileId) {
      console.warn(
        "Couldn't generate file id or the supplied `generateIdForFile` didn't resolve to one.",
      );
      throw new Error(t("errors.imageInsertError"));
    }

    const existingFileData = this.files[fileId];
    if (!existingFileData?.dataURL) {
      try {
        imageFile = await resizeImageFile(imageFile, {
          maxWidthOrHeight: DEFAULT_MAX_IMAGE_WIDTH_OR_HEIGHT,
        });
      } catch (error: any) {
        console.error(
          "Error trying to resizing image file on insertion",
          error,
        );
      }

      if (imageFile.size > MAX_ALLOWED_FILE_BYTES) {
        throw new Error(
          t("errors.fileTooBig", {
            maxSize: `${Math.trunc(MAX_ALLOWED_FILE_BYTES / 1024 / 1024)}MB`,
          }),
        );
      }
    }

    if (showCursorImagePreview) {
      const dataURL = this.files[fileId]?.dataURL;
      // optimization so that we don't unnecessarily resize the original
      // full-size file for cursor preview
      // (it's much faster to convert the resized dataURL to File)
      const resizedFile = dataURL && dataURLToFile(dataURL);

      this.setImagePreviewCursor(resizedFile || imageFile);
    }

    const dataURL =
      this.files[fileId]?.dataURL || (await getDataURL(imageFile));

    const imageElement = mutateElement(
      _imageElement,
      {
        fileId,
      },
      false,
    ) as NonDeleted<InitializedExcalidrawImageElement>;

    return new Promise<NonDeleted<InitializedExcalidrawImageElement>>(
      async (resolve, reject) => {
        try {
          this.files = {
            ...this.files,
            [fileId]: {
              mimeType,
              id: fileId,
              dataURL,
              created: Date.now(),
              lastRetrieved: Date.now(),
            },
          };
          const cachedImageData = this.imageCache.get(fileId);
          if (!cachedImageData) {
            this.addNewImagesToImageCache();
            await this.updateImageCache([imageElement]);
          }
          if (cachedImageData?.image instanceof Promise) {
            await cachedImageData.image;
          }
          if (
            this.state.pendingImageElementId !== imageElement.id &&
            this.state.draggingElement?.id !== imageElement.id
          ) {
            this.initializeImageDimensions(imageElement, true);
          }
          resolve(imageElement);
        } catch (error: any) {
          console.error(error);
          reject(new Error(t("errors.imageInsertError")));
        } finally {
          if (!showCursorImagePreview) {
            resetCursor(this.interactiveCanvas);
          }
        }
      },
    );
  };

  /**
   * inserts image into elements array and rerenders
   */
  private insertImageElement = async (
    imageElement: ExcalidrawImageElement,
    imageFile: File,
    showCursorImagePreview?: boolean,
  ) => {
    // we should be handling all cases upstream, but in case we forget to handle
    // a future case, let's throw here
    if (!this.isToolSupported("image")) {
      this.setState({ errorMessage: t("errors.imageToolNotSupported") });
      return;
    }

    this.scene.addNewElement(imageElement);

    try {
      return await this.initializeImage({
        imageFile,
        imageElement,
        showCursorImagePreview,
      });
    } catch (error: any) {
      mutateElement(imageElement, {
        isDeleted: true,
      });
      this.actionManager.executeAction(actionFinalize);
      this.setState({
        errorMessage: error.message || t("errors.imageInsertError"),
      });
      return null;
    }
  };

  private setImagePreviewCursor = async (imageFile: File) => {
    // mustn't be larger than 128 px
    // https://developer.mozilla.org/en-US/docs/Web/CSS/CSS_Basic_User_Interface/Using_URL_values_for_the_cursor_property
    const cursorImageSizePx = 96;

    const imagePreview = await resizeImageFile(imageFile, {
      maxWidthOrHeight: cursorImageSizePx,
    });

    let previewDataURL = await getDataURL(imagePreview);

    // SVG cannot be resized via `resizeImageFile` so we resize by rendering to
    // a small canvas
    if (imageFile.type === MIME_TYPES.svg) {
      const img = await loadHTMLImageElement(previewDataURL);

      let height = Math.min(img.height, cursorImageSizePx);
      let width = height * (img.width / img.height);

      if (width > cursorImageSizePx) {
        width = cursorImageSizePx;
        height = width * (img.height / img.width);
      }

      const canvas = document.createElement("canvas");
      canvas.height = height;
      canvas.width = width;
      const context = canvas.getContext("2d")!;

      context.drawImage(img, 0, 0, width, height);

      previewDataURL = canvas.toDataURL(MIME_TYPES.svg) as DataURL;
    }

    if (this.state.pendingImageElementId) {
      setCursor(this.interactiveCanvas, `url(${previewDataURL}) 4 4, auto`);
    }
  };

  private onImageAction = async ({
    insertOnCanvasDirectly,
  }: {
    insertOnCanvasDirectly: boolean;
  }) => {
    try {
      const clientX = this.state.width / 2 + this.state.offsetLeft;
      const clientY = this.state.height / 2 + this.state.offsetTop;

      const { x, y } = viewportCoordsToSceneCoords(
        { clientX, clientY },
        this.state,
      );

      const imageFile = await fileOpen({
        description: "Image",
        extensions: Object.keys(
          IMAGE_MIME_TYPES,
        ) as (keyof typeof IMAGE_MIME_TYPES)[],
      });

      const imageElement = this.createImageElement({
        sceneX: x,
        sceneY: y,
        addToFrameUnderCursor: false,
      });

      if (insertOnCanvasDirectly) {
        this.insertImageElement(imageElement, imageFile);
        this.initializeImageDimensions(imageElement);
        this.setState(
          {
            selectedElementIds: makeNextSelectedElementIds(
              { [imageElement.id]: true },
              this.state,
            ),
          },
          () => {
            this.actionManager.executeAction(actionFinalize);
          },
        );
      } else {
        this.setState(
          {
            pendingImageElementId: imageElement.id,
          },
          () => {
            this.insertImageElement(
              imageElement,
              imageFile,
              /* showCursorImagePreview */ true,
            );
          },
        );
      }
    } catch (error: any) {
      if (error.name !== "AbortError") {
        console.error(error);
      } else {
        console.warn(error);
      }
      this.setState(
        {
          pendingImageElementId: null,
          editingElement: null,
          activeTool: updateActiveTool(this.state, { type: "selection" }),
        },
        () => {
          this.actionManager.executeAction(actionFinalize);
        },
      );
    }
  };

  private initializeImageDimensions = (
    imageElement: ExcalidrawImageElement,
    forceNaturalSize = false,
  ) => {
    const image =
      isInitializedImageElement(imageElement) &&
      this.imageCache.get(imageElement.fileId)?.image;

    if (!image || image instanceof Promise) {
      if (
        imageElement.width < DRAGGING_THRESHOLD / this.state.zoom.value &&
        imageElement.height < DRAGGING_THRESHOLD / this.state.zoom.value
      ) {
        const placeholderSize = 100 / this.state.zoom.value;
        mutateElement(imageElement, {
          x: imageElement.x - placeholderSize / 2,
          y: imageElement.y - placeholderSize / 2,
          width: placeholderSize,
          height: placeholderSize,
        });
      }

      return;
    }

    if (
      forceNaturalSize ||
      // if user-created bounding box is below threshold, assume the
      // intention was to click instead of drag, and use the image's
      // intrinsic size
      (imageElement.width < DRAGGING_THRESHOLD / this.state.zoom.value &&
        imageElement.height < DRAGGING_THRESHOLD / this.state.zoom.value)
    ) {
      const minHeight = Math.max(this.state.height - 120, 160);
      // max 65% of canvas height, clamped to <300px, vh - 120px>
      const maxHeight = Math.min(
        minHeight,
        Math.floor(this.state.height * 0.5) / this.state.zoom.value,
      );

      const height = Math.min(image.naturalHeight, maxHeight);
      const width = height * (image.naturalWidth / image.naturalHeight);

      // add current imageElement width/height to account for previous centering
      // of the placeholder image
      const x = imageElement.x + imageElement.width / 2 - width / 2;
      const y = imageElement.y + imageElement.height / 2 - height / 2;

      mutateElement(imageElement, { x, y, width, height });
    }
  };

  /** updates image cache, refreshing updated elements and/or setting status
      to error for images that fail during <img> element creation */
  private updateImageCache = async (
    elements: readonly InitializedExcalidrawImageElement[],
    files = this.files,
  ) => {
    const { updatedFiles, erroredFiles } = await _updateImageCache({
      imageCache: this.imageCache,
      fileIds: elements.map((element) => element.fileId),
      files,
    });
    if (updatedFiles.size || erroredFiles.size) {
      for (const element of elements) {
        if (updatedFiles.has(element.fileId)) {
          ShapeCache.delete(element);
        }
      }
    }
    if (erroredFiles.size) {
      this.scene.replaceAllElements(
        this.scene.getElementsIncludingDeleted().map((element) => {
          if (
            isInitializedImageElement(element) &&
            erroredFiles.has(element.fileId)
          ) {
            return newElementWith(element, {
              status: "error",
            });
          }
          return element;
        }),
      );
    }

    return { updatedFiles, erroredFiles };
  };

  /** adds new images to imageCache and re-renders if needed */
  private addNewImagesToImageCache = async (
    imageElements: InitializedExcalidrawImageElement[] = getInitializedImageElements(
      this.scene.getNonDeletedElements(),
    ),
    files: BinaryFiles = this.files,
  ) => {
    const uncachedImageElements = imageElements.filter(
      (element) => !element.isDeleted && !this.imageCache.has(element.fileId),
    );

    if (uncachedImageElements.length) {
      const { updatedFiles } = await this.updateImageCache(
        uncachedImageElements,
        files,
      );
      if (updatedFiles.size) {
        this.scene.informMutation();
      }
    }
  };

  /** generally you should use `addNewImagesToImageCache()` directly if you need
   *  to render new images. This is just a failsafe  */
  private scheduleImageRefresh = throttle(() => {
    this.addNewImagesToImageCache();
  }, IMAGE_RENDER_TIMEOUT);

  private updateBindingEnabledOnPointerMove = (
    event: React.PointerEvent<HTMLElement>,
  ) => {
    const shouldEnableBinding = shouldEnableBindingForPointerEvent(event);
    if (this.state.isBindingEnabled !== shouldEnableBinding) {
      this.setState({ isBindingEnabled: shouldEnableBinding });
    }
  };

  private maybeSuggestBindingAtCursor = (pointerCoords: {
    x: number;
    y: number;
  }): void => {
    const hoveredBindableElement = getHoveredElementForBinding(
      pointerCoords,
      this.scene,
    );
    this.setState({
      suggestedBindings:
        hoveredBindableElement != null ? [hoveredBindableElement] : [],
    });
  };

  private maybeSuggestBindingsForLinearElementAtCoords = (
    linearElement: NonDeleted<ExcalidrawLinearElement>,
    /** scene coords */
    pointerCoords: {
      x: number;
      y: number;
    }[],
    // During line creation the start binding hasn't been written yet
    // into `linearElement`
    oppositeBindingBoundElement?: ExcalidrawBindableElement | null,
  ): void => {
    if (!pointerCoords.length) {
      return;
    }

    const suggestedBindings = pointerCoords.reduce(
      (acc: NonDeleted<ExcalidrawBindableElement>[], coords) => {
        const hoveredBindableElement = getHoveredElementForBinding(
          coords,
          this.scene,
        );
        if (
          hoveredBindableElement != null &&
          !isLinearElementSimpleAndAlreadyBound(
            linearElement,
            oppositeBindingBoundElement?.id,
            hoveredBindableElement,
          )
        ) {
          acc.push(hoveredBindableElement);
        }
        return acc;
      },
      [],
    );

    this.setState({ suggestedBindings });
  };

  private maybeSuggestBindingForAll(
    selectedElements: NonDeleted<ExcalidrawElement>[],
  ): void {
    if (selectedElements.length > 50) {
      return;
    }
    const suggestedBindings = getEligibleElementsForBinding(selectedElements);
    this.setState({ suggestedBindings });
  }

  private clearSelection(hitElement: ExcalidrawElement | null): void {
    this.setState((prevState) => ({
      selectedElementIds: makeNextSelectedElementIds({}, prevState),
      activeEmbeddable: null,
      selectedGroupIds: {},
      // Continue editing the same group if the user selected a different
      // element from it
      editingGroupId:
        prevState.editingGroupId &&
        hitElement != null &&
        isElementInGroup(hitElement, prevState.editingGroupId)
          ? prevState.editingGroupId
          : null,
    }));
    this.setState({
      selectedElementIds: makeNextSelectedElementIds({}, this.state),
      activeEmbeddable: null,
      previousSelectedElementIds: this.state.selectedElementIds,
    });
  }

  private handleInteractiveCanvasRef = (canvas: HTMLCanvasElement | null) => {
    // canvas is null when unmounting
    if (canvas !== null) {
      this.interactiveCanvas = canvas;

      // -----------------------------------------------------------------------
      // NOTE wheel, touchstart, touchend events must be registered outside
      // of react because react binds them them passively (so we can't prevent
      // default on them)
      this.interactiveCanvas.addEventListener(EVENT.WHEEL, this.handleWheel);
      this.interactiveCanvas.addEventListener(
        EVENT.TOUCH_START,
        this.onTouchStart,
      );
      this.interactiveCanvas.addEventListener(EVENT.TOUCH_END, this.onTouchEnd);
      // -----------------------------------------------------------------------
    } else {
      this.interactiveCanvas?.removeEventListener(
        EVENT.WHEEL,
        this.handleWheel,
      );
      this.interactiveCanvas?.removeEventListener(
        EVENT.TOUCH_START,
        this.onTouchStart,
      );
      this.interactiveCanvas?.removeEventListener(
        EVENT.TOUCH_END,
        this.onTouchEnd,
      );
    }
  };

  private handleAppOnDrop = async (event: React.DragEvent<HTMLDivElement>) => {
    // must be retrieved first, in the same frame
    const { file, fileHandle } = await getFileFromEvent(event);
    const { x: sceneX, y: sceneY } = viewportCoordsToSceneCoords(
      event,
      this.state,
    );

    try {
      // if image tool not supported, don't show an error here and let it fall
      // through so we still support importing scene data from images. If no
      // scene data encoded, we'll show an error then
      if (isSupportedImageFile(file) && this.isToolSupported("image")) {
        // first attempt to decode scene from the image if it's embedded
        // ---------------------------------------------------------------------

        if (file?.type === MIME_TYPES.png || file?.type === MIME_TYPES.svg) {
          try {
            const scene = await loadFromBlob(
              file,
              this.state,
              this.scene.getElementsIncludingDeleted(),
              fileHandle,
            );
            this.syncActionResult({
              ...scene,
              appState: {
                ...(scene.appState || this.state),
                isLoading: false,
              },
              replaceFiles: true,
              commitToHistory: true,
            });
            return;
          } catch (error: any) {
            if (error.name !== "EncodingError") {
              throw error;
            }
          }
        }

        // if no scene is embedded or we fail for whatever reason, fall back
        // to importing as regular image
        // ---------------------------------------------------------------------

        const imageElement = this.createImageElement({ sceneX, sceneY });
        this.insertImageElement(imageElement, file);
        this.initializeImageDimensions(imageElement);
        this.setState({
          selectedElementIds: makeNextSelectedElementIds(
            { [imageElement.id]: true },
            this.state,
          ),
        });

        return;
      }
    } catch (error: any) {
      return this.setState({
        isLoading: false,
        errorMessage: error.message,
      });
    }

    const libraryJSON = event.dataTransfer.getData(MIME_TYPES.excalidrawlib);
    if (libraryJSON && typeof libraryJSON === "string") {
      try {
        const libraryItems = parseLibraryJSON(libraryJSON);
        this.addElementsFromPasteOrLibrary({
          elements: distributeLibraryItemsOnSquareGrid(libraryItems),
          position: event,
          files: null,
        });
      } catch (error: any) {
        this.setState({ errorMessage: error.message });
      }
      return;
    }

    if (file) {
      // Attempt to parse an excalidraw/excalidrawlib file
      await this.loadFileToCanvas(file, fileHandle);
    }

    if (event.dataTransfer?.types?.includes("text/plain")) {
      const text = event.dataTransfer?.getData("text");
      if (
        text &&
        embeddableURLValidator(text, this.props.validateEmbeddable) &&
        (/^(http|https):\/\/[^\s/$.?#].[^\s]*$/.test(text) ||
          getEmbedLink(text)?.type === "video")
      ) {
        const embeddable = this.insertEmbeddableElement({
          sceneX,
          sceneY,
          link: normalizeLink(text),
        });
        if (embeddable) {
          this.setState({ selectedElementIds: { [embeddable.id]: true } });
        }
      }
    }
  };

  loadFileToCanvas = async (
    file: File,
    fileHandle: FileSystemHandle | null,
  ) => {
    file = await normalizeFile(file);
    try {
      const ret = await loadSceneOrLibraryFromBlob(
        file,
        this.state,
        this.scene.getElementsIncludingDeleted(),
        fileHandle,
      );
      if (ret.type === MIME_TYPES.excalidraw) {
        this.setState({ isLoading: true });
        this.syncActionResult({
          ...ret.data,
          appState: {
            ...(ret.data.appState || this.state),
            isLoading: false,
          },
          replaceFiles: true,
          commitToHistory: true,
        });
      } else if (ret.type === MIME_TYPES.excalidrawlib) {
        await this.library
          .updateLibrary({
            libraryItems: file,
            merge: true,
            openLibraryMenu: true,
          })
          .catch((error) => {
            console.error(error);
            this.setState({ errorMessage: t("errors.importLibraryError") });
          });
      }
    } catch (error: any) {
      if (
        error instanceof ImageSceneDataError &&
        error.code === "IMAGE_NOT_CONTAINS_SCENE_DATA" &&
        !this.isToolSupported("image")
      ) {
        this.setState({
          isLoading: false,
          errorMessage: t("errors.imageToolNotSupported"),
        });
        return;
      }
      this.setState({ isLoading: false, errorMessage: error.message });
    }
  };

  private handleCanvasContextMenu = (
    event: React.MouseEvent<HTMLElement | HTMLCanvasElement>,
  ) => {
    event.preventDefault();

    if (
      (("pointerType" in event.nativeEvent &&
        event.nativeEvent.pointerType === "touch") ||
        ("pointerType" in event.nativeEvent &&
          event.nativeEvent.pointerType === "pen" &&
          // always allow if user uses a pen secondary button
          event.button !== POINTER_BUTTON.SECONDARY)) &&
      this.state.activeTool.type !== "selection"
    ) {
      return;
    }

    const { x, y } = viewportCoordsToSceneCoords(event, this.state);
    const element = this.getElementAtPosition(x, y, {
      preferSelected: true,
      includeLockedElements: true,
    });

    const selectedElements = this.scene.getSelectedElements(this.state);
    const isHittingCommonBoundBox =
      this.isHittingCommonBoundingBoxOfSelectedElements(
        { x, y },
        selectedElements,
      );

    const type = element || isHittingCommonBoundBox ? "element" : "canvas";

    const container = this.excalidrawContainerRef.current!;
    const { top: offsetTop, left: offsetLeft } =
      container.getBoundingClientRect();
    const left = event.clientX - offsetLeft;
    const top = event.clientY - offsetTop;

    trackEvent("contextMenu", "openContextMenu", type);

    this.setState(
      {
        ...(element && !this.state.selectedElementIds[element.id]
          ? {
              ...this.state,
              ...selectGroupsForSelectedElements(
                {
                  editingGroupId: this.state.editingGroupId,
                  selectedElementIds: { [element.id]: true },
                },
                this.scene.getNonDeletedElements(),
                this.state,
                this,
              ),
              selectedLinearElement: isLinearElement(element)
                ? new LinearElementEditor(element, this.scene)
                : null,
            }
          : this.state),
        showHyperlinkPopup: false,
      },
      () => {
        this.setState({
          contextMenu: { top, left, items: this.getContextMenuItems(type) },
        });
      },
    );
  };

  private maybeDragNewGenericElement = (
    pointerDownState: PointerDownState,
    event: MouseEvent | KeyboardEvent,
  ): void => {
    const draggingElement = this.state.draggingElement;
    const pointerCoords = pointerDownState.lastCoords;
    if (!draggingElement) {
      return;
    }
    if (
      draggingElement.type === "selection" &&
      this.state.activeTool.type !== "eraser"
    ) {
      dragNewElement(
        draggingElement,
        this.state.activeTool.type,
        pointerDownState.origin.x,
        pointerDownState.origin.y,
        pointerCoords.x,
        pointerCoords.y,
        distance(pointerDownState.origin.x, pointerCoords.x),
        distance(pointerDownState.origin.y, pointerCoords.y),
        shouldMaintainAspectRatio(event),
        shouldResizeFromCenter(event),
      );
    } else {
      let [gridX, gridY] = getGridPoint(
        pointerCoords.x,
        pointerCoords.y,
        event[KEYS.CTRL_OR_CMD] ? null : this.state.gridSize,
      );

      const image =
        isInitializedImageElement(draggingElement) &&
        this.imageCache.get(draggingElement.fileId)?.image;
      const aspectRatio =
        image && !(image instanceof Promise)
          ? image.width / image.height
          : null;

      this.maybeCacheReferenceSnapPoints(event, [draggingElement]);

      const { snapOffset, snapLines } = snapNewElement(
        draggingElement,
        this.state,
        event,
        {
          x:
            pointerDownState.originInGrid.x +
            (this.state.originSnapOffset?.x ?? 0),
          y:
            pointerDownState.originInGrid.y +
            (this.state.originSnapOffset?.y ?? 0),
        },
        {
          x: gridX - pointerDownState.originInGrid.x,
          y: gridY - pointerDownState.originInGrid.y,
        },
      );

      gridX += snapOffset.x;
      gridY += snapOffset.y;

      this.setState({
        snapLines,
      });

      dragNewElement(
        draggingElement,
        this.state.activeTool.type,
        pointerDownState.originInGrid.x,
        pointerDownState.originInGrid.y,
        gridX,
        gridY,
        distance(pointerDownState.originInGrid.x, gridX),
        distance(pointerDownState.originInGrid.y, gridY),
        isImageElement(draggingElement)
          ? !shouldMaintainAspectRatio(event)
          : shouldMaintainAspectRatio(event),
        shouldResizeFromCenter(event),
        aspectRatio,
        this.state.originSnapOffset,
      );

      this.maybeSuggestBindingForAll([draggingElement]);

      // highlight elements that are to be added to frames on frames creation
      if (
        this.state.activeTool.type === TOOL_TYPE.frame ||
        this.state.activeTool.type === TOOL_TYPE.magicframe
      ) {
        this.setState({
          elementsToHighlight: getElementsInResizingFrame(
            this.scene.getNonDeletedElements(),
            draggingElement as ExcalidrawFrameLikeElement,
            this.state,
          ),
        });
      }
    }
  };

  private maybeHandleResize = (
    pointerDownState: PointerDownState,
    event: MouseEvent | KeyboardEvent,
  ): boolean => {
    const selectedElements = this.scene.getSelectedElements(this.state);
    const selectedFrames = selectedElements.filter(
      (element): element is ExcalidrawFrameLikeElement =>
        isFrameLikeElement(element),
    );

    const transformHandleType = pointerDownState.resize.handleType;

    if (selectedFrames.length > 0 && transformHandleType === "rotation") {
      return false;
    }

    this.setState({
      // TODO: rename this state field to "isScaling" to distinguish
      // it from the generic "isResizing" which includes scaling and
      // rotating
      isResizing: transformHandleType && transformHandleType !== "rotation",
      isRotating: transformHandleType === "rotation",
      activeEmbeddable: null,
    });
    const pointerCoords = pointerDownState.lastCoords;
    let [resizeX, resizeY] = getGridPoint(
      pointerCoords.x - pointerDownState.resize.offset.x,
      pointerCoords.y - pointerDownState.resize.offset.y,
      event[KEYS.CTRL_OR_CMD] ? null : this.state.gridSize,
    );

    const frameElementsOffsetsMap = new Map<
      string,
      {
        x: number;
        y: number;
      }
    >();

    selectedFrames.forEach((frame) => {
      const elementsInFrame = getFrameChildren(
        this.scene.getNonDeletedElements(),
        frame.id,
      );

      elementsInFrame.forEach((element) => {
        frameElementsOffsetsMap.set(frame.id + element.id, {
          x: element.x - frame.x,
          y: element.y - frame.y,
        });
      });
    });

    // check needed for avoiding flickering when a key gets pressed
    // during dragging
    if (!this.state.selectedElementsAreBeingDragged) {
      const [gridX, gridY] = getGridPoint(
        pointerCoords.x,
        pointerCoords.y,
        event[KEYS.CTRL_OR_CMD] ? null : this.state.gridSize,
      );

      const dragOffset = {
        x: gridX - pointerDownState.originInGrid.x,
        y: gridY - pointerDownState.originInGrid.y,
      };

      const originalElements = [...pointerDownState.originalElements.values()];

      this.maybeCacheReferenceSnapPoints(event, selectedElements);

      const { snapOffset, snapLines } = snapResizingElements(
        selectedElements,
        getSelectedElements(originalElements, this.state),
        this.state,
        event,
        dragOffset,
        transformHandleType,
      );

      resizeX += snapOffset.x;
      resizeY += snapOffset.y;

      this.setState({
        snapLines,
      });
    }

    if (
      transformElements(
        pointerDownState.originalElements,
        transformHandleType,
        selectedElements,
        this.scene.getElementsMapIncludingDeleted(),
        shouldRotateWithDiscreteAngle(event),
        shouldResizeFromCenter(event),
        selectedElements.length === 1 && isImageElement(selectedElements[0])
          ? !shouldMaintainAspectRatio(event)
          : shouldMaintainAspectRatio(event),
        resizeX,
        resizeY,
        pointerDownState.resize.center.x,
        pointerDownState.resize.center.y,
      )
    ) {
      this.maybeSuggestBindingForAll(selectedElements);

      const elementsToHighlight = new Set<ExcalidrawElement>();
      selectedFrames.forEach((frame) => {
        getElementsInResizingFrame(
          this.scene.getNonDeletedElements(),
          frame,
          this.state,
        ).forEach((element) => elementsToHighlight.add(element));
      });

      this.setState({
        elementsToHighlight: [...elementsToHighlight],
      });

      return true;
    }
    return false;
  };

  private getContextMenuItems = (
    type: "canvas" | "element",
  ): ContextMenuItems => {
    const options: ContextMenuItems = [];

    options.push(actionCopyAsPng, actionCopyAsSvg);

    // canvas contextMenu
    // -------------------------------------------------------------------------

    if (type === "canvas") {
      if (this.state.viewModeEnabled) {
        return [
          ...options,
          actionToggleGridMode,
          actionToggleZenMode,
          actionToggleViewMode,
          actionToggleStats,
        ];
      }

      return [
        actionPaste,
        CONTEXT_MENU_SEPARATOR,
        actionCopyAsPng,
        actionCopyAsSvg,
        copyText,
        CONTEXT_MENU_SEPARATOR,
        actionSelectAll,
        actionUnlockAllElements,
        CONTEXT_MENU_SEPARATOR,
        actionToggleGridMode,
        actionToggleObjectsSnapMode,
        actionToggleZenMode,
        actionToggleViewMode,
        actionToggleStats,
      ];
    }

    // element contextMenu
    // -------------------------------------------------------------------------

    options.push(copyText);

    if (this.state.viewModeEnabled) {
      return [actionCopy, ...options];
    }

    return [
      actionCut,
      actionCopy,
      actionPaste,
      actionSelectAllElementsInFrame,
      actionRemoveAllElementsFromFrame,
      CONTEXT_MENU_SEPARATOR,
      ...options,
      CONTEXT_MENU_SEPARATOR,
      actionCopyStyles,
      actionPasteStyles,
      CONTEXT_MENU_SEPARATOR,
      actionGroup,
      actionUnbindText,
      actionBindText,
      actionWrapTextInContainer,
      actionUngroup,
      CONTEXT_MENU_SEPARATOR,
      actionAddToLibrary,
      CONTEXT_MENU_SEPARATOR,
      actionSendBackward,
      actionBringForward,
      actionSendToBack,
      actionBringToFront,
      CONTEXT_MENU_SEPARATOR,
      actionFlipHorizontal,
      actionFlipVertical,
      CONTEXT_MENU_SEPARATOR,
      actionToggleLinearEditor,
      actionLink,
      actionDuplicateSelection,
      actionToggleElementLock,
      CONTEXT_MENU_SEPARATOR,
      actionDeleteSelected,
    ];
  };

  private handleWheel = withBatchedUpdates(
    (
      event: WheelEvent | React.WheelEvent<HTMLDivElement | HTMLCanvasElement>,
    ) => {
      event.preventDefault();
      if (isPanning) {
        return;
      }

      const { deltaX, deltaY } = event;
      // note that event.ctrlKey is necessary to handle pinch zooming
      if (event.metaKey || event.ctrlKey) {
        const sign = Math.sign(deltaY);
        const MAX_STEP = ZOOM_STEP * 100;
        const absDelta = Math.abs(deltaY);
        let delta = deltaY;
        if (absDelta > MAX_STEP) {
          delta = MAX_STEP * sign;
        }

        let newZoom = this.state.zoom.value - delta / 100;
        // increase zoom steps the more zoomed-in we are (applies to >100% only)
        newZoom +=
          Math.log10(Math.max(1, this.state.zoom.value)) *
          -sign *
          // reduced amplification for small deltas (small movements on a trackpad)
          Math.min(1, absDelta / 20);

        this.translateCanvas((state) => ({
          ...getStateForZoom(
            {
              viewportX: this.lastViewportPosition.x,
              viewportY: this.lastViewportPosition.y,
              nextZoom: getNormalizedZoom(newZoom),
            },
            state,
          ),
          shouldCacheIgnoreZoom: true,
        }));
        this.resetShouldCacheIgnoreZoomDebounced();
        return;
      }

      // scroll horizontally when shift pressed
      if (event.shiftKey) {
        this.translateCanvas(({ zoom, scrollX }) => ({
          // on Mac, shift+wheel tends to result in deltaX
          scrollX: scrollX - (deltaY || deltaX) / zoom.value,
        }));
        return;
      }

      this.translateCanvas(({ zoom, scrollX, scrollY }) => ({
        scrollX: scrollX - deltaX / zoom.value,
        scrollY: scrollY - deltaY / zoom.value,
      }));
    },
  );

  private getTextWysiwygSnappedToCenterPosition(
    x: number,
    y: number,
    appState: AppState,
    container?: ExcalidrawTextContainer | null,
  ) {
    if (container) {
      let elementCenterX = container.x + container.width / 2;
      let elementCenterY = container.y + container.height / 2;

      const elementCenter = getContainerCenter(container, appState);
      if (elementCenter) {
        elementCenterX = elementCenter.x;
        elementCenterY = elementCenter.y;
      }
      const distanceToCenter = Math.hypot(
        x - elementCenterX,
        y - elementCenterY,
      );
      const isSnappedToCenter =
        distanceToCenter < TEXT_TO_CENTER_SNAP_THRESHOLD;
      if (isSnappedToCenter) {
        const { x: viewportX, y: viewportY } = sceneCoordsToViewportCoords(
          { sceneX: elementCenterX, sceneY: elementCenterY },
          appState,
        );
        return { viewportX, viewportY, elementCenterX, elementCenterY };
      }
    }
  }

  private savePointer = (x: number, y: number, button: "up" | "down") => {
    if (!x || !y) {
      return;
    }
    const { x: sceneX, y: sceneY } = viewportCoordsToSceneCoords(
      { clientX: x, clientY: y },
      this.state,
    );

    if (isNaN(sceneX) || isNaN(sceneY)) {
      // sometimes the pointer goes off screen
    }

    const pointer: CollaboratorPointer = {
      x: sceneX,
      y: sceneY,
      tool: this.state.activeTool.type === "laser" ? "laser" : "pointer",
    };

    this.props.onPointerUpdate?.({
      pointer,
      button,
      pointersMap: gesture.pointers,
    });
  };

  private resetShouldCacheIgnoreZoomDebounced = debounce(() => {
    if (!this.unmounted) {
      this.setState({ shouldCacheIgnoreZoom: false });
    }
  }, 300);

  private updateDOMRect = (cb?: () => void) => {
    if (this.excalidrawContainerRef?.current) {
      const excalidrawContainer = this.excalidrawContainerRef.current;
      const {
        width,
        height,
        left: offsetLeft,
        top: offsetTop,
      } = excalidrawContainer.getBoundingClientRect();
      const {
        width: currentWidth,
        height: currentHeight,
        offsetTop: currentOffsetTop,
        offsetLeft: currentOffsetLeft,
      } = this.state;

      if (
        width === currentWidth &&
        height === currentHeight &&
        offsetLeft === currentOffsetLeft &&
        offsetTop === currentOffsetTop
      ) {
        if (cb) {
          cb();
        }
        return;
      }

      this.setState(
        {
          width,
          height,
          offsetLeft,
          offsetTop,
        },
        () => {
          cb && cb();
        },
      );
    }
  };

  public refresh = () => {
    this.setState({ ...this.getCanvasOffsets() });
  };

  private getCanvasOffsets(): Pick<AppState, "offsetTop" | "offsetLeft"> {
    if (this.excalidrawContainerRef?.current) {
      const excalidrawContainer = this.excalidrawContainerRef.current;
      const { left, top } = excalidrawContainer.getBoundingClientRect();
      return {
        offsetLeft: left,
        offsetTop: top,
      };
    }
    return {
      offsetLeft: 0,
      offsetTop: 0,
    };
  }

  private async updateLanguage() {
    const currentLang =
      languages.find((lang) => lang.code === this.props.langCode) ||
      defaultLang;
    await setLanguage(currentLang);
    this.setAppState({});
  }
}

// -----------------------------------------------------------------------------
// TEST HOOKS
// -----------------------------------------------------------------------------

declare global {
  interface Window {
    h: {
      elements: readonly ExcalidrawElement[];
      state: AppState;
      setState: React.Component<any, AppState>["setState"];
      app: InstanceType<typeof App>;
      history: History;
    };
  }
}

if (import.meta.env.MODE === ENV.TEST || import.meta.env.DEV) {
  window.h = window.h || ({} as Window["h"]);

  Object.defineProperties(window.h, {
    elements: {
      configurable: true,
      get() {
        return this.app?.scene.getElementsIncludingDeleted();
      },
      set(elements: ExcalidrawElement[]) {
        return this.app?.scene.replaceAllElements(
          restoreFractionalIndices(elements),
        );
      },
    },
  });
}

export default App;<|MERGE_RESOLUTION|>--- conflicted
+++ resolved
@@ -3107,9 +3107,6 @@
       ...newElements,
     ];
 
-<<<<<<< HEAD
-    this.scene.replaceAllElements(nextElements, arrayToMap(newElements));
-=======
     const topLayerFrame = this.getTopLayerFrameAtSceneCoords({ x, y });
 
     if (topLayerFrame) {
@@ -3120,8 +3117,7 @@
       addElementsToFrame(allElements, eligibleElements, topLayerFrame);
     }
 
-    this.scene.replaceAllElements(allElements);
->>>>>>> c6fdac13
+    this.scene.replaceAllElements(allElements, arrayToMap(newElements));
 
     newElements.forEach((newElement) => {
       if (isTextElement(newElement) && isBoundToContainer(newElement)) {
