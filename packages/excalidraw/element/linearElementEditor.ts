import {
  NonDeleted,
  ExcalidrawLinearElement,
  ExcalidrawElement,
  PointBinding,
  ExcalidrawBindableElement,
  ExcalidrawTextElementWithContainer,
  ElementsMap,
  NonDeletedExcalidrawElement,
  NonDeletedSceneElementsMap,
} from "./types";
import {
  distance2d,
  rotate,
  isPathALoop,
  getGridPoint,
  rotatePoint,
  centerPoint,
  getControlPointsForBezierCurve,
  getBezierXY,
  getBezierCurveLength,
  mapIntervalToBezierT,
  arePointsEqual,
} from "../math";
import { getElementAbsoluteCoords, getLockedLinearCursorAlignSize } from ".";
import {
  Bounds,
  getCurvePathOps,
  getElementPointsCoords,
  getMinMaxXYFromCurvePathOps,
} from "./bounds";
import {
  Point,
  AppState,
  PointerCoords,
  InteractiveCanvasAppState,
  AppClassProperties,
} from "../types";
import { mutateElement } from "./mutateElement";
import History from "../history";

import {
  bindOrUnbindLinearElement,
  getHoveredElementForBinding,
  isBindingEnabled,
} from "./binding";
import { tupleToCoors } from "../utils";
import { isBindingElement } from "./typeChecks";
import { KEYS, shouldRotateWithDiscreteAngle } from "../keys";
import { getBoundTextElement, handleBindTextResize } from "./textElement";
import { DRAGGING_THRESHOLD } from "../constants";
import { Mutable } from "../utility-types";
import { ShapeCache } from "../scene/ShapeCache";

const editorMidPointsCache: {
  version: number | null;
  points: (Point | null)[];
  zoom: number | null;
} = { version: null, points: [], zoom: null };
export class LinearElementEditor {
  public readonly elementId: ExcalidrawElement["id"] & {
    _brand: "excalidrawLinearElementId";
  };
  /** indices */
  public readonly selectedPointsIndices: readonly number[] | null;

  public readonly pointerDownState: Readonly<{
    prevSelectedPointsIndices: readonly number[] | null;
    /** index */
    lastClickedPoint: number;
    origin: Readonly<{ x: number; y: number }> | null;
    segmentMidpoint: {
      value: Point | null;
      index: number | null;
      added: boolean;
    };
  }>;

  /** whether you're dragging a point */
  public readonly isDragging: boolean;
  public readonly lastUncommittedPoint: Point | null;
  public readonly pointerOffset: Readonly<{ x: number; y: number }>;
  public readonly startBindingElement:
    | ExcalidrawBindableElement
    | null
    | "keep";
  public readonly endBindingElement: ExcalidrawBindableElement | null | "keep";
  public readonly hoverPointIndex: number;
  public readonly segmentMidPointHoveredCoords: Point | null;

  constructor(element: NonDeleted<ExcalidrawLinearElement>) {
    this.elementId = element.id as string & {
      _brand: "excalidrawLinearElementId";
    };
    LinearElementEditor.normalizePoints(element);

    this.selectedPointsIndices = null;
    this.lastUncommittedPoint = null;
    this.isDragging = false;
    this.pointerOffset = { x: 0, y: 0 };
    this.startBindingElement = "keep";
    this.endBindingElement = "keep";
    this.pointerDownState = {
      prevSelectedPointsIndices: null,
      lastClickedPoint: -1,
      origin: null,

      segmentMidpoint: {
        value: null,
        index: null,
        added: false,
      },
    };
    this.hoverPointIndex = -1;
    this.segmentMidPointHoveredCoords = null;
  }

  // ---------------------------------------------------------------------------
  // static methods
  // ---------------------------------------------------------------------------

  static POINT_HANDLE_SIZE = 10;
  /**
   * @param id the `elementId` from the instance of this class (so that we can
   *  statically guarantee this method returns an ExcalidrawLinearElement)
   */
  static getElement(
    id: InstanceType<typeof LinearElementEditor>["elementId"],
    elementsMap: ElementsMap,
  ) {
    const element = elementsMap.get(id);
    if (element) {
      return element as NonDeleted<ExcalidrawLinearElement>;
    }
    return null;
  }

  static handleBoxSelection(
    event: PointerEvent,
    appState: AppState,
    setState: React.Component<any, AppState>["setState"],
    elementsMap: NonDeletedSceneElementsMap,
  ) {
    if (
      !appState.editingLinearElement ||
      appState.draggingElement?.type !== "selection"
    ) {
      return false;
    }
    const { editingLinearElement } = appState;
    const { selectedPointsIndices, elementId } = editingLinearElement;

    const element = LinearElementEditor.getElement(elementId, elementsMap);
    if (!element) {
      return false;
    }

    const [selectionX1, selectionY1, selectionX2, selectionY2] =
      getElementAbsoluteCoords(appState.draggingElement, elementsMap);

    const pointsSceneCoords = LinearElementEditor.getPointsGlobalCoordinates(
      element,
      elementsMap,
    );

    const nextSelectedPoints = pointsSceneCoords.reduce(
      (acc: number[], point, index) => {
        if (
          (point[0] >= selectionX1 &&
            point[0] <= selectionX2 &&
            point[1] >= selectionY1 &&
            point[1] <= selectionY2) ||
          (event.shiftKey && selectedPointsIndices?.includes(index))
        ) {
          acc.push(index);
        }

        return acc;
      },
      [],
    );

    setState({
      editingLinearElement: {
        ...editingLinearElement,
        selectedPointsIndices: nextSelectedPoints.length
          ? nextSelectedPoints
          : null,
      },
    });
  }

  /** @returns whether point was dragged */
  static handlePointDragging(
    event: PointerEvent,
    appState: AppState,
    scenePointerX: number,
    scenePointerY: number,
    maybeSuggestBinding: (
      element: NonDeleted<ExcalidrawLinearElement>,
      pointSceneCoords: { x: number; y: number }[],
    ) => void,
    linearElementEditor: LinearElementEditor,
    elementsMap: NonDeletedSceneElementsMap,
  ): boolean {
    if (!linearElementEditor) {
      return false;
    }
    const { selectedPointsIndices, elementId } = linearElementEditor;
    const element = LinearElementEditor.getElement(elementId, elementsMap);
    if (!element) {
      return false;
    }

    // point that's being dragged (out of all selected points)
    const draggingPoint = element.points[
      linearElementEditor.pointerDownState.lastClickedPoint
    ] as [number, number] | undefined;

    if (selectedPointsIndices && draggingPoint) {
      if (
        shouldRotateWithDiscreteAngle(event) &&
        selectedPointsIndices.length === 1 &&
        element.points.length > 1
      ) {
        const selectedIndex = selectedPointsIndices[0];
        const referencePoint =
          element.points[selectedIndex === 0 ? 1 : selectedIndex - 1];

        const [width, height] = LinearElementEditor._getShiftLockedDelta(
          element,
          elementsMap,
          referencePoint,
          [scenePointerX, scenePointerY],
          event[KEYS.CTRL_OR_CMD] ? null : appState.gridSize,
        );

        LinearElementEditor.movePoints(element, [
          {
            index: selectedIndex,
            point: [width + referencePoint[0], height + referencePoint[1]],
            isDragging:
              selectedIndex ===
              linearElementEditor.pointerDownState.lastClickedPoint,
          },
        ]);
      } else {
        const newDraggingPointPosition = LinearElementEditor.createPointAt(
          element,
          elementsMap,
          scenePointerX - linearElementEditor.pointerOffset.x,
          scenePointerY - linearElementEditor.pointerOffset.y,
          event[KEYS.CTRL_OR_CMD] ? null : appState.gridSize,
        );

        const deltaX = newDraggingPointPosition[0] - draggingPoint[0];
        const deltaY = newDraggingPointPosition[1] - draggingPoint[1];

        LinearElementEditor.movePoints(
          element,
          selectedPointsIndices.map((pointIndex) => {
            const newPointPosition =
              pointIndex ===
              linearElementEditor.pointerDownState.lastClickedPoint
                ? LinearElementEditor.createPointAt(
                    element,
                    elementsMap,
                    scenePointerX - linearElementEditor.pointerOffset.x,
                    scenePointerY - linearElementEditor.pointerOffset.y,
                    event[KEYS.CTRL_OR_CMD] ? null : appState.gridSize,
                  )
                : ([
                    element.points[pointIndex][0] + deltaX,
                    element.points[pointIndex][1] + deltaY,
                  ] as const);
            return {
              index: pointIndex,
              point: newPointPosition,
              isDragging:
                pointIndex ===
                linearElementEditor.pointerDownState.lastClickedPoint,
            };
          }),
        );
      }

      const boundTextElement = getBoundTextElement(element, elementsMap);
      if (boundTextElement) {
        handleBindTextResize(element, elementsMap, false);
      }

      // suggest bindings for first and last point if selected
      if (isBindingElement(element, false)) {
        const coords: { x: number; y: number }[] = [];

        const firstSelectedIndex = selectedPointsIndices[0];
        if (firstSelectedIndex === 0) {
          coords.push(
            tupleToCoors(
              LinearElementEditor.getPointGlobalCoordinates(
                element,
                element.points[0],
                elementsMap,
              ),
            ),
          );
        }

        const lastSelectedIndex =
          selectedPointsIndices[selectedPointsIndices.length - 1];
        if (lastSelectedIndex === element.points.length - 1) {
          coords.push(
            tupleToCoors(
              LinearElementEditor.getPointGlobalCoordinates(
                element,
                element.points[lastSelectedIndex],
                elementsMap,
              ),
            ),
          );
        }

        if (coords.length) {
          maybeSuggestBinding(element, coords);
        }
      }

      return true;
    }

    return false;
  }

  static handlePointerUp(
    event: PointerEvent,
    editingLinearElement: LinearElementEditor,
    appState: AppState,
<<<<<<< HEAD
    elementsMap: ElementsMap,
    app: AppClassProperties,
=======
    elements: readonly NonDeletedExcalidrawElement[],
    elementsMap: NonDeletedSceneElementsMap,
>>>>>>> 9013c845
  ): LinearElementEditor {
    const { elementId, selectedPointsIndices, isDragging, pointerDownState } =
      editingLinearElement;
    const element = LinearElementEditor.getElement(elementId, elementsMap);
    if (!element) {
      return editingLinearElement;
    }

    const bindings: Mutable<
      Partial<
        Pick<
          InstanceType<typeof LinearElementEditor>,
          "startBindingElement" | "endBindingElement"
        >
      >
    > = {};

    if (isDragging && selectedPointsIndices) {
      for (const selectedPoint of selectedPointsIndices) {
        if (
          selectedPoint === 0 ||
          selectedPoint === element.points.length - 1
        ) {
          if (isPathALoop(element.points, appState.zoom.value)) {
            LinearElementEditor.movePoints(element, [
              {
                index: selectedPoint,
                point:
                  selectedPoint === 0
                    ? element.points[element.points.length - 1]
                    : element.points[0],
              },
            ]);
          }

          const bindingElement = isBindingEnabled(appState)
            ? getHoveredElementForBinding(
                tupleToCoors(
                  LinearElementEditor.getPointAtIndexGlobalCoordinates(
                    element,
                    selectedPoint!,
                    elementsMap,
                  ),
                ),
<<<<<<< HEAD
                Scene.getScene(element)!,
                app,
=======
                elements,
                elementsMap,
>>>>>>> 9013c845
              )
            : null;

          bindings[
            selectedPoint === 0 ? "startBindingElement" : "endBindingElement"
          ] = bindingElement;
        }
      }
    }

    return {
      ...editingLinearElement,
      ...bindings,
      // if clicking without previously dragging a point(s), and not holding
      // shift, deselect all points except the one clicked. If holding shift,
      // toggle the point.
      selectedPointsIndices:
        isDragging || event.shiftKey
          ? !isDragging &&
            event.shiftKey &&
            pointerDownState.prevSelectedPointsIndices?.includes(
              pointerDownState.lastClickedPoint,
            )
            ? selectedPointsIndices &&
              selectedPointsIndices.filter(
                (pointIndex) =>
                  pointIndex !== pointerDownState.lastClickedPoint,
              )
            : selectedPointsIndices
          : selectedPointsIndices?.includes(pointerDownState.lastClickedPoint)
          ? [pointerDownState.lastClickedPoint]
          : selectedPointsIndices,
      isDragging: false,
      pointerOffset: { x: 0, y: 0 },
    };
  }

  static getEditorMidPoints = (
    element: NonDeleted<ExcalidrawLinearElement>,
    elementsMap: ElementsMap,
    appState: InteractiveCanvasAppState,
  ): typeof editorMidPointsCache["points"] => {
    const boundText = getBoundTextElement(element, elementsMap);

    // Since its not needed outside editor unless 2 pointer lines or bound text
    if (
      !appState.editingLinearElement &&
      element.points.length > 2 &&
      !boundText
    ) {
      return [];
    }
    if (
      editorMidPointsCache.version === element.version &&
      editorMidPointsCache.zoom === appState.zoom.value
    ) {
      return editorMidPointsCache.points;
    }
    LinearElementEditor.updateEditorMidPointsCache(
      element,
      elementsMap,
      appState,
    );
    return editorMidPointsCache.points!;
  };

  static updateEditorMidPointsCache = (
    element: NonDeleted<ExcalidrawLinearElement>,
    elementsMap: ElementsMap,
    appState: InteractiveCanvasAppState,
  ) => {
    const points = LinearElementEditor.getPointsGlobalCoordinates(
      element,
      elementsMap,
    );

    let index = 0;
    const midpoints: (Point | null)[] = [];
    while (index < points.length - 1) {
      if (
        LinearElementEditor.isSegmentTooShort(
          element,
          element.points[index],
          element.points[index + 1],
          appState.zoom,
        )
      ) {
        midpoints.push(null);
        index++;
        continue;
      }
      const segmentMidPoint = LinearElementEditor.getSegmentMidPoint(
        element,
        points[index],
        points[index + 1],
        index + 1,
        elementsMap,
      );
      midpoints.push(segmentMidPoint);
      index++;
    }
    editorMidPointsCache.points = midpoints;
    editorMidPointsCache.version = element.version;
    editorMidPointsCache.zoom = appState.zoom.value;
  };

  static getSegmentMidpointHitCoords = (
    linearElementEditor: LinearElementEditor,
    scenePointer: { x: number; y: number },
    appState: AppState,
    elementsMap: ElementsMap,
  ) => {
    const { elementId } = linearElementEditor;
    const element = LinearElementEditor.getElement(elementId, elementsMap);
    if (!element) {
      return null;
    }
    const clickedPointIndex = LinearElementEditor.getPointIndexUnderCursor(
      element,
      elementsMap,
      appState.zoom,
      scenePointer.x,
      scenePointer.y,
    );
    if (clickedPointIndex >= 0) {
      return null;
    }
    const points = LinearElementEditor.getPointsGlobalCoordinates(
      element,
      elementsMap,
    );
    if (points.length >= 3 && !appState.editingLinearElement) {
      return null;
    }

    const threshold =
      LinearElementEditor.POINT_HANDLE_SIZE / appState.zoom.value;

    const existingSegmentMidpointHitCoords =
      linearElementEditor.segmentMidPointHoveredCoords;
    if (existingSegmentMidpointHitCoords) {
      const distance = distance2d(
        existingSegmentMidpointHitCoords[0],
        existingSegmentMidpointHitCoords[1],
        scenePointer.x,
        scenePointer.y,
      );
      if (distance <= threshold) {
        return existingSegmentMidpointHitCoords;
      }
    }
    let index = 0;
    const midPoints: typeof editorMidPointsCache["points"] =
      LinearElementEditor.getEditorMidPoints(element, elementsMap, appState);
    while (index < midPoints.length) {
      if (midPoints[index] !== null) {
        const distance = distance2d(
          midPoints[index]![0],
          midPoints[index]![1],
          scenePointer.x,
          scenePointer.y,
        );
        if (distance <= threshold) {
          return midPoints[index];
        }
      }

      index++;
    }
    return null;
  };

  static isSegmentTooShort(
    element: NonDeleted<ExcalidrawLinearElement>,
    startPoint: Point,
    endPoint: Point,
    zoom: AppState["zoom"],
  ) {
    let distance = distance2d(
      startPoint[0],
      startPoint[1],
      endPoint[0],
      endPoint[1],
    );
    if (element.points.length > 2 && element.roundness) {
      distance = getBezierCurveLength(element, endPoint);
    }

    return distance * zoom.value < LinearElementEditor.POINT_HANDLE_SIZE * 4;
  }

  static getSegmentMidPoint(
    element: NonDeleted<ExcalidrawLinearElement>,
    startPoint: Point,
    endPoint: Point,
    endPointIndex: number,
    elementsMap: ElementsMap,
  ) {
    let segmentMidPoint = centerPoint(startPoint, endPoint);
    if (element.points.length > 2 && element.roundness) {
      const controlPoints = getControlPointsForBezierCurve(
        element,
        element.points[endPointIndex],
      );
      if (controlPoints) {
        const t = mapIntervalToBezierT(
          element,
          element.points[endPointIndex],
          0.5,
        );

        const [tx, ty] = getBezierXY(
          controlPoints[0],
          controlPoints[1],
          controlPoints[2],
          controlPoints[3],
          t,
        );
        segmentMidPoint = LinearElementEditor.getPointGlobalCoordinates(
          element,
          [tx, ty],
          elementsMap,
        );
      }
    }

    return segmentMidPoint;
  }

  static getSegmentMidPointIndex(
    linearElementEditor: LinearElementEditor,
    appState: AppState,
    midPoint: Point,
    elementsMap: ElementsMap,
  ) {
    const element = LinearElementEditor.getElement(
      linearElementEditor.elementId,
      elementsMap,
    );
    if (!element) {
      return -1;
    }
    const midPoints = LinearElementEditor.getEditorMidPoints(
      element,
      elementsMap,
      appState,
    );
    let index = 0;
    while (index < midPoints.length) {
      if (LinearElementEditor.arePointsEqual(midPoint, midPoints[index])) {
        return index + 1;
      }
      index++;
    }
    return -1;
  }

  static handlePointerDown(
    event: React.PointerEvent<HTMLElement>,
    appState: AppState,
    history: History,
    scenePointer: { x: number; y: number },
    linearElementEditor: LinearElementEditor,
<<<<<<< HEAD
    elementsMap: ElementsMap,
    app: AppClassProperties,
=======
    elements: readonly NonDeletedExcalidrawElement[],
    elementsMap: NonDeletedSceneElementsMap,
>>>>>>> 9013c845
  ): {
    didAddPoint: boolean;
    hitElement: NonDeleted<ExcalidrawElement> | null;
    linearElementEditor: LinearElementEditor | null;
  } {
    const ret: ReturnType<typeof LinearElementEditor["handlePointerDown"]> = {
      didAddPoint: false,
      hitElement: null,
      linearElementEditor: null,
    };

    if (!linearElementEditor) {
      return ret;
    }

    const { elementId } = linearElementEditor;
    const element = LinearElementEditor.getElement(elementId, elementsMap);

    if (!element) {
      return ret;
    }
    const segmentMidpoint = LinearElementEditor.getSegmentMidpointHitCoords(
      linearElementEditor,
      scenePointer,
      appState,
      elementsMap,
    );
    let segmentMidpointIndex = null;
    if (segmentMidpoint) {
      segmentMidpointIndex = LinearElementEditor.getSegmentMidPointIndex(
        linearElementEditor,
        appState,
        segmentMidpoint,
        elementsMap,
      );
    }
    if (event.altKey && appState.editingLinearElement) {
      if (linearElementEditor.lastUncommittedPoint == null) {
        mutateElement(element, {
          points: [
            ...element.points,
            LinearElementEditor.createPointAt(
              element,
              elementsMap,
              scenePointer.x,
              scenePointer.y,
              event[KEYS.CTRL_OR_CMD] ? null : appState.gridSize,
            ),
          ],
        });
        ret.didAddPoint = true;
      }
      history.resumeRecording();
      ret.linearElementEditor = {
        ...linearElementEditor,
        pointerDownState: {
          prevSelectedPointsIndices: linearElementEditor.selectedPointsIndices,
          lastClickedPoint: -1,
          origin: { x: scenePointer.x, y: scenePointer.y },
          segmentMidpoint: {
            value: segmentMidpoint,
            index: segmentMidpointIndex,
            added: false,
          },
        },
        selectedPointsIndices: [element.points.length - 1],
        lastUncommittedPoint: null,
        endBindingElement: getHoveredElementForBinding(
          scenePointer,
<<<<<<< HEAD
          Scene.getScene(element)!,
          app,
=======
          elements,
          elementsMap,
>>>>>>> 9013c845
        ),
      };

      ret.didAddPoint = true;
      return ret;
    }

    const clickedPointIndex = LinearElementEditor.getPointIndexUnderCursor(
      element,
      elementsMap,
      appState.zoom,
      scenePointer.x,
      scenePointer.y,
    );
    // if we clicked on a point, set the element as hitElement otherwise
    // it would get deselected if the point is outside the hitbox area
    if (clickedPointIndex >= 0 || segmentMidpoint) {
      ret.hitElement = element;
    } else {
      // You might be wandering why we are storing the binding elements on
      // LinearElementEditor and passing them in, instead of calculating them
      // from the end points of the `linearElement` - this is to allow disabling
      // binding (which needs to happen at the point the user finishes moving
      // the point).
      const { startBindingElement, endBindingElement } = linearElementEditor;
      if (isBindingEnabled(appState) && isBindingElement(element)) {
        bindOrUnbindLinearElement(
          element,
          startBindingElement,
          endBindingElement,
          elementsMap,
        );
      }
    }

    const [x1, y1, x2, y2] = getElementAbsoluteCoords(element, elementsMap);
    const cx = (x1 + x2) / 2;
    const cy = (y1 + y2) / 2;
    const targetPoint =
      clickedPointIndex > -1 &&
      rotate(
        element.x + element.points[clickedPointIndex][0],
        element.y + element.points[clickedPointIndex][1],
        cx,
        cy,
        element.angle,
      );

    const nextSelectedPointsIndices =
      clickedPointIndex > -1 || event.shiftKey
        ? event.shiftKey ||
          linearElementEditor.selectedPointsIndices?.includes(clickedPointIndex)
          ? normalizeSelectedPoints([
              ...(linearElementEditor.selectedPointsIndices || []),
              clickedPointIndex,
            ])
          : [clickedPointIndex]
        : null;
    ret.linearElementEditor = {
      ...linearElementEditor,
      pointerDownState: {
        prevSelectedPointsIndices: linearElementEditor.selectedPointsIndices,
        lastClickedPoint: clickedPointIndex,
        origin: { x: scenePointer.x, y: scenePointer.y },
        segmentMidpoint: {
          value: segmentMidpoint,
          index: segmentMidpointIndex,
          added: false,
        },
      },
      selectedPointsIndices: nextSelectedPointsIndices,
      pointerOffset: targetPoint
        ? {
            x: scenePointer.x - targetPoint[0],
            y: scenePointer.y - targetPoint[1],
          }
        : { x: 0, y: 0 },
    };

    return ret;
  }

  static arePointsEqual(point1: Point | null, point2: Point | null) {
    if (!point1 && !point2) {
      return true;
    }
    if (!point1 || !point2) {
      return false;
    }
    return arePointsEqual(point1, point2);
  }

  static handlePointerMove(
    event: React.PointerEvent<HTMLCanvasElement>,
    scenePointerX: number,
    scenePointerY: number,
    appState: AppState,
    elementsMap: ElementsMap,
  ): LinearElementEditor | null {
    if (!appState.editingLinearElement) {
      return null;
    }
    const { elementId, lastUncommittedPoint } = appState.editingLinearElement;
    const element = LinearElementEditor.getElement(elementId, elementsMap);
    if (!element) {
      return appState.editingLinearElement;
    }

    const { points } = element;
    const lastPoint = points[points.length - 1];

    if (!event.altKey) {
      if (lastPoint === lastUncommittedPoint) {
        LinearElementEditor.deletePoints(element, [points.length - 1]);
      }
      return {
        ...appState.editingLinearElement,
        lastUncommittedPoint: null,
      };
    }

    let newPoint: Point;

    if (shouldRotateWithDiscreteAngle(event) && points.length >= 2) {
      const lastCommittedPoint = points[points.length - 2];

      const [width, height] = LinearElementEditor._getShiftLockedDelta(
        element,
        elementsMap,
        lastCommittedPoint,
        [scenePointerX, scenePointerY],
        event[KEYS.CTRL_OR_CMD] ? null : appState.gridSize,
      );

      newPoint = [
        width + lastCommittedPoint[0],
        height + lastCommittedPoint[1],
      ];
    } else {
      newPoint = LinearElementEditor.createPointAt(
        element,
        elementsMap,
        scenePointerX - appState.editingLinearElement.pointerOffset.x,
        scenePointerY - appState.editingLinearElement.pointerOffset.y,
        event[KEYS.CTRL_OR_CMD] ? null : appState.gridSize,
      );
    }

    if (lastPoint === lastUncommittedPoint) {
      LinearElementEditor.movePoints(element, [
        {
          index: element.points.length - 1,
          point: newPoint,
        },
      ]);
    } else {
      LinearElementEditor.addPoints(element, appState, [{ point: newPoint }]);
    }
    return {
      ...appState.editingLinearElement,
      lastUncommittedPoint: element.points[element.points.length - 1],
    };
  }

  /** scene coords */
  static getPointGlobalCoordinates(
    element: NonDeleted<ExcalidrawLinearElement>,
    point: Point,
    elementsMap: ElementsMap,
  ) {
    const [x1, y1, x2, y2] = getElementAbsoluteCoords(element, elementsMap);
    const cx = (x1 + x2) / 2;
    const cy = (y1 + y2) / 2;

    let { x, y } = element;
    [x, y] = rotate(x + point[0], y + point[1], cx, cy, element.angle);
    return [x, y] as const;
  }

  /** scene coords */
  static getPointsGlobalCoordinates(
    element: NonDeleted<ExcalidrawLinearElement>,
    elementsMap: ElementsMap,
  ): Point[] {
    const [x1, y1, x2, y2] = getElementAbsoluteCoords(element, elementsMap);
    const cx = (x1 + x2) / 2;
    const cy = (y1 + y2) / 2;
    return element.points.map((point) => {
      let { x, y } = element;
      [x, y] = rotate(x + point[0], y + point[1], cx, cy, element.angle);
      return [x, y] as const;
    });
  }

  static getPointAtIndexGlobalCoordinates(
    element: NonDeleted<ExcalidrawLinearElement>,

    indexMaybeFromEnd: number, // -1 for last element
    elementsMap: ElementsMap,
  ): Point {
    const index =
      indexMaybeFromEnd < 0
        ? element.points.length + indexMaybeFromEnd
        : indexMaybeFromEnd;
    const [x1, y1, x2, y2] = getElementAbsoluteCoords(element, elementsMap);
    const cx = (x1 + x2) / 2;
    const cy = (y1 + y2) / 2;

    const point = element.points[index];
    const { x, y } = element;
    return point
      ? rotate(x + point[0], y + point[1], cx, cy, element.angle)
      : rotate(x, y, cx, cy, element.angle);
  }

  static pointFromAbsoluteCoords(
    element: NonDeleted<ExcalidrawLinearElement>,
    absoluteCoords: Point,
    elementsMap: ElementsMap,
  ): Point {
    const [x1, y1, x2, y2] = getElementAbsoluteCoords(element, elementsMap);
    const cx = (x1 + x2) / 2;
    const cy = (y1 + y2) / 2;
    const [x, y] = rotate(
      absoluteCoords[0],
      absoluteCoords[1],
      cx,
      cy,
      -element.angle,
    );
    return [x - element.x, y - element.y];
  }

  static getPointIndexUnderCursor(
    element: NonDeleted<ExcalidrawLinearElement>,
    elementsMap: ElementsMap,
    zoom: AppState["zoom"],
    x: number,
    y: number,
  ) {
    const pointHandles = LinearElementEditor.getPointsGlobalCoordinates(
      element,
      elementsMap,
    );
    let idx = pointHandles.length;
    // loop from right to left because points on the right are rendered over
    // points on the left, thus should take precedence when clicking, if they
    // overlap
    while (--idx > -1) {
      const point = pointHandles[idx];
      if (
        distance2d(x, y, point[0], point[1]) * zoom.value <
        // +1px to account for outline stroke
        LinearElementEditor.POINT_HANDLE_SIZE + 1
      ) {
        return idx;
      }
    }
    return -1;
  }

  static createPointAt(
    element: NonDeleted<ExcalidrawLinearElement>,
    elementsMap: ElementsMap,
    scenePointerX: number,
    scenePointerY: number,
    gridSize: number | null,
  ): Point {
    const pointerOnGrid = getGridPoint(scenePointerX, scenePointerY, gridSize);
    const [x1, y1, x2, y2] = getElementAbsoluteCoords(element, elementsMap);
    const cx = (x1 + x2) / 2;
    const cy = (y1 + y2) / 2;
    const [rotatedX, rotatedY] = rotate(
      pointerOnGrid[0],
      pointerOnGrid[1],
      cx,
      cy,
      -element.angle,
    );

    return [rotatedX - element.x, rotatedY - element.y];
  }

  /**
   * Normalizes line points so that the start point is at [0,0]. This is
   * expected in various parts of the codebase. Also returns new x/y to account
   * for the potential normalization.
   */
  static getNormalizedPoints(element: ExcalidrawLinearElement) {
    const { points } = element;

    const offsetX = points[0][0];
    const offsetY = points[0][1];

    return {
      points: points.map((point, _idx) => {
        return [point[0] - offsetX, point[1] - offsetY] as const;
      }),
      x: element.x + offsetX,
      y: element.y + offsetY,
    };
  }

  // element-mutating methods
  // ---------------------------------------------------------------------------

  static normalizePoints(element: NonDeleted<ExcalidrawLinearElement>) {
    mutateElement(element, LinearElementEditor.getNormalizedPoints(element));
  }

  static duplicateSelectedPoints(appState: AppState, elementsMap: ElementsMap) {
    if (!appState.editingLinearElement) {
      return false;
    }

    const { selectedPointsIndices, elementId } = appState.editingLinearElement;

    const element = LinearElementEditor.getElement(elementId, elementsMap);

    if (!element || selectedPointsIndices === null) {
      return false;
    }

    const { points } = element;

    const nextSelectedIndices: number[] = [];

    let pointAddedToEnd = false;
    let indexCursor = -1;
    const nextPoints = points.reduce((acc: Point[], point, index) => {
      ++indexCursor;
      acc.push(point);

      const isSelected = selectedPointsIndices.includes(index);
      if (isSelected) {
        const nextPoint = points[index + 1];

        if (!nextPoint) {
          pointAddedToEnd = true;
        }
        acc.push(
          nextPoint
            ? [(point[0] + nextPoint[0]) / 2, (point[1] + nextPoint[1]) / 2]
            : [point[0], point[1]],
        );

        nextSelectedIndices.push(indexCursor + 1);
        ++indexCursor;
      }

      return acc;
    }, []);

    mutateElement(element, { points: nextPoints });

    // temp hack to ensure the line doesn't move when adding point to the end,
    // potentially expanding the bounding box
    if (pointAddedToEnd) {
      const lastPoint = element.points[element.points.length - 1];
      LinearElementEditor.movePoints(element, [
        {
          index: element.points.length - 1,
          point: [lastPoint[0] + 30, lastPoint[1] + 30],
        },
      ]);
    }

    return {
      appState: {
        ...appState,
        editingLinearElement: {
          ...appState.editingLinearElement,
          selectedPointsIndices: nextSelectedIndices,
        },
      },
    };
  }

  static deletePoints(
    element: NonDeleted<ExcalidrawLinearElement>,
    pointIndices: readonly number[],
  ) {
    let offsetX = 0;
    let offsetY = 0;

    const isDeletingOriginPoint = pointIndices.includes(0);

    // if deleting first point, make the next to be [0,0] and recalculate
    // positions of the rest with respect to it
    if (isDeletingOriginPoint) {
      const firstNonDeletedPoint = element.points.find((point, idx) => {
        return !pointIndices.includes(idx);
      });
      if (firstNonDeletedPoint) {
        offsetX = firstNonDeletedPoint[0];
        offsetY = firstNonDeletedPoint[1];
      }
    }

    const nextPoints = element.points.reduce((acc: Point[], point, idx) => {
      if (!pointIndices.includes(idx)) {
        acc.push(
          !acc.length ? [0, 0] : [point[0] - offsetX, point[1] - offsetY],
        );
      }
      return acc;
    }, []);

    LinearElementEditor._updatePoints(element, nextPoints, offsetX, offsetY);
  }

  static addPoints(
    element: NonDeleted<ExcalidrawLinearElement>,
    appState: AppState,
    targetPoints: { point: Point }[],
  ) {
    const offsetX = 0;
    const offsetY = 0;

    const nextPoints = [...element.points, ...targetPoints.map((x) => x.point)];
    LinearElementEditor._updatePoints(element, nextPoints, offsetX, offsetY);
  }

  static movePoints(
    element: NonDeleted<ExcalidrawLinearElement>,
    targetPoints: { index: number; point: Point; isDragging?: boolean }[],
    otherUpdates?: { startBinding?: PointBinding; endBinding?: PointBinding },
  ) {
    const { points } = element;

    // in case we're moving start point, instead of modifying its position
    // which would break the invariant of it being at [0,0], we move
    // all the other points in the opposite direction by delta to
    // offset it. We do the same with actual element.x/y position, so
    // this hacks are completely transparent to the user.
    let offsetX = 0;
    let offsetY = 0;

    const selectedOriginPoint = targetPoints.find(({ index }) => index === 0);

    if (selectedOriginPoint) {
      offsetX =
        selectedOriginPoint.point[0] + points[selectedOriginPoint.index][0];
      offsetY =
        selectedOriginPoint.point[1] + points[selectedOriginPoint.index][1];
    }

    const nextPoints = points.map((point, idx) => {
      const selectedPointData = targetPoints.find((p) => p.index === idx);
      if (selectedPointData) {
        if (selectedOriginPoint) {
          return point;
        }

        const deltaX =
          selectedPointData.point[0] - points[selectedPointData.index][0];
        const deltaY =
          selectedPointData.point[1] - points[selectedPointData.index][1];

        return [point[0] + deltaX, point[1] + deltaY] as const;
      }
      return offsetX || offsetY
        ? ([point[0] - offsetX, point[1] - offsetY] as const)
        : point;
    });

    LinearElementEditor._updatePoints(
      element,
      nextPoints,
      offsetX,
      offsetY,
      otherUpdates,
    );
  }

  static shouldAddMidpoint(
    linearElementEditor: LinearElementEditor,
    pointerCoords: PointerCoords,
    appState: AppState,
    elementsMap: ElementsMap,
  ) {
    const element = LinearElementEditor.getElement(
      linearElementEditor.elementId,
      elementsMap,
    );

    if (!element) {
      return false;
    }

    const { segmentMidpoint } = linearElementEditor.pointerDownState;

    if (
      segmentMidpoint.added ||
      segmentMidpoint.value === null ||
      segmentMidpoint.index === null ||
      linearElementEditor.pointerDownState.origin === null
    ) {
      return false;
    }

    const origin = linearElementEditor.pointerDownState.origin!;
    const dist = distance2d(
      origin.x,
      origin.y,
      pointerCoords.x,
      pointerCoords.y,
    );
    if (
      !appState.editingLinearElement &&
      dist < DRAGGING_THRESHOLD / appState.zoom.value
    ) {
      return false;
    }
    return true;
  }

  static addMidpoint(
    linearElementEditor: LinearElementEditor,
    pointerCoords: PointerCoords,
    appState: AppState,
    snapToGrid: boolean,
    elementsMap: ElementsMap,
  ) {
    const element = LinearElementEditor.getElement(
      linearElementEditor.elementId,
      elementsMap,
    );
    if (!element) {
      return;
    }
    const { segmentMidpoint } = linearElementEditor.pointerDownState;
    const ret: {
      pointerDownState: LinearElementEditor["pointerDownState"];
      selectedPointsIndices: LinearElementEditor["selectedPointsIndices"];
    } = {
      pointerDownState: linearElementEditor.pointerDownState,
      selectedPointsIndices: linearElementEditor.selectedPointsIndices,
    };

    const midpoint = LinearElementEditor.createPointAt(
      element,
      elementsMap,
      pointerCoords.x,
      pointerCoords.y,
      snapToGrid ? appState.gridSize : null,
    );
    const points = [
      ...element.points.slice(0, segmentMidpoint.index!),
      midpoint,
      ...element.points.slice(segmentMidpoint.index!),
    ];

    mutateElement(element, {
      points,
    });

    ret.pointerDownState = {
      ...linearElementEditor.pointerDownState,
      segmentMidpoint: {
        ...linearElementEditor.pointerDownState.segmentMidpoint,
        added: true,
      },
      lastClickedPoint: segmentMidpoint.index!,
    };
    ret.selectedPointsIndices = [segmentMidpoint.index!];
    return ret;
  }

  private static _updatePoints(
    element: NonDeleted<ExcalidrawLinearElement>,
    nextPoints: readonly Point[],
    offsetX: number,
    offsetY: number,
    otherUpdates?: { startBinding?: PointBinding; endBinding?: PointBinding },
  ) {
    const nextCoords = getElementPointsCoords(element, nextPoints);
    const prevCoords = getElementPointsCoords(element, element.points);
    const nextCenterX = (nextCoords[0] + nextCoords[2]) / 2;
    const nextCenterY = (nextCoords[1] + nextCoords[3]) / 2;
    const prevCenterX = (prevCoords[0] + prevCoords[2]) / 2;
    const prevCenterY = (prevCoords[1] + prevCoords[3]) / 2;
    const dX = prevCenterX - nextCenterX;
    const dY = prevCenterY - nextCenterY;
    const rotated = rotate(offsetX, offsetY, dX, dY, element.angle);
    mutateElement(element, {
      ...otherUpdates,
      points: nextPoints,
      x: element.x + rotated[0],
      y: element.y + rotated[1],
    });
  }

  private static _getShiftLockedDelta(
    element: NonDeleted<ExcalidrawLinearElement>,
    elementsMap: ElementsMap,
    referencePoint: Point,
    scenePointer: Point,
    gridSize: number | null,
  ) {
    const referencePointCoords = LinearElementEditor.getPointGlobalCoordinates(
      element,
      referencePoint,
      elementsMap,
    );

    const [gridX, gridY] = getGridPoint(
      scenePointer[0],
      scenePointer[1],
      gridSize,
    );

    const { width, height } = getLockedLinearCursorAlignSize(
      referencePointCoords[0],
      referencePointCoords[1],
      gridX,
      gridY,
    );

    return rotatePoint([width, height], [0, 0], -element.angle);
  }

  static getBoundTextElementPosition = (
    element: ExcalidrawLinearElement,
    boundTextElement: ExcalidrawTextElementWithContainer,
    elementsMap: ElementsMap,
  ): { x: number; y: number } => {
    const points = LinearElementEditor.getPointsGlobalCoordinates(
      element,
      elementsMap,
    );
    if (points.length < 2) {
      mutateElement(boundTextElement, { isDeleted: true });
    }
    let x = 0;
    let y = 0;
    if (element.points.length % 2 === 1) {
      const index = Math.floor(element.points.length / 2);
      const midPoint = LinearElementEditor.getPointGlobalCoordinates(
        element,
        element.points[index],
        elementsMap,
      );
      x = midPoint[0] - boundTextElement.width / 2;
      y = midPoint[1] - boundTextElement.height / 2;
    } else {
      const index = element.points.length / 2 - 1;

      let midSegmentMidpoint = editorMidPointsCache.points[index];
      if (element.points.length === 2) {
        midSegmentMidpoint = centerPoint(points[0], points[1]);
      }
      if (
        !midSegmentMidpoint ||
        editorMidPointsCache.version !== element.version
      ) {
        midSegmentMidpoint = LinearElementEditor.getSegmentMidPoint(
          element,
          points[index],
          points[index + 1],
          index + 1,
          elementsMap,
        );
      }
      x = midSegmentMidpoint[0] - boundTextElement.width / 2;
      y = midSegmentMidpoint[1] - boundTextElement.height / 2;
    }
    return { x, y };
  };

  static getMinMaxXYWithBoundText = (
    element: ExcalidrawLinearElement,
    elementsMap: ElementsMap,
    elementBounds: Bounds,
    boundTextElement: ExcalidrawTextElementWithContainer,
  ): [number, number, number, number, number, number] => {
    let [x1, y1, x2, y2] = elementBounds;
    const cx = (x1 + x2) / 2;
    const cy = (y1 + y2) / 2;
    const { x: boundTextX1, y: boundTextY1 } =
      LinearElementEditor.getBoundTextElementPosition(
        element,
        boundTextElement,
        elementsMap,
      );
    const boundTextX2 = boundTextX1 + boundTextElement.width;
    const boundTextY2 = boundTextY1 + boundTextElement.height;

    const topLeftRotatedPoint = rotatePoint([x1, y1], [cx, cy], element.angle);
    const topRightRotatedPoint = rotatePoint([x2, y1], [cx, cy], element.angle);

    const counterRotateBoundTextTopLeft = rotatePoint(
      [boundTextX1, boundTextY1],

      [cx, cy],

      -element.angle,
    );
    const counterRotateBoundTextTopRight = rotatePoint(
      [boundTextX2, boundTextY1],

      [cx, cy],

      -element.angle,
    );
    const counterRotateBoundTextBottomLeft = rotatePoint(
      [boundTextX1, boundTextY2],

      [cx, cy],

      -element.angle,
    );
    const counterRotateBoundTextBottomRight = rotatePoint(
      [boundTextX2, boundTextY2],

      [cx, cy],

      -element.angle,
    );

    if (
      topLeftRotatedPoint[0] < topRightRotatedPoint[0] &&
      topLeftRotatedPoint[1] >= topRightRotatedPoint[1]
    ) {
      x1 = Math.min(x1, counterRotateBoundTextBottomLeft[0]);
      x2 = Math.max(
        x2,
        Math.max(
          counterRotateBoundTextTopRight[0],
          counterRotateBoundTextBottomRight[0],
        ),
      );
      y1 = Math.min(y1, counterRotateBoundTextTopLeft[1]);

      y2 = Math.max(y2, counterRotateBoundTextBottomRight[1]);
    } else if (
      topLeftRotatedPoint[0] >= topRightRotatedPoint[0] &&
      topLeftRotatedPoint[1] > topRightRotatedPoint[1]
    ) {
      x1 = Math.min(x1, counterRotateBoundTextBottomRight[0]);
      x2 = Math.max(
        x2,
        Math.max(
          counterRotateBoundTextTopLeft[0],
          counterRotateBoundTextTopRight[0],
        ),
      );
      y1 = Math.min(y1, counterRotateBoundTextBottomLeft[1]);

      y2 = Math.max(y2, counterRotateBoundTextTopRight[1]);
    } else if (topLeftRotatedPoint[0] >= topRightRotatedPoint[0]) {
      x1 = Math.min(x1, counterRotateBoundTextTopRight[0]);
      x2 = Math.max(x2, counterRotateBoundTextBottomLeft[0]);
      y1 = Math.min(y1, counterRotateBoundTextBottomRight[1]);

      y2 = Math.max(y2, counterRotateBoundTextTopLeft[1]);
    } else if (topLeftRotatedPoint[1] <= topRightRotatedPoint[1]) {
      x1 = Math.min(
        x1,
        Math.min(
          counterRotateBoundTextTopRight[0],
          counterRotateBoundTextTopLeft[0],
        ),
      );

      x2 = Math.max(x2, counterRotateBoundTextBottomRight[0]);
      y1 = Math.min(y1, counterRotateBoundTextTopRight[1]);
      y2 = Math.max(y2, counterRotateBoundTextBottomLeft[1]);
    }

    return [x1, y1, x2, y2, cx, cy];
  };

  static getElementAbsoluteCoords = (
    element: ExcalidrawLinearElement,
    elementsMap: ElementsMap,
    includeBoundText: boolean = false,
  ): [number, number, number, number, number, number] => {
    let coords: [number, number, number, number, number, number];
    let x1;
    let y1;
    let x2;
    let y2;
    if (element.points.length < 2 || !ShapeCache.get(element)) {
      // XXX this is just a poor estimate and not very useful
      const { minX, minY, maxX, maxY } = element.points.reduce(
        (limits, [x, y]) => {
          limits.minY = Math.min(limits.minY, y);
          limits.minX = Math.min(limits.minX, x);

          limits.maxX = Math.max(limits.maxX, x);
          limits.maxY = Math.max(limits.maxY, y);

          return limits;
        },
        { minX: Infinity, minY: Infinity, maxX: -Infinity, maxY: -Infinity },
      );
      x1 = minX + element.x;
      y1 = minY + element.y;
      x2 = maxX + element.x;
      y2 = maxY + element.y;
    } else {
      const shape = ShapeCache.generateElementShape(element, null);

      // first element is always the curve
      const ops = getCurvePathOps(shape[0]);

      const [minX, minY, maxX, maxY] = getMinMaxXYFromCurvePathOps(ops);
      x1 = minX + element.x;
      y1 = minY + element.y;
      x2 = maxX + element.x;
      y2 = maxY + element.y;
    }
    const cx = (x1 + x2) / 2;
    const cy = (y1 + y2) / 2;
    coords = [x1, y1, x2, y2, cx, cy];

    if (!includeBoundText) {
      return coords;
    }
    const boundTextElement = getBoundTextElement(element, elementsMap);
    if (boundTextElement) {
      coords = LinearElementEditor.getMinMaxXYWithBoundText(
        element,
        elementsMap,
        [x1, y1, x2, y2],
        boundTextElement,
      );
    }

    return coords;
  };
}

const normalizeSelectedPoints = (
  points: (number | null)[],
): number[] | null => {
  let nextPoints = [
    ...new Set(points.filter((p) => p !== null && p !== -1)),
  ] as number[];
  nextPoints = nextPoints.sort((a, b) => a - b);
  return nextPoints.length ? nextPoints : null;
};<|MERGE_RESOLUTION|>--- conflicted
+++ resolved
@@ -335,14 +335,10 @@
     event: PointerEvent,
     editingLinearElement: LinearElementEditor,
     appState: AppState,
-<<<<<<< HEAD
-    elementsMap: ElementsMap,
     app: AppClassProperties,
-=======
-    elements: readonly NonDeletedExcalidrawElement[],
-    elementsMap: NonDeletedSceneElementsMap,
->>>>>>> 9013c845
   ): LinearElementEditor {
+    const elementsMap = app.scene.getNonDeletedElementsMap();
+
     const { elementId, selectedPointsIndices, isDragging, pointerDownState } =
       editingLinearElement;
     const element = LinearElementEditor.getElement(elementId, elementsMap);
@@ -386,13 +382,7 @@
                     elementsMap,
                   ),
                 ),
-<<<<<<< HEAD
-                Scene.getScene(element)!,
                 app,
-=======
-                elements,
-                elementsMap,
->>>>>>> 9013c845
               )
             : null;
 
@@ -656,18 +646,15 @@
     history: History,
     scenePointer: { x: number; y: number },
     linearElementEditor: LinearElementEditor,
-<<<<<<< HEAD
-    elementsMap: ElementsMap,
     app: AppClassProperties,
-=======
-    elements: readonly NonDeletedExcalidrawElement[],
-    elementsMap: NonDeletedSceneElementsMap,
->>>>>>> 9013c845
   ): {
     didAddPoint: boolean;
     hitElement: NonDeleted<ExcalidrawElement> | null;
     linearElementEditor: LinearElementEditor | null;
   } {
+    const elementsMap = app.scene.getNonDeletedElementsMap();
+    const elements = app.scene.getNonDeletedElements();
+
     const ret: ReturnType<typeof LinearElementEditor["handlePointerDown"]> = {
       didAddPoint: false,
       hitElement: null,
@@ -730,16 +717,7 @@
         },
         selectedPointsIndices: [element.points.length - 1],
         lastUncommittedPoint: null,
-        endBindingElement: getHoveredElementForBinding(
-          scenePointer,
-<<<<<<< HEAD
-          Scene.getScene(element)!,
-          app,
-=======
-          elements,
-          elementsMap,
->>>>>>> 9013c845
-        ),
+        endBindingElement: getHoveredElementForBinding(scenePointer, app),
       };
 
       ret.didAddPoint = true;
