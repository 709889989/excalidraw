--- conflicted
+++ resolved
@@ -257,18 +257,9 @@
     return didChange;
   }
 
-<<<<<<< HEAD
-  replaceAllElements(
-    nextElements: ElementsMapOrArray,
-    mapElementIds: boolean = true,
-  ) {
-    // ts doesn't like `Array.isArray` of `instanceof Map`
+  replaceAllElements(nextElements: ElementsMapOrArray) {
     const _nextElements =
-=======
-  replaceAllElements(nextElements: ElementsMapOrArray) {
-    this.elements =
       // ts doesn't like `Array.isArray` of `instanceof Map`
->>>>>>> f207bd0a
       nextElements instanceof Array
         ? nextElements
         : Array.from(nextElements.values());
