import {
  ExcalidrawElement,
  NonDeletedExcalidrawElement,
  NonDeleted,
  ExcalidrawFrameLikeElement,
  ElementsMapOrArray,
  NonDeletedElementsMap,
  SceneElementsMap,
} from "../element/types";
import { isNonDeletedElement } from "../element";
import { LinearElementEditor } from "../element/linearElementEditor";
import { isFrameLikeElement } from "../element/typeChecks";
import { getSelectedElements } from "./selection";
import { AppState } from "../types";
import { Assert, SameType } from "../utility-types";
import { randomInteger } from "../random";
<<<<<<< HEAD
import {
  updateFractionalIndices,
  validateFractionalIndices,
} from "../fractionalIndex";
import { arrayToMap } from "../utils";
=======
import { toBrandedType } from "../utils";
>>>>>>> c6fdac13

type ElementIdKey = InstanceType<typeof LinearElementEditor>["elementId"];
type ElementKey = ExcalidrawElement | ElementIdKey;

type SceneStateCallback = () => void;
type SceneStateCallbackRemover = () => void;

type SelectionHash = string & { __brand: "selectionHash" };

const getNonDeletedElements = <T extends ExcalidrawElement>(
  allElements: readonly T[],
) => {
  const elementsMap = new Map() as NonDeletedElementsMap;
  const elements: T[] = [];
  for (const element of allElements) {
    if (!element.isDeleted) {
      elements.push(element as NonDeleted<T>);
      elementsMap.set(element.id, element as NonDeletedExcalidrawElement);
    }
  }
  return { elementsMap, elements };
};

const hashSelectionOpts = (
  opts: Parameters<InstanceType<typeof Scene>["getSelectedElements"]>[0],
) => {
  const keys = ["includeBoundTextElement", "includeElementsInFrames"] as const;

  type HashableKeys = Omit<typeof opts, "selectedElementIds" | "elements">;

  // just to ensure we're hashing all expected keys
  // eslint-disable-next-line @typescript-eslint/no-unused-vars
  type _ = Assert<
    SameType<
      Required<HashableKeys>,
      Pick<Required<HashableKeys>, typeof keys[number]>
    >
  >;

  let hash = "";
  for (const key of keys) {
    hash += `${key}:${opts[key] ? "1" : "0"}`;
  }
  return hash as SelectionHash;
};

// ideally this would be a branded type but it'd be insanely hard to work with
// in our codebase
export type ExcalidrawElementsIncludingDeleted = readonly ExcalidrawElement[];

const isIdKey = (elementKey: ElementKey): elementKey is ElementIdKey => {
  if (typeof elementKey === "string") {
    return true;
  }
  return false;
};

class Scene {
  // ---------------------------------------------------------------------------
  // static methods/props
  // ---------------------------------------------------------------------------

  private static sceneMapByElement = new WeakMap<ExcalidrawElement, Scene>();
  private static sceneMapById = new Map<string, Scene>();

  static mapElementToScene(
    elementKey: ElementKey,
    scene: Scene,
    /**
     * needed because of frame exporting hack.
     * elementId:Scene mapping will be removed completely, soon.
     */
    mapElementIds = true,
  ) {
    if (isIdKey(elementKey)) {
      if (!mapElementIds) {
        return;
      }
      // for cases where we don't have access to the element object
      // (e.g. restore serialized appState with id references)
      this.sceneMapById.set(elementKey, scene);
    } else {
      this.sceneMapByElement.set(elementKey, scene);
      if (!mapElementIds) {
        // if mapping element objects, also cache the id string when later
        // looking up by id alone
        this.sceneMapById.set(elementKey.id, scene);
      }
    }
  }

  static getScene(elementKey: ElementKey): Scene | null {
    if (isIdKey(elementKey)) {
      return this.sceneMapById.get(elementKey) || null;
    }
    return this.sceneMapByElement.get(elementKey) || null;
  }

  // ---------------------------------------------------------------------------
  // instance methods/props
  // ---------------------------------------------------------------------------

  private callbacks: Set<SceneStateCallback> = new Set();

  private nonDeletedElements: readonly NonDeletedExcalidrawElement[] = [];
  private nonDeletedElementsMap: NonDeletedElementsMap =
    new Map() as NonDeletedElementsMap;
  private elements: readonly ExcalidrawElement[] = [];
  private nonDeletedFramesLikes: readonly NonDeleted<ExcalidrawFrameLikeElement>[] =
    [];
  private frames: readonly ExcalidrawFrameLikeElement[] = [];
  private elementsMap = toBrandedType<SceneElementsMap>(new Map());
  private selectedElementsCache: {
    selectedElementIds: AppState["selectedElementIds"] | null;
    elements: readonly NonDeletedExcalidrawElement[] | null;
    cache: Map<SelectionHash, NonDeletedExcalidrawElement[]>;
  } = {
    selectedElementIds: null,
    elements: null,
    cache: new Map(),
  };
  private versionNonce: number | undefined;

  getElementsMapIncludingDeleted() {
    return this.elementsMap;
  }

  getNonDeletedElementsMap() {
    return this.nonDeletedElementsMap;
  }

  getElementsIncludingDeleted() {
    return this.elements;
  }

  getNonDeletedElements(): readonly NonDeletedExcalidrawElement[] {
    return this.nonDeletedElements;
  }

  getFramesIncludingDeleted() {
    return this.frames;
  }

  getSelectedElements(opts: {
    // NOTE can be ommitted by making Scene constructor require App instance
    selectedElementIds: AppState["selectedElementIds"];
    /**
     * for specific cases where you need to use elements not from current
     * scene state. This in effect will likely result in cache-miss, and
     * the cache won't be updated in this case.
     */
    elements?: ElementsMapOrArray;
    // selection-related options
    includeBoundTextElement?: boolean;
    includeElementsInFrames?: boolean;
  }): NonDeleted<ExcalidrawElement>[] {
    const hash = hashSelectionOpts(opts);

    const elements = opts?.elements || this.nonDeletedElements;
    if (
      this.selectedElementsCache.elements === elements &&
      this.selectedElementsCache.selectedElementIds === opts.selectedElementIds
    ) {
      const cached = this.selectedElementsCache.cache.get(hash);
      if (cached) {
        return cached;
      }
    } else if (opts?.elements == null) {
      // if we're operating on latest scene elements and the cache is not
      //  storing the latest elements, clear the cache
      this.selectedElementsCache.cache.clear();
    }

    const selectedElements = getSelectedElements(
      elements,
      { selectedElementIds: opts.selectedElementIds },
      opts,
    );

    // cache only if we're not using custom elements
    if (opts?.elements == null) {
      this.selectedElementsCache.selectedElementIds = opts.selectedElementIds;
      this.selectedElementsCache.elements = this.nonDeletedElements;
      this.selectedElementsCache.cache.set(hash, selectedElements);
    }

    return selectedElements;
  }

  getNonDeletedFramesLikes(): readonly NonDeleted<ExcalidrawFrameLikeElement>[] {
    return this.nonDeletedFramesLikes;
  }

  getElement<T extends ExcalidrawElement>(id: T["id"]): T | null {
    return (this.elementsMap.get(id) as T | undefined) || null;
  }

  getVersionNonce() {
    return this.versionNonce;
  }

  getNonDeletedElement(
    id: ExcalidrawElement["id"],
  ): NonDeleted<ExcalidrawElement> | null {
    const element = this.getElement(id);
    if (element && isNonDeletedElement(element)) {
      return element;
    }
    return null;
  }

  /**
   * A utility method to help with updating all scene elements, with the added
   * performance optimization of not renewing the array if no change is made.
   *
   * Maps all current excalidraw elements, invoking the callback for each
   * element. The callback should either return a new mapped element, or the
   * original element if no changes are made. If no changes are made to any
   * element, this results in a no-op. Otherwise, the newly mapped elements
   * are set as the next scene's elements.
   *
   * @returns whether a change was made
   */
  mapElements(
    iteratee: (element: ExcalidrawElement) => ExcalidrawElement,
  ): boolean {
    let didChange = false;
    const newElements = this.elements.map((element) => {
      const nextElement = iteratee(element);
      if (nextElement !== element) {
        didChange = true;
      }
      return nextElement;
    });
    if (didChange) {
      this.replaceAllElements(newElements);
    }
    return didChange;
  }

<<<<<<< HEAD
  replaceAllElements(
    nextElements: readonly ExcalidrawElement[],
    reorderedElements?: Map<string, ExcalidrawElement>,
  ) {
    if (reorderedElements) {
      updateFractionalIndices(nextElements, reorderedElements);
    }

    validateFractionalIndices(nextElements);

    this.elements = nextElements;
    const nextFrameLikes: ExcalidrawFrameLikeElement[] = [];
    this.elementsMap.clear();

    nextElements.forEach((element) => {
=======
  replaceAllElements(nextElements: ElementsMapOrArray, mapElementIds = true) {
    this.elements =
      // ts doesn't like `Array.isArray` of `instanceof Map`
      nextElements instanceof Array
        ? nextElements
        : Array.from(nextElements.values());
    const nextFrameLikes: ExcalidrawFrameLikeElement[] = [];
    this.elementsMap.clear();
    this.elements.forEach((element) => {
>>>>>>> c6fdac13
      if (isFrameLikeElement(element)) {
        nextFrameLikes.push(element);
      }
      this.elementsMap.set(element.id, element);
      Scene.mapElementToScene(element, this, mapElementIds);
    });
<<<<<<< HEAD

    this.nonDeletedElements = getNonDeletedElements(this.elements);
=======
    const nonDeletedElements = getNonDeletedElements(this.elements);
    this.nonDeletedElements = nonDeletedElements.elements;
    this.nonDeletedElementsMap = nonDeletedElements.elementsMap;

>>>>>>> c6fdac13
    this.frames = nextFrameLikes;
    this.nonDeletedFramesLikes = getNonDeletedElements(this.frames).elements;

    this.informMutation();
  }

  informMutation() {
    this.versionNonce = randomInteger();

    for (const callback of Array.from(this.callbacks)) {
      callback();
    }
  }

  addCallback(cb: SceneStateCallback): SceneStateCallbackRemover {
    if (this.callbacks.has(cb)) {
      throw new Error();
    }

    this.callbacks.add(cb);

    return () => {
      if (!this.callbacks.has(cb)) {
        throw new Error();
      }
      this.callbacks.delete(cb);
    };
  }

  destroy() {
    this.nonDeletedElements = [];
    this.elements = [];
    this.nonDeletedFramesLikes = [];
    this.frames = [];
    this.elementsMap.clear();
    this.selectedElementsCache.selectedElementIds = null;
    this.selectedElementsCache.elements = null;
    this.selectedElementsCache.cache.clear();

    Scene.sceneMapById.forEach((scene, elementKey) => {
      if (scene === this) {
        Scene.sceneMapById.delete(elementKey);
      }
    });

    // done not for memory leaks, but to guard against possible late fires
    // (I guess?)
    this.callbacks.clear();
  }

  insertElementAtIndex(element: ExcalidrawElement, index: number) {
    if (!Number.isFinite(index) || index < 0) {
      throw new Error(
        "insertElementAtIndex can only be called with index >= 0",
      );
    }
    const nextElements = [
      ...this.elements.slice(0, index),
      element,
      ...this.elements.slice(index),
    ];
    this.replaceAllElements(nextElements, arrayToMap([element]));
  }

  insertElementsAtIndex(elements: ExcalidrawElement[], index: number) {
    if (!Number.isFinite(index) || index < 0) {
      throw new Error(
        "insertElementAtIndex can only be called with index >= 0",
      );
    }
    const nextElements = [
      ...this.elements.slice(0, index),
      ...elements,
      ...this.elements.slice(index),
    ];

    this.replaceAllElements(nextElements, arrayToMap(elements));
  }

  addNewElement = (element: ExcalidrawElement) => {
    if (element.frameId) {
      this.insertElementAtIndex(element, this.getElementIndex(element.frameId));
    } else {
      this.replaceAllElements(
        [...this.elements, element],
        arrayToMap([element]),
      );
    }
  };

  getElementIndex(elementId: string) {
    return this.elements.findIndex((element) => element.id === elementId);
  }

  getContainerElement = (
    element:
      | (ExcalidrawElement & {
          containerId: ExcalidrawElement["id"] | null;
        })
      | null,
  ) => {
    if (!element) {
      return null;
    }
    if (element.containerId) {
      return this.getElement(element.containerId) || null;
    }
    return null;
  };
}

export default Scene;<|MERGE_RESOLUTION|>--- conflicted
+++ resolved
@@ -14,15 +14,12 @@
 import { AppState } from "../types";
 import { Assert, SameType } from "../utility-types";
 import { randomInteger } from "../random";
-<<<<<<< HEAD
 import {
   updateFractionalIndices,
   validateFractionalIndices,
 } from "../fractionalIndex";
 import { arrayToMap } from "../utils";
-=======
 import { toBrandedType } from "../utils";
->>>>>>> c6fdac13
 
 type ElementIdKey = InstanceType<typeof LinearElementEditor>["elementId"];
 type ElementKey = ExcalidrawElement | ElementIdKey;
@@ -263,48 +260,37 @@
     return didChange;
   }
 
-<<<<<<< HEAD
   replaceAllElements(
-    nextElements: readonly ExcalidrawElement[],
+    nextElements: ElementsMapOrArray,
     reorderedElements?: Map<string, ExcalidrawElement>,
+    mapElementIds: boolean = true,
   ) {
-    if (reorderedElements) {
-      updateFractionalIndices(nextElements, reorderedElements);
-    }
-
-    validateFractionalIndices(nextElements);
-
-    this.elements = nextElements;
-    const nextFrameLikes: ExcalidrawFrameLikeElement[] = [];
-    this.elementsMap.clear();
-
-    nextElements.forEach((element) => {
-=======
-  replaceAllElements(nextElements: ElementsMapOrArray, mapElementIds = true) {
-    this.elements =
-      // ts doesn't like `Array.isArray` of `instanceof Map`
+    // ts doesn't like `Array.isArray` of `instanceof Map`
+    const _nextElements =
       nextElements instanceof Array
         ? nextElements
         : Array.from(nextElements.values());
+
+    if (reorderedElements) {
+      updateFractionalIndices(_nextElements, reorderedElements);
+    }
+
+    validateFractionalIndices(_nextElements);
+
+    this.elements = _nextElements;
     const nextFrameLikes: ExcalidrawFrameLikeElement[] = [];
     this.elementsMap.clear();
     this.elements.forEach((element) => {
->>>>>>> c6fdac13
       if (isFrameLikeElement(element)) {
         nextFrameLikes.push(element);
       }
       this.elementsMap.set(element.id, element);
       Scene.mapElementToScene(element, this, mapElementIds);
     });
-<<<<<<< HEAD
-
-    this.nonDeletedElements = getNonDeletedElements(this.elements);
-=======
     const nonDeletedElements = getNonDeletedElements(this.elements);
     this.nonDeletedElements = nonDeletedElements.elements;
     this.nonDeletedElementsMap = nonDeletedElements.elementsMap;
 
->>>>>>> c6fdac13
     this.frames = nextFrameLikes;
     this.nonDeletedFramesLikes = getNonDeletedElements(this.frames).elements;
 
