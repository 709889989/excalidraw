--- conflicted
+++ resolved
@@ -38,11 +38,8 @@
 import { newElementWith } from "../element/mutateElement";
 import { isFrameElement, isFrameLikeElement } from "../element/typeChecks";
 import { RenderableElementsMap } from "./types";
-<<<<<<< HEAD
 import { syncInvalidIndices } from "../fractionalIndex";
-=======
 import { renderStaticScene } from "../renderer/staticScene";
->>>>>>> f207bd0a
 
 const SVG_EXPORT_TAG = `<!-- svg-source:excalidraw -->`;
 
@@ -276,14 +273,6 @@
     exportingFrame?: ExcalidrawFrameLikeElement | null;
   },
 ): Promise<SVGSVGElement> => {
-<<<<<<< HEAD
-  const tempScene = __createSceneForElementsHack__(
-    syncInvalidIndices(elements),
-  );
-  elements = tempScene.getNonDeletedElements();
-
-=======
->>>>>>> f207bd0a
   const frameRendering = getFrameRenderingConfig(
     opts?.exportingFrame ?? null,
     appState.frameRendering ?? null,
