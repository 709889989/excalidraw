import rough from "roughjs/bin/rough";
import {
  ExcalidrawElement,
  ExcalidrawFrameLikeElement,
  ExcalidrawTextElement,
  NonDeletedExcalidrawElement,
  NonDeletedSceneElementsMap,
} from "../element/types";
import {
  Bounds,
  getCommonBounds,
  getElementAbsoluteCoords,
} from "../element/bounds";
import { renderSceneToSvg, renderStaticScene } from "../renderer/renderScene";
import {
  arrayToMap,
  cloneJSON,
  distance,
  getFontString,
  toBrandedType,
} from "../utils";
import { AppState, BinaryFiles } from "../types";
import {
  DEFAULT_EXPORT_PADDING,
  FONT_FAMILY,
  FRAME_STYLE,
  SVG_NS,
  THEME_FILTER,
} from "../constants";
import { getDefaultAppState } from "../appState";
import { serializeAsJSON } from "../data/json";
import {
  getInitializedImageElements,
  updateImageCache,
} from "../element/image";
import {
  getElementsOverlappingFrame,
  getFrameLikeElements,
  getFrameLikeTitle,
  getRootElements,
} from "../frame";
import { newTextElement } from "../element";
import { Mutable } from "../utility-types";
import { newElementWith } from "../element/mutateElement";
import Scene from "./Scene";
import { isFrameElement, isFrameLikeElement } from "../element/typeChecks";
import { RenderableElementsMap } from "./types";

const SVG_EXPORT_TAG = `<!-- svg-source:excalidraw -->`;

// getContainerElement and getBoundTextElement and potentially other helpers
// depend on `Scene` which will not be available when these pure utils are
// called outside initialized Excalidraw editor instance or even if called
// from inside Excalidraw if the elements were never cached by Scene (e.g.
// for library elements).
//
// As such, before passing the elements down, we need to initialize a custom
// Scene instance and assign them to it.
//
// FIXME This is a super hacky workaround and we'll need to rewrite this soon.
const __createSceneForElementsHack__ = (
  elements: readonly ExcalidrawElement[],
) => {
  const scene = new Scene();
  // we can't duplicate elements to regenerate ids because we need the
  // orig ids when embedding. So we do another hack of not mapping element
  // ids to Scene instances so that we don't override the editor elements
  // mapping.
  // We still need to clone the objects themselves to regen references.
<<<<<<< HEAD
  scene.replaceAllElements(cloneJSON(elements), undefined, false);
=======
  scene.replaceAllElements(cloneJSON(elements), false);
>>>>>>> 47f87f4e
  return scene;
};

const truncateText = (element: ExcalidrawTextElement, maxWidth: number) => {
  if (element.width <= maxWidth) {
    return element;
  }
  const canvas = document.createElement("canvas");
  const ctx = canvas.getContext("2d")!;
  ctx.font = getFontString({
    fontFamily: element.fontFamily,
    fontSize: element.fontSize,
  });

  let text = element.text;

  const metrics = ctx.measureText(text);

  if (metrics.width > maxWidth) {
    // we iterate from the right, removing characters one by one instead
    // of bulding the string up. This assumes that it's more likely
    // your frame names will overflow by not that many characters
    // (if ever), so it sohuld be faster this way.
    for (let i = text.length; i > 0; i--) {
      const newText = `${text.slice(0, i)}...`;
      if (ctx.measureText(newText).width <= maxWidth) {
        text = newText;
        break;
      }
    }
  }
  return newElementWith(element, { text, width: maxWidth });
};

/**
 * When exporting frames, we need to render frame labels which are currently
 * being rendered in DOM when editing. Adding the labels as regular text
 * elements seems like a simple hack. In the future we'll want to move to
 * proper canvas rendering, even within editor (instead of DOM).
 */
const addFrameLabelsAsTextElements = (
  elements: readonly NonDeletedExcalidrawElement[],
  opts: Pick<AppState, "exportWithDarkMode">,
) => {
  const nextElements: NonDeletedExcalidrawElement[] = [];
  let frameIndex = 0;
  let magicFrameIndex = 0;
  for (const element of elements) {
    if (isFrameLikeElement(element)) {
      if (isFrameElement(element)) {
        frameIndex++;
      } else {
        magicFrameIndex++;
      }
      let textElement: Mutable<ExcalidrawTextElement> = newTextElement({
        x: element.x,
        y: element.y - FRAME_STYLE.nameOffsetY,
        fontFamily: FONT_FAMILY.Assistant,
        fontSize: FRAME_STYLE.nameFontSize,
        lineHeight:
          FRAME_STYLE.nameLineHeight as ExcalidrawTextElement["lineHeight"],
        strokeColor: opts.exportWithDarkMode
          ? FRAME_STYLE.nameColorDarkTheme
          : FRAME_STYLE.nameColorLightTheme,
        text: getFrameLikeTitle(
          element,
          isFrameElement(element) ? frameIndex : magicFrameIndex,
        ),
      });
      textElement.y -= textElement.height;

      textElement = truncateText(textElement, element.width);

      nextElements.push(textElement);
    }
    nextElements.push(element);
  }

  return nextElements;
};

const getFrameRenderingConfig = (
  exportingFrame: ExcalidrawFrameLikeElement | null,
  frameRendering: AppState["frameRendering"] | null,
): AppState["frameRendering"] => {
  frameRendering = frameRendering || getDefaultAppState().frameRendering;
  return {
    enabled: exportingFrame ? true : frameRendering.enabled,
    outline: exportingFrame ? false : frameRendering.outline,
    name: exportingFrame ? false : frameRendering.name,
    clip: exportingFrame ? true : frameRendering.clip,
  };
};

const prepareElementsForRender = ({
  elements,
  exportingFrame,
  frameRendering,
  exportWithDarkMode,
}: {
  elements: readonly ExcalidrawElement[];
  exportingFrame: ExcalidrawFrameLikeElement | null | undefined;
  frameRendering: AppState["frameRendering"];
  exportWithDarkMode: AppState["exportWithDarkMode"];
}) => {
  let nextElements: readonly ExcalidrawElement[];

  if (exportingFrame) {
    nextElements = getElementsOverlappingFrame(elements, exportingFrame);
  } else if (frameRendering.enabled && frameRendering.name) {
    nextElements = addFrameLabelsAsTextElements(elements, {
      exportWithDarkMode,
    });
  } else {
    nextElements = elements;
  }

  return nextElements;
};

export const exportToCanvas = async (
  elements: readonly NonDeletedExcalidrawElement[],
  appState: AppState,
  files: BinaryFiles,
  {
    exportBackground,
    exportPadding = DEFAULT_EXPORT_PADDING,
    viewBackgroundColor,
    exportingFrame,
  }: {
    exportBackground: boolean;
    exportPadding?: number;
    viewBackgroundColor: string;
    exportingFrame?: ExcalidrawFrameLikeElement | null;
  },
  createCanvas: (
    width: number,
    height: number,
  ) => { canvas: HTMLCanvasElement; scale: number } = (width, height) => {
    const canvas = document.createElement("canvas");
    canvas.width = width * appState.exportScale;
    canvas.height = height * appState.exportScale;
    return { canvas, scale: appState.exportScale };
  },
) => {
  const tempScene = __createSceneForElementsHack__(elements);
  elements = tempScene.getNonDeletedElements();

  const frameRendering = getFrameRenderingConfig(
    exportingFrame ?? null,
    appState.frameRendering ?? null,
  );

  const elementsForRender = prepareElementsForRender({
    elements,
    exportingFrame,
    exportWithDarkMode: appState.exportWithDarkMode,
    frameRendering,
  });

  if (exportingFrame) {
    exportPadding = 0;
  }

  const [minX, minY, width, height] = getCanvasSize(
    exportingFrame ? [exportingFrame] : getRootElements(elementsForRender),
    exportPadding,
  );

  const { canvas, scale = 1 } = createCanvas(width, height);

  const defaultAppState = getDefaultAppState();

  const { imageCache } = await updateImageCache({
    imageCache: new Map(),
    fileIds: getInitializedImageElements(elementsForRender).map(
      (element) => element.fileId,
    ),
    files,
  });

  renderStaticScene({
    canvas,
    rc: rough.canvas(canvas),
    elementsMap: toBrandedType<RenderableElementsMap>(
      arrayToMap(elementsForRender),
    ),
    allElementsMap: toBrandedType<NonDeletedSceneElementsMap>(
      arrayToMap(elements),
    ),
    visibleElements: elementsForRender,
    scale,
    appState: {
      ...appState,
      frameRendering,
      viewBackgroundColor: exportBackground ? viewBackgroundColor : null,
      scrollX: -minX + exportPadding,
      scrollY: -minY + exportPadding,
      zoom: defaultAppState.zoom,
      shouldCacheIgnoreZoom: false,
      theme: appState.exportWithDarkMode ? "dark" : "light",
    },
    renderConfig: {
      canvasBackgroundColor: viewBackgroundColor,
      imageCache,
      renderGrid: false,
      isExporting: true,
      // empty disables embeddable rendering
      embedsValidationStatus: new Map(),
      elementsPendingErasure: new Set(),
    },
  });

  tempScene.destroy();

  return canvas;
};

export const exportToSvg = async (
  elements: readonly NonDeletedExcalidrawElement[],
  appState: {
    exportBackground: boolean;
    exportPadding?: number;
    exportScale?: number;
    viewBackgroundColor: string;
    exportWithDarkMode?: boolean;
    exportEmbedScene?: boolean;
    frameRendering?: AppState["frameRendering"];
  },
  files: BinaryFiles | null,
  opts?: {
    /**
     * if true, all embeddables passed in will be rendered when possible.
     */
    renderEmbeddables?: boolean;
    exportingFrame?: ExcalidrawFrameLikeElement | null;
  },
): Promise<SVGSVGElement> => {
  const tempScene = __createSceneForElementsHack__(elements);
  elements = tempScene.getNonDeletedElements();

  const frameRendering = getFrameRenderingConfig(
    opts?.exportingFrame ?? null,
    appState.frameRendering ?? null,
  );

  let {
    exportPadding = DEFAULT_EXPORT_PADDING,
    exportWithDarkMode = false,
    viewBackgroundColor,
    exportScale = 1,
    exportEmbedScene,
  } = appState;

  const { exportingFrame = null } = opts || {};

  const elementsForRender = prepareElementsForRender({
    elements,
    exportingFrame,
    exportWithDarkMode,
    frameRendering,
  });

  if (exportingFrame) {
    exportPadding = 0;
  }

  let metadata = "";

  // we need to serialize the "original" elements before we put them through
  // the tempScene hack which duplicates and regenerates ids
  if (exportEmbedScene) {
    try {
      metadata = await (
        await import("../data/image")
      ).encodeSvgMetadata({
        // when embedding scene, we want to embed the origionally supplied
        // elements which don't contain the temp frame labels.
        // But it also requires that the exportToSvg is being supplied with
        // only the elements that we're exporting, and no extra.
        text: serializeAsJSON(elements, appState, files || {}, "local"),
      });
    } catch (error: any) {
      console.error(error);
    }
  }

  const [minX, minY, width, height] = getCanvasSize(
    exportingFrame ? [exportingFrame] : getRootElements(elementsForRender),
    exportPadding,
  );

  // initialize SVG root
  const svgRoot = document.createElementNS(SVG_NS, "svg");
  svgRoot.setAttribute("version", "1.1");
  svgRoot.setAttribute("xmlns", SVG_NS);
  svgRoot.setAttribute("viewBox", `0 0 ${width} ${height}`);
  svgRoot.setAttribute("width", `${width * exportScale}`);
  svgRoot.setAttribute("height", `${height * exportScale}`);
  if (exportWithDarkMode) {
    svgRoot.setAttribute("filter", THEME_FILTER);
  }

  let assetPath = "https://excalidraw.com/";
  // Asset path needs to be determined only when using package
  if (import.meta.env.VITE_IS_EXCALIDRAW_NPM_PACKAGE) {
    assetPath =
      window.EXCALIDRAW_ASSET_PATH ||
      `https://unpkg.com/${import.meta.env.VITE_PKG_NAME}@${
        import.meta.env.PKG_VERSION
      }`;

    if (assetPath?.startsWith("/")) {
      assetPath = assetPath.replace("/", `${window.location.origin}/`);
    }
    assetPath = `${assetPath}/dist/excalidraw-assets/`;
  }

  const offsetX = -minX + exportPadding;
  const offsetY = -minY + exportPadding;

  const frameElements = getFrameLikeElements(elements);

  let exportingFrameClipPath = "";
  const elementsMap = arrayToMap(elements);
  for (const frame of frameElements) {
    const [x1, y1, x2, y2] = getElementAbsoluteCoords(frame, elementsMap);
    const cx = (x2 - x1) / 2 - (frame.x - x1);
    const cy = (y2 - y1) / 2 - (frame.y - y1);

    exportingFrameClipPath += `<clipPath id=${frame.id}>
            <rect transform="translate(${frame.x + offsetX} ${
      frame.y + offsetY
    }) rotate(${frame.angle} ${cx} ${cy})"
          width="${frame.width}"
          height="${frame.height}"
          >
          </rect>
        </clipPath>`;
  }

  svgRoot.innerHTML = `
  ${SVG_EXPORT_TAG}
  ${metadata}
  <defs>
    <style class="style-fonts">
      @font-face {
        font-family: "Virgil";
        src: url("${assetPath}Virgil.woff2");
      }
      @font-face {
        font-family: "Cascadia";
        src: url("${assetPath}Cascadia.woff2");
      }
      @font-face {
        font-family: "Assistant";
        src: url("${assetPath}Assistant-Regular.woff2");
      }
    </style>
    ${exportingFrameClipPath}
  </defs>
  `;

  // render background rect
  if (appState.exportBackground && viewBackgroundColor) {
    const rect = svgRoot.ownerDocument!.createElementNS(SVG_NS, "rect");
    rect.setAttribute("x", "0");
    rect.setAttribute("y", "0");
    rect.setAttribute("width", `${width}`);
    rect.setAttribute("height", `${height}`);
    rect.setAttribute("fill", viewBackgroundColor);
    svgRoot.appendChild(rect);
  }

  const rsvg = rough.svg(svgRoot);

  const renderEmbeddables = opts?.renderEmbeddables ?? false;

  renderSceneToSvg(
    elementsForRender,
    toBrandedType<RenderableElementsMap>(arrayToMap(elementsForRender)),
    rsvg,
    svgRoot,
    files || {},
    {
      offsetX,
      offsetY,
      isExporting: true,
      exportWithDarkMode,
      renderEmbeddables,
      frameRendering,
      canvasBackgroundColor: viewBackgroundColor,
      embedsValidationStatus: renderEmbeddables
        ? new Map(
            elementsForRender
              .filter((element) => isFrameLikeElement(element))
              .map((element) => [element.id, true]),
          )
        : new Map(),
    },
  );

  tempScene.destroy();

  return svgRoot;
};

// calculate smallest area to fit the contents in
const getCanvasSize = (
  elements: readonly NonDeletedExcalidrawElement[],
  exportPadding: number,
): Bounds => {
  const [minX, minY, maxX, maxY] = getCommonBounds(elements);
  const width = distance(minX, maxX) + exportPadding * 2;
  const height = distance(minY, maxY) + exportPadding * 2;

  return [minX, minY, width, height];
};

export const getExportSize = (
  elements: readonly NonDeletedExcalidrawElement[],
  exportPadding: number,
  scale: number,
): [number, number] => {
  const [, , width, height] = getCanvasSize(elements, exportPadding).map(
    (dimension) => Math.trunc(dimension * scale),
  );

  return [width, height];
};<|MERGE_RESOLUTION|>--- conflicted
+++ resolved
@@ -67,11 +67,7 @@
   // ids to Scene instances so that we don't override the editor elements
   // mapping.
   // We still need to clone the objects themselves to regen references.
-<<<<<<< HEAD
   scene.replaceAllElements(cloneJSON(elements), undefined, false);
-=======
-  scene.replaceAllElements(cloneJSON(elements), false);
->>>>>>> 47f87f4e
   return scene;
 };
 
